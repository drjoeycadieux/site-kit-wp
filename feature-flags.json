--- conflicted
+++ resolved
@@ -1,11 +1,7 @@
 [
 	"adBlockerDetection",
 	"adsenseSetupV2",
-<<<<<<< HEAD
-=======
-	"dashboardSharing",
 	"enhancedMeasurement",
->>>>>>> 2418b23a
 	"ga4Reporting",
 	"gm3Components",
 	"userInput"
