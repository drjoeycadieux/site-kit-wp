/**
 * AdSense Settings stories.
 *
 * Site Kit by Google, Copyright 2021 Google LLC
 *
 * Licensed under the Apache License, Version 2.0 (the "License");
 * you may not use this file except in compliance with the License.
 * You may obtain a copy of the License at
 *
 *     https://www.apache.org/licenses/LICENSE-2.0
 *
 * Unless required by applicable law or agreed to in writing, software
 * distributed under the License is distributed on an "AS IS" BASIS,
 * WITHOUT WARRANTIES OR CONDITIONS OF ANY KIND, either express or implied.
 * See the License for the specific language governing permissions and
 * limitations under the License.
 */

/**
 * External dependencies
 */
import { storiesOf } from '@storybook/react';

/**
 * Internal dependencies
 */
import * as fixtures from '../assets/js/modules/adsense/datastore/__fixtures__';
import { STORE_NAME } from '../assets/js/modules/adsense/datastore/constants';
import {
	ACCOUNT_STATUS_PENDING,
	ACCOUNT_STATUS_APPROVED,
	SITE_STATUS_ADDED,
} from '../assets/js/modules/adsense/util/status';
import {
	createTestRegistry,
	provideUserAuthentication,
	provideModules,
	provideModuleRegistrations,
	provideSiteInfo,
} from '../tests/js/utils';
import createLegacySettingsWrapper from './utils/create-legacy-settings-wrapper';

const defaultSettings = {
	accountID: '',
	clientID: '',
	accountStatus: '',
	siteStatus: '',
	useSnippet: true,
	accountSetupComplete: false,
	siteSetupComplete: false,
	ownerID: 0,
};

const completeSettings = {
	...defaultSettings,
	accountID: fixtures.accounts[ 0 ].id,
	clientID: fixtures.clients[ 0 ].id,
	accountStatus: ACCOUNT_STATUS_APPROVED,
	siteStatus: SITE_STATUS_ADDED,
	accountSetupComplete: true,
	siteSetupComplete: true,
	webStoriesAdUnit: '0123456789',
	webStoriesActive: true,
};

const Settings = createLegacySettingsWrapper( 'adsense' );

<<<<<<< HEAD
const withRegistry = ( Story ) => {
	const registry = createTestRegistry();
	registry.dispatch( STORE_NAME ).receiveGetSettings( {} );
	registry.dispatch( STORE_NAME ).receiveGetExistingTag( null );
	registry.dispatch( STORE_NAME ).receiveIsAdBlockerActive( false );
	provideUserAuthentication( registry );
	provideModules( registry, [ {
		slug: 'adsense',
		active: true,
		connected: true,
	} ] );
	provideModuleRegistrations( registry );
=======
const setUpAdUnits = ( registry ) => {
	const accountID = fixtures.accounts[ 0 ].id;
	const clientID = fixtures.clients[ 0 ].id;
	registry.dispatch( STORE_NAME ).receiveGetAdUnits( fixtures.adunits, { accountID, clientID } );
	registry.dispatch( STORE_NAME ).finishResolution( 'getAdUnits', [ accountID, clientID ] );
};

storiesOf( 'AdSense Module/Settings', module )
	.addDecorator( ( storyFn ) => {
		const registry = createTestRegistry();
		registry.dispatch( STORE_NAME ).receiveGetSettings( {} );
		registry.dispatch( STORE_NAME ).receiveGetExistingTag( null );
		registry.dispatch( STORE_NAME ).receiveIsAdBlockerActive( false );
		provideSiteInfo( registry, { webStoriesActive: true } );
		provideUserAuthentication( registry );
		provideModules( registry, [ {
			slug: 'adsense',
			active: true,
			connected: true,
		} ] );
		provideModuleRegistrations( registry );
>>>>>>> ef36b7c8

	return (
		<Story registry={ registry } />
	);
};

storiesOf( 'AdSense Module/Settings', module )
	.add( 'View, closed', () => {
		return <Settings isOpen={ false } />;
	}, {
		decorators: [
			withRegistry,
		],
	} )
	.add( 'View, open with setup incomplete', ( args, { registry } ) => {
		registry.dispatch( STORE_NAME ).receiveGetSettings( {
			...completeSettings,
			accountStatus: ACCOUNT_STATUS_PENDING,
			accountSetupComplete: false,
			siteSetupComplete: false,
		} );

		const module = {
			...global._googlesitekitLegacyData.modules.adsense,
			active: true,
			setupComplete: false,
		};

		return <Settings isOpen={ true } module={ module } registry={ registry } />;
	}, {
		decorators: [
			withRegistry,
		],
	} )
	.add( 'View, open with all settings', ( args, { registry } ) => {
		registry.dispatch( STORE_NAME ).receiveGetSettings( completeSettings );

		return <Settings isOpen={ true } registry={ registry } />;
	}, {
		decorators: [
			withRegistry,
		],
	} )
	.add( 'Edit, open', ( args, { registry } ) => {
		registry.dispatch( STORE_NAME ).receiveGetSettings( completeSettings );
		setUpAdUnits( registry );

		return <Settings isOpen={ true } isEditing={ true } registry={ registry } />;
	}, {
		decorators: [
			withRegistry,
		],
	} )
	.add( 'Edit, open with existing tag (same account)', ( args, { registry } ) => {
		registry.dispatch( STORE_NAME ).receiveGetSettings( completeSettings );
		registry.dispatch( STORE_NAME ).receiveGetExistingTag( completeSettings.clientID );
		setUpAdUnits( registry );

		return <Settings isOpen={ true } isEditing={ true } registry={ registry } />;
	}, {
		decorators: [
			withRegistry,
		],
	} )
	.add( 'Edit, open with existing tag (different account)', ( args, { registry } ) => {
		registry.dispatch( STORE_NAME ).receiveGetSettings( completeSettings );
		registry.dispatch( STORE_NAME ).receiveGetExistingTag( 'ca-pub-12345678' );
		setUpAdUnits( registry );

		return <Settings isOpen={ true } isEditing={ true } registry={ registry } />;
	}, {
		decorators: [
			withRegistry,
		],
	} )
;<|MERGE_RESOLUTION|>--- conflicted
+++ resolved
@@ -65,12 +65,19 @@
 
 const Settings = createLegacySettingsWrapper( 'adsense' );
 
-<<<<<<< HEAD
+const setUpAdUnits = ( registry ) => {
+	const accountID = fixtures.accounts[ 0 ].id;
+	const clientID = fixtures.clients[ 0 ].id;
+	registry.dispatch( STORE_NAME ).receiveGetAdUnits( fixtures.adunits, { accountID, clientID } );
+	registry.dispatch( STORE_NAME ).finishResolution( 'getAdUnits', [ accountID, clientID ] );
+};
+
 const withRegistry = ( Story ) => {
 	const registry = createTestRegistry();
 	registry.dispatch( STORE_NAME ).receiveGetSettings( {} );
 	registry.dispatch( STORE_NAME ).receiveGetExistingTag( null );
 	registry.dispatch( STORE_NAME ).receiveIsAdBlockerActive( false );
+	provideSiteInfo( registry, { webStoriesActive: true } );
 	provideUserAuthentication( registry );
 	provideModules( registry, [ {
 		slug: 'adsense',
@@ -78,29 +85,6 @@
 		connected: true,
 	} ] );
 	provideModuleRegistrations( registry );
-=======
-const setUpAdUnits = ( registry ) => {
-	const accountID = fixtures.accounts[ 0 ].id;
-	const clientID = fixtures.clients[ 0 ].id;
-	registry.dispatch( STORE_NAME ).receiveGetAdUnits( fixtures.adunits, { accountID, clientID } );
-	registry.dispatch( STORE_NAME ).finishResolution( 'getAdUnits', [ accountID, clientID ] );
-};
-
-storiesOf( 'AdSense Module/Settings', module )
-	.addDecorator( ( storyFn ) => {
-		const registry = createTestRegistry();
-		registry.dispatch( STORE_NAME ).receiveGetSettings( {} );
-		registry.dispatch( STORE_NAME ).receiveGetExistingTag( null );
-		registry.dispatch( STORE_NAME ).receiveIsAdBlockerActive( false );
-		provideSiteInfo( registry, { webStoriesActive: true } );
-		provideUserAuthentication( registry );
-		provideModules( registry, [ {
-			slug: 'adsense',
-			active: true,
-			connected: true,
-		} ] );
-		provideModuleRegistrations( registry );
->>>>>>> ef36b7c8
 
 	return (
 		<Story registry={ registry } />
