--- conflicted
+++ resolved
@@ -23,11 +23,8 @@
 import DashboardClicksWidget from '../assets/js/modules/search-console/components/dashboard/DashboardClicksWidget';
 import DashboardImpressionsWidget from '../assets/js/modules/search-console/components/dashboard/DashboardImpressionsWidget';
 import DashboardPopularKeywordsWidget from '../assets/js/modules/search-console/components/dashboard/DashboardPopularKeywordsWidget';
-<<<<<<< HEAD
 import ModulePopularKeywordsWidget from '../assets/js/modules/search-console/components/module/ModulePopularKeywordsWidget';
-=======
 import ModuleOverviewWidget from '../assets/js/modules/search-console/components/module/ModuleOverviewWidget';
->>>>>>> 07e63319
 import { STORE_NAME } from '../assets/js/modules/search-console/datastore/constants';
 
 /**
@@ -2345,8 +2342,528 @@
 generateReportBasedWidgetStories( {
 	moduleSlugs: [ 'search-console' ],
 	datastore: STORE_NAME,
-<<<<<<< HEAD
-	group: 'Search Console Module/Components/Module Page/ Popular Pages Widget',
+	group: 'Search Console Module/Components/Module Page/Overview Widget',
+	data: [
+		{
+			clicks: 3,
+			ctr: 0,
+			impressions: 6,
+			keys: [
+				'2020-07-01',
+			],
+			position: 0,
+		},
+		{
+			clicks: 4,
+			ctr: 0,
+			impressions: 0,
+			keys: [
+				'2020-07-02',
+			],
+			position: 0,
+		},
+		{
+			clicks: 0,
+			ctr: 0,
+			impressions: 0,
+			keys: [
+				'2020-07-03',
+			],
+			position: 0,
+		},
+		{
+			clicks: 4,
+			ctr: 0,
+			impressions: 10,
+			keys: [
+				'2020-07-04',
+			],
+			position: 0,
+		},
+		{
+			clicks: 10,
+			ctr: 0,
+			impressions: 0,
+			keys: [
+				'2020-07-05',
+			],
+			position: 0,
+		},
+		{
+			clicks: 0,
+			ctr: 0,
+			impressions: 5,
+			keys: [
+				'2020-07-06',
+			],
+			position: 0,
+		},
+		{
+			clicks: 0,
+			ctr: 0,
+			impressions: 0,
+			keys: [
+				'2020-07-07',
+			],
+			position: 0,
+		},
+		{
+			clicks: 0,
+			ctr: 0,
+			impressions: 5,
+			keys: [
+				'2020-07-08',
+			],
+			position: 0,
+		},
+		{
+			clicks: 0,
+			ctr: 0,
+			impressions: 6,
+			keys: [
+				'2020-07-09',
+			],
+			position: 0,
+		},
+		{
+			clicks: 7,
+			ctr: 0,
+			impressions: 0,
+			keys: [
+				'2020-07-10',
+			],
+			position: 0,
+		},
+		{
+			clicks: 10,
+			ctr: 0,
+			impressions: 2,
+			keys: [
+				'2020-07-11',
+			],
+			position: 0,
+		},
+		{
+			clicks: 0,
+			ctr: 0,
+			impressions: 0,
+			keys: [
+				'2020-07-12',
+			],
+			position: 0,
+		},
+		{
+			clicks: 5,
+			ctr: 0,
+			impressions: 0,
+			keys: [
+				'2020-07-13',
+			],
+			position: 0,
+		},
+		{
+			clicks: 0,
+			ctr: 0,
+			impressions: 0,
+			keys: [
+				'2020-07-14',
+			],
+			position: 0,
+		},
+		{
+			clicks: 3,
+			ctr: 0,
+			impressions: 6,
+			keys: [
+				'2020-07-15',
+			],
+			position: 0,
+		},
+		{
+			clicks: 4,
+			ctr: 0,
+			impressions: 0,
+			keys: [
+				'2020-07-16',
+			],
+			position: 0,
+		},
+		{
+			clicks: 0,
+			ctr: 0,
+			impressions: 0,
+			keys: [
+				'2020-07-17',
+			],
+			position: 0,
+		},
+		{
+			clicks: 4,
+			ctr: 0,
+			impressions: 10,
+			keys: [
+				'2020-07-18',
+			],
+			position: 0,
+		},
+		{
+			clicks: 10,
+			ctr: 0,
+			impressions: 0,
+			keys: [
+				'2020-07-19',
+			],
+			position: 0,
+		},
+		{
+			clicks: 0,
+			ctr: 0,
+			impressions: 5,
+			keys: [
+				'2020-07-20',
+			],
+			position: 0,
+		},
+		{
+			clicks: 0,
+			ctr: 0,
+			impressions: 0,
+			keys: [
+				'2020-07-21',
+			],
+			position: 0,
+		},
+		{
+			clicks: 0,
+			ctr: 0,
+			impressions: 5,
+			keys: [
+				'2020-07-22',
+			],
+			position: 0,
+		},
+		{
+			clicks: 0,
+			ctr: 0,
+			impressions: 6,
+			keys: [
+				'2020-07-23',
+			],
+			position: 0,
+		},
+		{
+			clicks: 7,
+			ctr: 0,
+			impressions: 0,
+			keys: [
+				'2020-07-24',
+			],
+			position: 0,
+		},
+		{
+			clicks: 10,
+			ctr: 0,
+			impressions: 2,
+			keys: [
+				'2020-07-25',
+			],
+			position: 0,
+		},
+		{
+			clicks: 0,
+			ctr: 0,
+			impressions: 6,
+			keys: [
+				'2020-07-26',
+			],
+			position: 0,
+		},
+		{
+			clicks: 7,
+			ctr: 0,
+			impressions: 0,
+			keys: [
+				'2020-09-27',
+			],
+			position: 0,
+		},
+		{
+			clicks: 10,
+			ctr: 0,
+			impressions: 2,
+			keys: [
+				'2020-07-28',
+			],
+			position: 0,
+		},
+		{
+			clicks: 0,
+			ctr: 0,
+			impressions: 0,
+			keys: [
+				'2020-07-29',
+			],
+			position: 0,
+		},
+		{
+			clicks: 5,
+			ctr: 0,
+			impressions: 0,
+			keys: [
+				'2020-07-30',
+			],
+			position: 0,
+		},
+		{
+			clicks: 0,
+			ctr: 0,
+			impressions: 0,
+			keys: [
+				'2020-07-31',
+			],
+			position: 0,
+		},
+		{
+			clicks: 3,
+			ctr: 0,
+			impressions: 6,
+			keys: [
+				'2020-08-01',
+			],
+			position: 0,
+		},
+		{
+			clicks: 4,
+			ctr: 0,
+			impressions: 0,
+			keys: [
+				'2020-08-02',
+			],
+			position: 0,
+		},
+		{
+			clicks: 0,
+			ctr: 0,
+			impressions: 0,
+			keys: [
+				'2020-08-03',
+			],
+			position: 0,
+		},
+		{
+			clicks: 4,
+			ctr: 0,
+			impressions: 10,
+			keys: [
+				'2020-08-04',
+			],
+			position: 0,
+		},
+		{
+			clicks: 10,
+			ctr: 0,
+			impressions: 0,
+			keys: [
+				'2020-08-05',
+			],
+			position: 0,
+		},
+		{
+			clicks: 0,
+			ctr: 0,
+			impressions: 5,
+			keys: [
+				'2020-08-06',
+			],
+			position: 0,
+		},
+		{
+			clicks: 0,
+			ctr: 0,
+			impressions: 0,
+			keys: [
+				'2020-08-07',
+			],
+			position: 0,
+		},
+		{
+			clicks: 0,
+			ctr: 0,
+			impressions: 5,
+			keys: [
+				'2020-08-08',
+			],
+			position: 0,
+		},
+		{
+			clicks: 0,
+			ctr: 0,
+			impressions: 6,
+			keys: [
+				'2020-08-09',
+			],
+			position: 0,
+		},
+		{
+			clicks: 7,
+			ctr: 0,
+			impressions: 0,
+			keys: [
+				'2020-08-10',
+			],
+			position: 0,
+		},
+		{
+			clicks: 10,
+			ctr: 0,
+			impressions: 2,
+			keys: [
+				'2020-08-11',
+			],
+			position: 0,
+		},
+		{
+			clicks: 0,
+			ctr: 0,
+			impressions: 0,
+			keys: [
+				'2020-08-12',
+			],
+			position: 0,
+		},
+		{
+			clicks: 5,
+			ctr: 0,
+			impressions: 0,
+			keys: [
+				'2020-08-13',
+			],
+			position: 0,
+		},
+		{
+			clicks: 0,
+			ctr: 0,
+			impressions: 0,
+			keys: [
+				'2020-08-14',
+			],
+			position: 0,
+		},
+		{
+			clicks: 3,
+			ctr: 0,
+			impressions: 6,
+			keys: [
+				'2020-08-15',
+			],
+			position: 0,
+		},
+		{
+			clicks: 4,
+			ctr: 0,
+			impressions: 0,
+			keys: [
+				'2020-08-16',
+			],
+			position: 0,
+		},
+		{
+			clicks: 0,
+			ctr: 0,
+			impressions: 0,
+			keys: [
+				'2020-08-17',
+			],
+			position: 0,
+		},
+		{
+			clicks: 4,
+			ctr: 0,
+			impressions: 10,
+			keys: [
+				'2020-08-18',
+			],
+			position: 0,
+		},
+		{
+			clicks: 10,
+			ctr: 0,
+			impressions: 0,
+			keys: [
+				'2020-08-19',
+			],
+			position: 0,
+		},
+		{
+			clicks: 0,
+			ctr: 0,
+			impressions: 5,
+			keys: [
+				'2020-08-20',
+			],
+			position: 0,
+		},
+		{
+			clicks: 0,
+			ctr: 0,
+			impressions: 0,
+			keys: [
+				'2020-08-21',
+			],
+			position: 0,
+		},
+		{
+			clicks: 0,
+			ctr: 0,
+			impressions: 5,
+			keys: [
+				'2020-08-22',
+			],
+			position: 0,
+		},
+		{
+			clicks: 0,
+			ctr: 0,
+			impressions: 6,
+			keys: [
+				'2020-08-23',
+			],
+			position: 0,
+		},
+		{
+			clicks: 7,
+			ctr: 0,
+			impressions: 0,
+			keys: [
+				'2020-08-24',
+			],
+			position: 0,
+		},
+		{
+			clicks: 10,
+			ctr: 0,
+			impressions: 2,
+			keys: [
+				'2020-08-25',
+			],
+			position: 0,
+		},
+	],
+	referenceDate: '2020-08-26',
+	options: {
+		dimensions: 'date',
+		startDate: '2020-07-01',
+		endDate: '2020-08-25',
+	},
+	Component: ModuleOverviewWidget,
+	wrapWidget: false,
+	setup,
+} );
+
+generateReportBasedWidgetStories( {
+	moduleSlugs: [ 'search-console' ],
+	datastore: STORE_NAME,
+	group: 'Search Console Module/Components/Module Page/Popular Keywords Widget',
 	data: [
 		{
 			clicks: 109,
@@ -2437,518 +2954,10 @@
 				'sitekit test',
 			],
 			position: 4.25,
-=======
-	group: 'Search Console Module/Components/Module Page/Overview Widget',
-	data: [
-		{
-			clicks: 3,
-			ctr: 0,
-			impressions: 6,
-			keys: [
-				'2020-07-01',
-			],
-			position: 0,
-		},
-		{
-			clicks: 4,
-			ctr: 0,
-			impressions: 0,
-			keys: [
-				'2020-07-02',
-			],
-			position: 0,
-		},
-		{
-			clicks: 0,
-			ctr: 0,
-			impressions: 0,
-			keys: [
-				'2020-07-03',
-			],
-			position: 0,
-		},
-		{
-			clicks: 4,
-			ctr: 0,
-			impressions: 10,
-			keys: [
-				'2020-07-04',
-			],
-			position: 0,
-		},
-		{
-			clicks: 10,
-			ctr: 0,
-			impressions: 0,
-			keys: [
-				'2020-07-05',
-			],
-			position: 0,
-		},
-		{
-			clicks: 0,
-			ctr: 0,
-			impressions: 5,
-			keys: [
-				'2020-07-06',
-			],
-			position: 0,
-		},
-		{
-			clicks: 0,
-			ctr: 0,
-			impressions: 0,
-			keys: [
-				'2020-07-07',
-			],
-			position: 0,
-		},
-		{
-			clicks: 0,
-			ctr: 0,
-			impressions: 5,
-			keys: [
-				'2020-07-08',
-			],
-			position: 0,
-		},
-		{
-			clicks: 0,
-			ctr: 0,
-			impressions: 6,
-			keys: [
-				'2020-07-09',
-			],
-			position: 0,
-		},
-		{
-			clicks: 7,
-			ctr: 0,
-			impressions: 0,
-			keys: [
-				'2020-07-10',
-			],
-			position: 0,
-		},
-		{
-			clicks: 10,
-			ctr: 0,
-			impressions: 2,
-			keys: [
-				'2020-07-11',
-			],
-			position: 0,
-		},
-		{
-			clicks: 0,
-			ctr: 0,
-			impressions: 0,
-			keys: [
-				'2020-07-12',
-			],
-			position: 0,
-		},
-		{
-			clicks: 5,
-			ctr: 0,
-			impressions: 0,
-			keys: [
-				'2020-07-13',
-			],
-			position: 0,
-		},
-		{
-			clicks: 0,
-			ctr: 0,
-			impressions: 0,
-			keys: [
-				'2020-07-14',
-			],
-			position: 0,
-		},
-		{
-			clicks: 3,
-			ctr: 0,
-			impressions: 6,
-			keys: [
-				'2020-07-15',
-			],
-			position: 0,
-		},
-		{
-			clicks: 4,
-			ctr: 0,
-			impressions: 0,
-			keys: [
-				'2020-07-16',
-			],
-			position: 0,
-		},
-		{
-			clicks: 0,
-			ctr: 0,
-			impressions: 0,
-			keys: [
-				'2020-07-17',
-			],
-			position: 0,
-		},
-		{
-			clicks: 4,
-			ctr: 0,
-			impressions: 10,
-			keys: [
-				'2020-07-18',
-			],
-			position: 0,
-		},
-		{
-			clicks: 10,
-			ctr: 0,
-			impressions: 0,
-			keys: [
-				'2020-07-19',
-			],
-			position: 0,
-		},
-		{
-			clicks: 0,
-			ctr: 0,
-			impressions: 5,
-			keys: [
-				'2020-07-20',
-			],
-			position: 0,
-		},
-		{
-			clicks: 0,
-			ctr: 0,
-			impressions: 0,
-			keys: [
-				'2020-07-21',
-			],
-			position: 0,
-		},
-		{
-			clicks: 0,
-			ctr: 0,
-			impressions: 5,
-			keys: [
-				'2020-07-22',
-			],
-			position: 0,
-		},
-		{
-			clicks: 0,
-			ctr: 0,
-			impressions: 6,
-			keys: [
-				'2020-07-23',
-			],
-			position: 0,
-		},
-		{
-			clicks: 7,
-			ctr: 0,
-			impressions: 0,
-			keys: [
-				'2020-07-24',
-			],
-			position: 0,
-		},
-		{
-			clicks: 10,
-			ctr: 0,
-			impressions: 2,
-			keys: [
-				'2020-07-25',
-			],
-			position: 0,
-		},
-		{
-			clicks: 0,
-			ctr: 0,
-			impressions: 6,
-			keys: [
-				'2020-07-26',
-			],
-			position: 0,
-		},
-		{
-			clicks: 7,
-			ctr: 0,
-			impressions: 0,
-			keys: [
-				'2020-09-27',
-			],
-			position: 0,
-		},
-		{
-			clicks: 10,
-			ctr: 0,
-			impressions: 2,
-			keys: [
-				'2020-07-28',
-			],
-			position: 0,
-		},
-		{
-			clicks: 0,
-			ctr: 0,
-			impressions: 0,
-			keys: [
-				'2020-07-29',
-			],
-			position: 0,
-		},
-		{
-			clicks: 5,
-			ctr: 0,
-			impressions: 0,
-			keys: [
-				'2020-07-30',
-			],
-			position: 0,
-		},
-		{
-			clicks: 0,
-			ctr: 0,
-			impressions: 0,
-			keys: [
-				'2020-07-31',
-			],
-			position: 0,
-		},
-		{
-			clicks: 3,
-			ctr: 0,
-			impressions: 6,
-			keys: [
-				'2020-08-01',
-			],
-			position: 0,
-		},
-		{
-			clicks: 4,
-			ctr: 0,
-			impressions: 0,
-			keys: [
-				'2020-08-02',
-			],
-			position: 0,
-		},
-		{
-			clicks: 0,
-			ctr: 0,
-			impressions: 0,
-			keys: [
-				'2020-08-03',
-			],
-			position: 0,
-		},
-		{
-			clicks: 4,
-			ctr: 0,
-			impressions: 10,
-			keys: [
-				'2020-08-04',
-			],
-			position: 0,
-		},
-		{
-			clicks: 10,
-			ctr: 0,
-			impressions: 0,
-			keys: [
-				'2020-08-05',
-			],
-			position: 0,
-		},
-		{
-			clicks: 0,
-			ctr: 0,
-			impressions: 5,
-			keys: [
-				'2020-08-06',
-			],
-			position: 0,
-		},
-		{
-			clicks: 0,
-			ctr: 0,
-			impressions: 0,
-			keys: [
-				'2020-08-07',
-			],
-			position: 0,
-		},
-		{
-			clicks: 0,
-			ctr: 0,
-			impressions: 5,
-			keys: [
-				'2020-08-08',
-			],
-			position: 0,
-		},
-		{
-			clicks: 0,
-			ctr: 0,
-			impressions: 6,
-			keys: [
-				'2020-08-09',
-			],
-			position: 0,
-		},
-		{
-			clicks: 7,
-			ctr: 0,
-			impressions: 0,
-			keys: [
-				'2020-08-10',
-			],
-			position: 0,
-		},
-		{
-			clicks: 10,
-			ctr: 0,
-			impressions: 2,
-			keys: [
-				'2020-08-11',
-			],
-			position: 0,
-		},
-		{
-			clicks: 0,
-			ctr: 0,
-			impressions: 0,
-			keys: [
-				'2020-08-12',
-			],
-			position: 0,
-		},
-		{
-			clicks: 5,
-			ctr: 0,
-			impressions: 0,
-			keys: [
-				'2020-08-13',
-			],
-			position: 0,
-		},
-		{
-			clicks: 0,
-			ctr: 0,
-			impressions: 0,
-			keys: [
-				'2020-08-14',
-			],
-			position: 0,
-		},
-		{
-			clicks: 3,
-			ctr: 0,
-			impressions: 6,
-			keys: [
-				'2020-08-15',
-			],
-			position: 0,
-		},
-		{
-			clicks: 4,
-			ctr: 0,
-			impressions: 0,
-			keys: [
-				'2020-08-16',
-			],
-			position: 0,
-		},
-		{
-			clicks: 0,
-			ctr: 0,
-			impressions: 0,
-			keys: [
-				'2020-08-17',
-			],
-			position: 0,
-		},
-		{
-			clicks: 4,
-			ctr: 0,
-			impressions: 10,
-			keys: [
-				'2020-08-18',
-			],
-			position: 0,
-		},
-		{
-			clicks: 10,
-			ctr: 0,
-			impressions: 0,
-			keys: [
-				'2020-08-19',
-			],
-			position: 0,
-		},
-		{
-			clicks: 0,
-			ctr: 0,
-			impressions: 5,
-			keys: [
-				'2020-08-20',
-			],
-			position: 0,
-		},
-		{
-			clicks: 0,
-			ctr: 0,
-			impressions: 0,
-			keys: [
-				'2020-08-21',
-			],
-			position: 0,
-		},
-		{
-			clicks: 0,
-			ctr: 0,
-			impressions: 5,
-			keys: [
-				'2020-08-22',
-			],
-			position: 0,
-		},
-		{
-			clicks: 0,
-			ctr: 0,
-			impressions: 6,
-			keys: [
-				'2020-08-23',
-			],
-			position: 0,
-		},
-		{
-			clicks: 7,
-			ctr: 0,
-			impressions: 0,
-			keys: [
-				'2020-08-24',
-			],
-			position: 0,
-		},
-		{
-			clicks: 10,
-			ctr: 0,
-			impressions: 2,
-			keys: [
-				'2020-08-25',
-			],
-			position: 0,
->>>>>>> 07e63319
 		},
 	],
 	referenceDate: '2020-08-26',
 	options: {
-<<<<<<< HEAD
 		startDate: '2020-07-29',
 		endDate: '2020-08-25',
 		dimensions: 'query',
@@ -2956,13 +2965,6 @@
 		url: 'https://example.com/example-page/',
 	},
 	Component: ModulePopularKeywordsWidget,
-=======
-		dimensions: 'date',
-		startDate: '2020-07-01',
-		endDate: '2020-08-25',
-	},
-	Component: ModuleOverviewWidget,
->>>>>>> 07e63319
 	wrapWidget: false,
 	setup,
 } );