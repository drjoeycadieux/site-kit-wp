--- conflicted
+++ resolved
@@ -6,15 +6,9 @@
 /**
  * WordPress dependencies
  */
-<<<<<<< HEAD
 import { doAction } from '@wordpress/hooks';
-import { __ } from '@wordpress/i18n';
+import { __, _x } from '@wordpress/i18n';
 
-=======
-import { __, _x } from '@wordpress/i18n';
-import Layout from 'GoogleComponents/layout/layout';
-import AnalyticsDashboardWidgetTopPagesTable from 'GoogleModules/analytics/dashboard/dashboard-widget-top-pages-table.js';
->>>>>>> 39643179
 /**
  * Internal dependencies
  */
