--- conflicted
+++ resolved
@@ -172,13 +172,8 @@
 			withRegistry,
 		],
 	} )
-<<<<<<< HEAD
 	.add( 'Edit, with all settings', ( args, { registry } ) => {
-		// eslint-disable-next-line sitekit/camelcase-acronyms
-=======
-	.add( 'Edit, with all settings', ( registry ) => {
-		// eslint-disable-next-line sitekit/acronym-case
->>>>>>> d822d360
+		// eslint-disable-next-line sitekit/acronym-case
 		const accountID = fixtures.accounts[ 0 ].accountId;
 		registry.dispatch( STORE_NAME ).setAccountID( accountID );
 		registry.dispatch( STORE_NAME ).receiveGetAccounts( fixtures.accounts );
@@ -250,13 +245,8 @@
 			withRegistry,
 		],
 	} )
-<<<<<<< HEAD
 	.add( 'Edit, with all settings, with existing tag (with access)', ( args, { registry } ) => {
-		// eslint-disable-next-line sitekit/camelcase-acronyms
-=======
-	.add( 'Edit, with all settings, with existing tag (with access)', ( registry ) => {
-		// eslint-disable-next-line sitekit/acronym-case
->>>>>>> d822d360
+		// eslint-disable-next-line sitekit/acronym-case
 		const accountID = fixtures.accounts[ 0 ].accountId;
 		registry.dispatch( STORE_NAME ).setAccountID( accountID );
 		registry.dispatch( STORE_NAME ).receiveGetAccounts( fixtures.accounts );
@@ -276,13 +266,8 @@
 			withRegistry,
 		],
 	} )
-<<<<<<< HEAD
 	.add( 'Edit, with all settings, with existing tag (no access)', ( args, { registry } ) => {
-		// eslint-disable-next-line sitekit/camelcase-acronyms
-=======
-	.add( 'Edit, with all settings, with existing tag (no access)', ( registry ) => {
-		// eslint-disable-next-line sitekit/acronym-case
->>>>>>> d822d360
+		// eslint-disable-next-line sitekit/acronym-case
 		const accountID = fixtures.accounts[ 0 ].accountId;
 		registry.dispatch( STORE_NAME ).setAccountID( accountID );
 		registry.dispatch( STORE_NAME ).receiveGetAccounts( fixtures.accounts );
@@ -305,28 +290,8 @@
 ;
 
 storiesOf( 'Tag Manager Module/Settings/Primary AMP', module )
-<<<<<<< HEAD
 	.add( 'Edit, with all settings', ( args, { registry } ) => {
-		// eslint-disable-next-line sitekit/camelcase-acronyms
-=======
-	.addDecorator( ( storyFn ) => {
-		const registry = createTestRegistry();
-		registry.dispatch( STORE_NAME ).receiveGetSettings( defaultSettings );
-		registry.dispatch( STORE_NAME ).receiveGetExistingTag( null );
-		provideSiteInfo( registry, { ampMode: AMP_MODE_PRIMARY } );
-		provideUserAuthentication( registry );
-		provideModules( registry, [ {
-			slug: 'tagmanager',
-			active: true,
-			connected: true,
-		} ] );
-		provideModuleRegistrations( registry );
-
-		return storyFn( registry );
-	} )
-	.add( 'Edit, with all settings', ( registry ) => {
-		// eslint-disable-next-line sitekit/acronym-case
->>>>>>> d822d360
+		// eslint-disable-next-line sitekit/acronym-case
 		const accountID = fixtures.accounts[ 0 ].accountId;
 		registry.dispatch( STORE_NAME ).setAccountID( accountID );
 		registry.dispatch( STORE_NAME ).receiveGetAccounts( fixtures.accounts );
@@ -346,28 +311,8 @@
 ;
 
 storiesOf( 'Tag Manager Module/Settings/Secondary AMP', module )
-<<<<<<< HEAD
 	.add( 'Edit, with all settings', ( args, { registry } ) => {
-		// eslint-disable-next-line sitekit/camelcase-acronyms
-=======
-	.addDecorator( ( storyFn ) => {
-		const registry = createTestRegistry();
-		registry.dispatch( STORE_NAME ).receiveGetSettings( defaultSettings );
-		registry.dispatch( STORE_NAME ).receiveGetExistingTag( null );
-		provideSiteInfo( registry, { ampMode: AMP_MODE_SECONDARY } );
-		provideUserAuthentication( registry );
-		provideModules( registry, [ {
-			slug: 'tagmanager',
-			active: true,
-			connected: true,
-		} ] );
-		provideModuleRegistrations( registry );
-
-		return storyFn( registry );
-	} )
-	.add( 'Edit, with all settings', ( registry ) => {
-		// eslint-disable-next-line sitekit/acronym-case
->>>>>>> d822d360
+		// eslint-disable-next-line sitekit/acronym-case
 		const accountID = fixtures.accounts[ 0 ].accountId;
 		registry.dispatch( STORE_NAME ).setAccountID( accountID );
 		registry.dispatch( STORE_NAME ).receiveGetAccounts( fixtures.accounts );
