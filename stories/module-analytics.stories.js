--- conflicted
+++ resolved
@@ -244,114 +244,4 @@
 				<GA4Notice />
 			</SetupWrap>
 		);
-<<<<<<< HEAD
-	} );
-=======
-	} )
-	.add( 'Audience Overview Chart', () => {
-		global._googlesitekitLegacyData = analyticsData;
-
-		const selectedStats = [
-			0,
-		];
-		const series = {
-			0: {
-				color: '#4285f4',
-				targetAxisIndex: 0,
-			},
-			1: {
-				color: '#4285f4',
-				targetAxisIndex: 0,
-				lineDashStyle: [
-					3,
-					3,
-				],
-				lineWidth: 1,
-			},
-		};
-		const vAxes = null;
-
-		// Load the datacache with data.
-		setTimeout( () => {
-			doAction(
-				'googlesitekit.moduleLoaded',
-				'Single'
-			);
-		}, 250 );
-
-		return (
-			<WithTestRegistry>
-				<Layout
-					header
-					title={ __( 'Audience overview for the last 28 days', 'google-site-kit' ) }
-					headerCTALabel={ __( 'See full stats in Analytics', 'google-site-kit' ) }
-					headerCTALink="http://analytics.google.com"
-				>
-					<LegacyAnalyticsDashboardWidgetOverview
-						selectedStats={ selectedStats }
-						handleDataError={ () => {} }
-					/>
-					<LegacyAnalyticsDashboardWidgetSiteStats
-						selectedStats={ selectedStats }
-						series={ series }
-						vAxes={ vAxes }
-					/>
-				</Layout>
-			</WithTestRegistry>
-		);
-	},
-	// This uses the legacy widget, the new one is in:
-	// 'Analytics Module/Components/Module Page/Acquisition Channels Widget'.
-	{
-		options: { readySelector: '.googlesitekit-chart .googlesitekit-chart__inner' },
-	} )
-	.add( 'Top Acquisition Pie Chart', () => {
-		global._googlesitekitLegacyData = analyticsData;
-
-		// Load the datacache with data.
-		setTimeout( () => {
-			doAction(
-				'googlesitekit.moduleLoaded',
-				'Single'
-			);
-		}, 250 );
-
-		return (
-			<WithTestRegistry>
-				<Layout
-					header
-					footer
-					title={ __( 'Top acquisition channels over the last 28 days', 'google-site-kit' ) }
-					headerCTALink="https://analytics.google.com"
-					headerCTALabel={ __( 'See full stats in Analytics', 'google-site-kit' ) }
-					footerCTALabel={ _x( 'Analytics', 'Service name', 'google-site-kit' ) }
-					footerCTALink="https://analytics.google.com"
-				>
-					<div className="mdc-layout-grid">
-						<div className="mdc-layout-grid__inner">
-							<div className="
-								mdc-layout-grid__cell
-								mdc-layout-grid__cell--span-4-desktop
-								mdc-layout-grid__cell--span-8-tablet
-								mdc-layout-grid__cell--span-4-phone
-							">
-								<LegacyDashboardAcquisitionPieChart />
-							</div>
-							<div className="
-								mdc-layout-grid__cell
-								mdc-layout-grid__cell--span-8-desktop
-								mdc-layout-grid__cell--span-8-tablet
-								mdc-layout-grid__cell--span-4-phone
-							">
-								<LegacyAnalyticsDashboardWidgetTopAcquisitionSources />
-							</div>
-						</div>
-					</div>
-				</Layout>
-			</WithTestRegistry>
-		);
-	},
-	{
-		options: { readySelector: '.googlesitekit-chart .googlesitekit-chart__inner' },
-	} );
->>>>>>> e2564bf1
+	} );