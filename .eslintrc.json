--- conflicted
+++ resolved
@@ -24,9 +24,6 @@
     "process": "readonly"
   },
   "rules": {
-<<<<<<< HEAD
-    "react/jsx-fragments": ["error", "element"],
-=======
     "no-restricted-globals": [
       "error",
       {
@@ -34,7 +31,7 @@
         "message": "Use 'global' instead."
       }
     ],
->>>>>>> 850e57e2
+    "react/jsx-fragments": ["error", "element"],
     "valid-jsdoc": "warn"
   },
   "overrides": [
