--- conflicted
+++ resolved
@@ -12,14 +12,13 @@
     "featureFlags": false
   },
   "rules": {
-<<<<<<< HEAD
-    "sitekit/camelcase-acronyms": 0,
-    "sitekit/jsdoc-third-person": 1,
-    "sitekit/jsdoc-fullstop": 1,
-    "sitekit/jsdoc-requires-since": 1,
-    "sitekit/jsdoc-capitalization": 1,
-    "sitekit/jsdoc-tag-grouping": 1,
-    "sitekit/jsdoc-tag-order": 1,
+    "sitekit/camelcase-acronyms": "error",
+    // "sitekit/jsdoc-third-person": 1,
+    // "sitekit/jsdoc-fullstop": 1,
+    // "sitekit/jsdoc-requires-since": 1,
+    // "sitekit/jsdoc-capitalization": 1,
+    // "sitekit/jsdoc-tag-grouping": 1,
+    // "sitekit/jsdoc-tag-order": 1,
     "jsdoc/check-tag-names": 2, // Recommended
     "jsdoc/check-types": 2, // Recommended
     "jsdoc/check-line-alignment": 1,
@@ -32,14 +31,9 @@
     "jsdoc/require-returns-check": 2,
     "jsdoc/require-returns-description": 2,
     "jsdoc/require-returns-type": 2,
-    "jsdoc/require-returns": 2,
+    "jsdoc/require-returns": 0,
     "jsdoc/no-undefined-types": 2,
     "jsdoc/valid-types": 2,
-=======
-    "sitekit/camelcase-acronyms": [
-      "error"
-    ],
->>>>>>> 1f73999d
     "no-restricted-globals": [
       "error",
       {
@@ -97,11 +91,7 @@
   ],
   "plugins": [
     "filenames",
-<<<<<<< HEAD
     "sitekit",
     "jsdoc"
-=======
-    "sitekit"
->>>>>>> 1f73999d
   ]
 }