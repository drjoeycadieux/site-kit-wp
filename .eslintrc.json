--- conflicted
+++ resolved
@@ -18,9 +18,6 @@
     "process": "readonly"
   },
   "rules": {
-<<<<<<< HEAD
-    "valid-jsdoc": "off"
-=======
     "no-restricted-globals": [
       "error",
       {
@@ -28,8 +25,7 @@
         "message": "Use 'global' instead."
       }
     ],
-    "valid-jsdoc": "warn"
->>>>>>> bdc9261f
+    "valid-jsdoc": "off"
   },
   "overrides": [
     {
