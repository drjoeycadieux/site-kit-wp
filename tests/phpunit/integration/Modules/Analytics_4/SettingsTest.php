<?php
/**
 * Class Google\Site_Kit\Tests\Modules\Analytics_4\SettingsTest
 *
 * @package   Google\Site_Kit\Tests\Modules\Analytics_4
 * @copyright 2021 Google LLC
 * @license   https://www.apache.org/licenses/LICENSE-2.0 Apache License 2.0
 * @link      https://sitekit.withgoogle.com
 */

namespace Google\Site_Kit\Tests\Modules\Analytics_4;

use Google\Site_Kit\Context;
use Google\Site_Kit\Core\Permissions\Permissions;
use Google\Site_Kit\Core\Storage\Options;
use Google\Site_Kit\Modules\Analytics_4\Settings;
use Google\Site_Kit\Tests\Modules\SettingsTestCase;

/**
 * @group Modules
 * @group Analytics
 */
class SettingsTest extends SettingsTestCase {

	const VALID_TEST_IDS = array(
		'googleTagID'          => 'G-XXXX',
		'googleTagAccountID'   => 12121,
		'googleTagContainerID' => 12121,
	);

	/**
	 * Settings object.
	 *
	 * @var Settings
	 */
	private $settings;

	/**
	 * Options instance.
	 *
	 * @var Options
	 */
	private $options;

	/**
	 * Admin ID.
	 *
	 * @var int
	 */
	private $user_id;

	public function set_up() {
		parent::set_up();

		$this->options  = new Options( new Context( GOOGLESITEKIT_PLUGIN_MAIN_FILE ) );
		$this->settings = new Settings( $this->options );
		$this->user_id  = $this->factory()->user->create( array( 'role' => 'administrator' ) );

		wp_set_current_user( $this->user_id );
	}

	public function test_get_default() {
		$this->settings->register();

		$this->assertEqualSetsWithIndex(
			array(
				'accountID'                 => '',
				'adsConversionID'           => '',
				'propertyID'                => '',
				'webDataStreamID'           => '',
				'measurementID'             => '',
				'trackingDisabled'          => array( 'loggedinUsers' ),
				'useSnippet'                => true,
				'ownerID'                   => 0,
				'googleTagID'               => '',
				'googleTagAccountID'        => '',
				'googleTagContainerID'      => '',
				'googleTagLastSyncedAtMs'   => 0,
				'availableCustomDimensions' => null,
				'propertyCreateTime'        => 0,
				'adSenseLinked'             => false,
				'adSenseLinkedLastSyncedAt' => 0,
			),
			get_option( Settings::OPTION )
		);
	}

	public function data_tag_ids() {
		return array(
			'googleTagID is valid G-XXXX string'           => array( 'googleTagID', 'G-XXXX', 'G-XXXX' ),
			'googleTagID is valid GT-XXXX string'          => array( 'googleTagID', 'GT-XXXX', 'GT-XXXX' ),
			'googleTagID is valid AW-XXXX string'          => array( 'googleTagID', 'AW-XXXX', 'AW-XXXX' ),
			'googleTagAccountID is valid numeric string'   => array( 'googleTagAccountID', 12121, 12121 ),
			'googleTagContainerID is valid numeric string' => array( 'googleTagContainerID', 12121, 12121 ),
			'googleTagID is invalid string'                => array( 'googleTagID', 'xxxx', '' ),
			'googleTagID is invalid number'                => array( 'googleTagID', 12121, '' ),
			'googleTagAccountID is invalid string'         => array( 'googleTagAccountID', 'xxxx', '' ),
			'googleTagAccountID is invalid number'         => array( 'googleTagAccountID', 0, '' ),
			'googleTagContainerID is invalid string'       => array( 'googleTagContainerID', 'xxxx', '' ),
			'googleTagContainerID is invalid number'       => array( 'googleTagContainerID', 0, '' ),
		);
	}

	/**
	 * @dataProvider data_tag_ids
	 */
	public function test_google_tag_ids( $tag, $id, $expected ) {
		$this->settings->register();

		$options_key = $this->get_option_name();
		delete_option( $options_key );

		$options         = $this->settings->get();
		$options[ $tag ] = $id;
		$this->settings->set( $options );
		$options = get_option( $options_key );
		$this->assertEquals( $expected, $options[ $tag ] );
	}

	/**
	 * @inheritDoc
	 */
	protected function get_option_name() {
		return Settings::OPTION;
	}

	/**
	 * @dataProvider data_owned_keys
	 */
	public function test_owner_id_is_set_in_settings_when_owned_keys_are_changed( $property_name, $property_value ) {
		delete_option( $this->get_option_name() );

		// Ensure admin user has Permissions::MANAGE_OPTIONS cap regardless of authentication.
		add_filter(
			'map_meta_cap',
			function( $caps, $cap ) {
				if ( Permissions::MANAGE_OPTIONS === $cap ) {
					return array( 'manage_options' );
				}
				return $caps;
			},
			99,
			2
		);

		$this->settings->register();
		$this->settings->merge( array( $property_name => $property_value ) );

		$this->assertEquals( $this->user_id, $this->settings->get()['ownerID'] );
	}

<<<<<<< HEAD
	public function test_retrieve_missing_analytics_4_settings() {
		delete_option( Settings::OPTION );

		$analytics_settings = new Analytics_Settings( $this->options );
		$analytics_settings->register();
		$this->settings->register();

		$options = new Options( new Context( GOOGLESITEKIT_PLUGIN_MAIN_FILE ) );
		$options->set(
			Settings::OPTION,
			array(
				'propertyID'                => '123',
				'webDataStreamID'           => '456',
				'measurementID'             => 'G-789',
				'useSnippet'                => true,
				'ownerID'                   => $this->user_id,
				'googleTagID'               => 'GT-123',
				'googleTagAccountID'        => '123',
				'googleTagContainerID'      => '456',
				'googleTagLastSyncedAtMs'   => 0,
				'availableCustomDimensions' => null,
				'propertyCreateTime'        => 0,
				'adSenseLinked'             => false,
				'adSenseLinkedLastSyncedAt' => 0,
			)
		);

		$keys_to_check = array(
			'accountID',
			'adsConversionID',
			'trackingDisabled',
		);
		$settings      = $options->get( Settings::OPTION );

		foreach ( $keys_to_check as $key ) {
			$this->assertArrayHasKey( $key, $settings );
		}
	}

=======
>>>>>>> b75e87db
	public function data_owned_keys() {
		$tests = array();
		$keys  = ( new Settings( new Options( new Context( GOOGLESITEKIT_PLUGIN_MAIN_FILE ) ) ) )->get_owned_keys();

		foreach ( $keys as $key ) {
			$value = '12345';
			if ( array_key_exists( $key, self::VALID_TEST_IDS ) ) {
				$value = self::VALID_TEST_IDS[ $key ];
			}

			$tests[ $key ] = array( $key, $value );
		}

		return $tests;
	}

}<|MERGE_RESOLUTION|>--- conflicted
+++ resolved
@@ -149,48 +149,6 @@
 		$this->assertEquals( $this->user_id, $this->settings->get()['ownerID'] );
 	}
 
-<<<<<<< HEAD
-	public function test_retrieve_missing_analytics_4_settings() {
-		delete_option( Settings::OPTION );
-
-		$analytics_settings = new Analytics_Settings( $this->options );
-		$analytics_settings->register();
-		$this->settings->register();
-
-		$options = new Options( new Context( GOOGLESITEKIT_PLUGIN_MAIN_FILE ) );
-		$options->set(
-			Settings::OPTION,
-			array(
-				'propertyID'                => '123',
-				'webDataStreamID'           => '456',
-				'measurementID'             => 'G-789',
-				'useSnippet'                => true,
-				'ownerID'                   => $this->user_id,
-				'googleTagID'               => 'GT-123',
-				'googleTagAccountID'        => '123',
-				'googleTagContainerID'      => '456',
-				'googleTagLastSyncedAtMs'   => 0,
-				'availableCustomDimensions' => null,
-				'propertyCreateTime'        => 0,
-				'adSenseLinked'             => false,
-				'adSenseLinkedLastSyncedAt' => 0,
-			)
-		);
-
-		$keys_to_check = array(
-			'accountID',
-			'adsConversionID',
-			'trackingDisabled',
-		);
-		$settings      = $options->get( Settings::OPTION );
-
-		foreach ( $keys_to_check as $key ) {
-			$this->assertArrayHasKey( $key, $settings );
-		}
-	}
-
-=======
->>>>>>> b75e87db
 	public function data_owned_keys() {
 		$tests = array();
 		$keys  = ( new Settings( new Options( new Context( GOOGLESITEKIT_PLUGIN_MAIN_FILE ) ) ) )->get_owned_keys();
