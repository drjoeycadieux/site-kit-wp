<?php
/**
 * Class Google\Site_Kit\Tests\Modules\Analytics\AdvancedTrackingTest
 *
 * @package   Google\Site_Kit\Tests\Modules\Analytics
 * @copyright 2020 Google LLC
 * @license   https://www.apache.org/licenses/LICENSE-2.0 Apache License 2.0
 * @link      https://sitekit.withgoogle.com
 */

namespace Google\Site_Kit\Tests\Modules\Analytics;

use Google\Site_Kit\Tests\TestCase;
use Google\Site_Kit\Modules\Analytics\Advanced_Tracking;
use Google\Site_Kit\Tests\Modules\MockMeasurementEventListFactory;
use Google\Site_Kit\Modules\Analytics\Advanced_Tracking\Measurement_Code_Injector;
use Google\Site_Kit\Modules\Analytics\Advanced_Tracking\Measurement_Events\Measurement_Event_Pipe;

/**
 * Class AdvancedTrackingTest
 * @package Google\Site_Kit\Tests\Modules\Analytics
 */
class AdvancedTrackingTest extends TestCase {

	private $supported_plugins;

	private $mock_event_list_factory;

	public function setUp() {
		parent::setUp();

		$this->supported_plugins    = ( new Advanced_Tracking() )->get_supported_plugins();
		$this->mock_event_list_factory = new MockMeasurementEventListFactory();
	}

	/**
	 * Tests if the sets of events in the active plugins are included in the tracking event configurations.
	 */
	public function test_get_event_configurations() {
		$this->enqueue_google_script();

		$advanced_tracking = new Advanced_Tracking( $this->mock_event_list_factory );

		$num_supported_plugins = count( $this->supported_plugins );
		$num_permutations      = pow( 2, $num_supported_plugins );
		for ( $permutation = 0; $permutation < $num_permutations; $permutation++ ) {
			remove_all_actions( 'wp_enqueue_scripts' );
			$advanced_tracking->register();
			if ( 0 == $permutation ) {
				do_action( 'wp_enqueue_scripts' );
				$this->assertEmpty( $advanced_tracking->get_event_configurations() );
			} else {
				$this->update_plugin_detector( $permutation );

				do_action( 'wp_enqueue_scripts' );
				$actual_event_configurations = $advanced_tracking->get_event_configurations();

				$this->compare_event_configurations( $actual_event_configurations );
			}
		}
	}

	/**
	 * Updates the active plugin array in the MockMeasurementEventListFactory.
	 *
	 * @param number $permutation represents what permutation of supported plugins to enable.
	 */
	private function update_plugin_detector( $permutation ) {
		$supported_plugin_names = array_keys( $this->supported_plugins );
		foreach ( $supported_plugin_names as $plugin_name ) {
			if ( 1 == ( $permutation % 2 ) ) {
				$this->mock_event_list_factory->add_active_plugin( $plugin_name );
			} else {
				$this->mock_event_list_factory->remove_active_plugin( $plugin_name );
			}
			$permutation = $permutation >> 1;
		}
	}

	/**
	 * Compares returned list of events to expected events.
	 *
	 * @param array $actual_event_configs list of Measurement_Event objects returned by Advanced_Tracking.
	 */
	private function compare_event_configurations( $actual_event_configs ) {
		foreach ( $this->mock_event_list_factory->get_active_plugin_event_lists( null ) as $event_list ) {
			foreach ( $event_list->get_events() as $expected_event_config ) {
				$found = false;
				foreach ( $actual_event_configs as $actual_event_config ) {
					if ( json_encode( $expected_event_config ) === json_encode( $actual_event_config ) ) {
						$found = true;
						break;
					}
				}
				$this->assertTrue( $found );
			}
		}
	}

	/**
<<<<<<< HEAD
	 * Tests if the expected Javascript code is printed for a given sets of events.
	 */
	public function test_inject_event_tracking() {
		$advanced_tracking    = new Advanced_Tracking( $this->mock_event_list_factory );
		$event_configurations = Measurement_Event_Pipe::encode_measurement_event_list( $advanced_tracking->get_event_configurations() );

		$expected_script = <<<INJECT_SCRIPT
( function() {
    var eventConfigurations = {$event_configurations};
	var config;
	for ( config of eventConfigurations ) {
		const thisConfig = config;
		document.addEventListener( config.on, function( e ) {
			var el = e.target;
			var matcher = el.matches || el.webkitMatchesSelector || el.mozMatchesSelector || el.msMatchesSelector || el.oMatchesSelector;
			if ( matcher && ( matcher.call( el, thisConfig.selector ) || matcher.call( el, thisConfig.selector.concat( ' *' ) ) ) ) {
				alert( 'Got an event called: '.concat( thisConfig.action ) );

				var params = {};
				if ( "metadata" in thisConfig && null !== thisConfig.metadata ) {
					params = thisConfig.metadata( params, el );
				}
				params['event_category'] = thisConfig.category;
				console.log(params);

				gtag( 'event', thisConfig.action, params);
			}
		}, true );
	}
	}
)();
INJECT_SCRIPT;

		$measurement_code_injector = new Measurement_Code_Injector( $advanced_tracking->get_event_configurations() );
		$this->assertSame( $expected_script, $measurement_code_injector->get_injected_script() );
	}

	/**
=======
>>>>>>> da1a87c8
	 * Enqueue's the google gtag script.
	 */
	private function enqueue_google_script() {
		if ( ! wp_script_is( 'google_gtagjs' ) ) {
			wp_enqueue_script( // phpcs:ignore WordPress.WP.EnqueuedResourceParameters.MissingVersion
				'google_gtagjs',
				'https://www.googletagmanager.com/gtag/js',
				false,
				null,
				false
			);
		}

	}
}<|MERGE_RESOLUTION|>--- conflicted
+++ resolved
@@ -13,8 +13,6 @@
 use Google\Site_Kit\Tests\TestCase;
 use Google\Site_Kit\Modules\Analytics\Advanced_Tracking;
 use Google\Site_Kit\Tests\Modules\MockMeasurementEventListFactory;
-use Google\Site_Kit\Modules\Analytics\Advanced_Tracking\Measurement_Code_Injector;
-use Google\Site_Kit\Modules\Analytics\Advanced_Tracking\Measurement_Events\Measurement_Event_Pipe;
 
 /**
  * Class AdvancedTrackingTest
@@ -29,14 +27,14 @@
 	public function setUp() {
 		parent::setUp();
 
-		$this->supported_plugins    = ( new Advanced_Tracking() )->get_supported_plugins();
+		$this->supported_plugins       = ( new Advanced_Tracking() )->get_supported_plugins();
 		$this->mock_event_list_factory = new MockMeasurementEventListFactory();
 	}
 
 	/**
 	 * Tests if the sets of events in the active plugins are included in the tracking event configurations.
 	 */
-	public function test_get_event_configurations() {
+	public function test_configure_events() {
 		$this->enqueue_google_script();
 
 		$advanced_tracking = new Advanced_Tracking( $this->mock_event_list_factory );
@@ -98,47 +96,6 @@
 	}
 
 	/**
-<<<<<<< HEAD
-	 * Tests if the expected Javascript code is printed for a given sets of events.
-	 */
-	public function test_inject_event_tracking() {
-		$advanced_tracking    = new Advanced_Tracking( $this->mock_event_list_factory );
-		$event_configurations = Measurement_Event_Pipe::encode_measurement_event_list( $advanced_tracking->get_event_configurations() );
-
-		$expected_script = <<<INJECT_SCRIPT
-( function() {
-    var eventConfigurations = {$event_configurations};
-	var config;
-	for ( config of eventConfigurations ) {
-		const thisConfig = config;
-		document.addEventListener( config.on, function( e ) {
-			var el = e.target;
-			var matcher = el.matches || el.webkitMatchesSelector || el.mozMatchesSelector || el.msMatchesSelector || el.oMatchesSelector;
-			if ( matcher && ( matcher.call( el, thisConfig.selector ) || matcher.call( el, thisConfig.selector.concat( ' *' ) ) ) ) {
-				alert( 'Got an event called: '.concat( thisConfig.action ) );
-
-				var params = {};
-				if ( "metadata" in thisConfig && null !== thisConfig.metadata ) {
-					params = thisConfig.metadata( params, el );
-				}
-				params['event_category'] = thisConfig.category;
-				console.log(params);
-
-				gtag( 'event', thisConfig.action, params);
-			}
-		}, true );
-	}
-	}
-)();
-INJECT_SCRIPT;
-
-		$measurement_code_injector = new Measurement_Code_Injector( $advanced_tracking->get_event_configurations() );
-		$this->assertSame( $expected_script, $measurement_code_injector->get_injected_script() );
-	}
-
-	/**
-=======
->>>>>>> da1a87c8
 	 * Enqueue's the google gtag script.
 	 */
 	private function enqueue_google_script() {
