<?php
/**
 * AnalyticsTest
 *
 * @package   Google\Site_Kit\Tests\Modules
 * @copyright 2021 Google LLC
 * @license   https://www.apache.org/licenses/LICENSE-2.0 Apache License 2.0
 * @link      https://sitekit.withgoogle.com
 */

namespace Google\Site_Kit\Tests\Modules;

use Google\Site_Kit\Context;
use Google\Site_Kit\Core\Modules\Module_With_Owner;
use Google\Site_Kit\Core\Modules\Module_With_Scopes;
use Google\Site_Kit\Core\Modules\Module_With_Screen;
use Google\Site_Kit\Core\Modules\Module_With_Settings;
use Google\Site_Kit\Core\Permissions\Permissions;
use Google\Site_Kit\Core\Storage\Options;
use Google\Site_Kit\Modules\Analytics;
use Google\Site_Kit\Modules\Analytics\Settings;
use Google\Site_Kit\Tests\Core\Modules\Module_With_Owner_ContractTests;
use Google\Site_Kit\Tests\Core\Modules\Module_With_Scopes_ContractTests;
use Google\Site_Kit\Tests\Core\Modules\Module_With_Screen_ContractTests;
use Google\Site_Kit\Tests\Core\Modules\Module_With_Settings_ContractTests;
use Google\Site_Kit\Tests\TestCase;
use Google\Site_Kit\Tests\MutableInput;
use Google\Site_Kit\Tests\Exception\RedirectException;
use Google\Site_Kit_Dependencies\Google\Service\Analytics as Google_Service_Analytics;
use Google\Site_Kit_Dependencies\Google\Service\AnalyticsReporting\ReportRequest as Google_Service_AnalyticsReporting_ReportRequest;
use Google\Site_Kit_Dependencies\Google\Service\Analytics_Resource\ManagementWebproperties as Google_Service_Analytics_Resource_ManagementWebproperties;
use Google\Site_Kit_Dependencies\Google\Service\AnalyticsReporting\OrderBy as Google_Service_AnalyticsReporting_OrderBy;
use Google\Site_Kit_Dependencies\Google\Service\Analytics\Webproperty as Google_Service_Analytics_Webproperty;
use \ReflectionMethod;

/**
 * @group Modules
 */
class AnalyticsTest extends TestCase {
	use Module_With_Scopes_ContractTests;
	use Module_With_Screen_ContractTests;
	use Module_With_Settings_ContractTests;
	use Module_With_Owner_ContractTests;

	public function test_register() {
		$analytics = new Analytics( new Context( GOOGLESITEKIT_PLUGIN_MAIN_FILE ) );
		remove_all_filters( 'googlesitekit_auth_scopes' );
		remove_all_filters( 'googlesitekit_module_screens' );
		remove_all_filters( 'googlesitekit_analytics_adsense_linked' );
		remove_all_actions( 'wp_head' );
		remove_all_actions( 'web_stories_story_head' );

		$analytics->register();

		// Test registers scopes.
		$this->assertEquals(
			$analytics->get_scopes(),
			apply_filters( 'googlesitekit_auth_scopes', array() )
		);

		// Test registers screen.
		$this->assertContains(
			$analytics->get_screen(),
			apply_filters( 'googlesitekit_module_screens', array() )
		);

		$this->assertFalse( get_option( 'googlesitekit_analytics_adsense_linked' ) );
		$this->assertFalse( $analytics->is_connected() );

		// Test actions for tracking opt-out are added.
		$this->assertTrue( has_action( 'wp_head' ) );
		$this->assertTrue( has_action( 'web_stories_story_head' ) );
	}

	public function test_register_unified_dashboard() {
		$this->enable_feature( 'unifiedDashboard' );

		$analytics = new Analytics( new Context( GOOGLESITEKIT_PLUGIN_MAIN_FILE ) );
		remove_all_filters( 'googlesitekit_module_screens' );

		$this->assertEmpty( apply_filters( 'googlesitekit_module_screens', array() ) );

		$analytics->register();

		// Verify the screen is not registered.
		$this->assertEmpty( apply_filters( 'googlesitekit_module_screens', array() ) );
	}

	public function test_register_template_redirect_amp() {
		$context   = $this->get_amp_primary_context();
		$analytics = new Analytics( $context );

		remove_all_actions( 'template_redirect' );
		$analytics->register();

		remove_all_actions( 'amp_print_analytics' );
		remove_all_actions( 'wp_footer' );
		remove_all_actions( 'amp_post_template_footer' );
		remove_all_actions( 'web_stories_print_analytics' );
		remove_all_filters( 'amp_post_template_data' );

		do_action( 'template_redirect' );
		$this->assertFalse( has_action( 'amp_print_analytics' ) );
		$this->assertFalse( has_action( 'wp_footer' ) );
		$this->assertFalse( has_action( 'amp_post_template_footer' ) );
		$this->assertFalse( has_action( 'web_stories_print_analytics' ) );
		$this->assertFalse( has_filter( 'amp_post_template_data' ) );

		$analytics->get_settings()->merge(
			array(
				'propertyID' => 'UA-12345678-1',
				'useSnippet' => true,
			)
		);

		do_action( 'template_redirect' );
		$this->assertTrue( has_action( 'amp_print_analytics' ) );
		$this->assertTrue( has_action( 'wp_footer' ) );
		$this->assertTrue( has_action( 'amp_post_template_footer' ) );
		$this->assertTrue( has_action( 'web_stories_print_analytics' ) );
		$this->assertTrue( has_filter( 'amp_post_template_data' ) );

		remove_all_actions( 'amp_print_analytics' );
		remove_all_actions( 'wp_footer' );
		remove_all_actions( 'amp_post_template_footer' );
		remove_all_actions( 'web_stories_print_analytics' );
		remove_all_filters( 'amp_post_template_data' );

		// Tag not hooked when blocked.
		add_filter( 'googlesitekit_analytics_tag_amp_blocked', '__return_true' );
		do_action( 'template_redirect' );
		$this->assertFalse( has_action( 'amp_print_analytics' ) );
		$this->assertFalse( has_action( 'wp_footer' ) );
		$this->assertFalse( has_action( 'amp_post_template_footer' ) );
		$this->assertFalse( has_action( 'web_stories_print_analytics' ) );
		$this->assertFalse( has_filter( 'amp_post_template_data' ) );

		// Tag not hooked when only AMP blocked
		add_filter( 'googlesitekit_analytics_tag_blocked', '__return_false' );
		add_filter( 'googlesitekit_analytics_tag_amp_blocked', '__return_true' );
		do_action( 'template_redirect' );
		$this->assertFalse( has_action( 'amp_print_analytics' ) );
		$this->assertFalse( has_action( 'wp_footer' ) );
		$this->assertFalse( has_action( 'amp_post_template_footer' ) );
		$this->assertFalse( has_action( 'web_stories_print_analytics' ) );
		$this->assertFalse( has_filter( 'amp_post_template_data' ) );
	}

	public function test_register_template_redirect_non_amp() {
		$context   = new Context( GOOGLESITEKIT_PLUGIN_MAIN_FILE );
		$analytics = new Analytics( $context );

		remove_all_actions( 'template_redirect' );
		$analytics->register();

		remove_all_actions( 'wp_enqueue_scripts' );

		do_action( 'template_redirect' );
		$this->assertFalse( has_action( 'wp_enqueue_scripts' ) );

		$analytics->get_settings()->merge(
			array(
				'propertyID' => 'UA-12345678-1',
				'useSnippet' => true,
			)
		);

		do_action( 'template_redirect' );
		$this->assertTrue( has_action( 'wp_enqueue_scripts' ) );

		// Tag not hooked when blocked.
		remove_all_actions( 'wp_enqueue_scripts' );
		add_filter( 'googlesitekit_analytics_tag_blocked', '__return_true' );
		do_action( 'template_redirect' );
		$this->assertFalse( has_action( 'wp_enqueue_scripts' ) );

		// Tag hooked when only AMP blocked.
		add_filter( 'googlesitekit_analytics_tag_blocked', '__return_false' );
		add_filter( 'googlesitekit_analytics_tag_amp_blocked', '__return_true' );
		do_action( 'template_redirect' );
		$this->assertTrue( has_action( 'wp_enqueue_scripts' ) );
	}

	/**
	 * @dataProvider block_on_consent_provider
	 * @param bool $enabled
	 */
	public function test_block_on_consent_non_amp( $enabled ) {
		$analytics = new Analytics( new Context( GOOGLESITEKIT_PLUGIN_MAIN_FILE ) );
		$analytics->get_settings()->merge(
			array(
				'propertyID' => 'UA-12345678-1',
				'useSnippet' => true,
			)
		);

		wp_scripts()->registered = array();
		wp_scripts()->queue      = array();
		wp_scripts()->done       = array();
		remove_all_actions( 'template_redirect' );
		remove_all_actions( 'wp_enqueue_scripts' );
		$analytics->register();

		// Hook `wp_print_head_scripts` on placeholder action for capturing.
		add_action( '__test_print_scripts', 'wp_print_head_scripts' );

		if ( $enabled ) {
			add_filter( 'googlesitekit_analytics_tag_block_on_consent', '__return_true' );
		}

		do_action( 'template_redirect' );
		do_action( 'wp_enqueue_scripts' );

		$output = $this->capture_action( '__test_print_scripts' );

		$this->assertContains( 'https://www.googletagmanager.com/gtag/js?id=UA-12345678-1', $output );

		if ( $enabled ) {
			$this->assertRegExp( '/\sdata-block-on-consent\b/', $output );
		} else {
			$this->assertNotRegExp( '/\sdata-block-on-consent\b/', $output );
		}
	}

	/**
	 * @dataProvider block_on_consent_provider
	 * @param bool $enabled
	 */
	public function test_block_on_consent_amp( $enabled ) {
		$analytics = new Analytics( $this->get_amp_primary_context() );
		$analytics->get_settings()->merge(
			array(
				'propertyID' => 'UA-12345678-1',
				'useSnippet' => true,
			)
		);

		remove_all_actions( 'template_redirect' );
		remove_all_actions( 'wp_footer' );
		$analytics->register();

		if ( $enabled ) {
			add_filter( 'googlesitekit_analytics_tag_amp_block_on_consent', '__return_true' );
		}

		do_action( 'template_redirect' );

		$output = $this->capture_action( 'wp_footer' );

		$this->assertContains( '<amp-analytics', $output );

		if ( $enabled ) {
			$this->assertRegExp( '/\sdata-block-on-consent\b/', $output );
		} else {
			$this->assertNotRegExp( '/\sdata-block-on-consent\b/', $output );
		}
	}

	public function block_on_consent_provider() {
		return array(
			'default (disabled)' => array(
				false,
			),
			'enabled'            => array(
				true,
			),
		);
	}

	public function test_is_connected() {
		$analytics = new Analytics( new Context( GOOGLESITEKIT_PLUGIN_MAIN_FILE ) );

		// Requires get_data to be connected.
		$this->assertFalse( $analytics->is_connected() );
	}

	public function test_scopes() {
		$analytics = new Analytics( new Context( GOOGLESITEKIT_PLUGIN_MAIN_FILE ) );

		$this->assertEqualSets(
			array(
				'https://www.googleapis.com/auth/analytics.readonly',
			),
			$analytics->get_scopes()
		);
	}

	public function test_on_deactivation() {
		$analytics = new Analytics( new Context( GOOGLESITEKIT_PLUGIN_MAIN_FILE ) );
		$options   = new Options( new Context( GOOGLESITEKIT_PLUGIN_MAIN_FILE ) );
		$options->set( Settings::OPTION, 'test-value' );
		$options->set( 'googlesitekit_analytics_adsense_linked', 'test-linked-value' );

		$analytics->on_deactivation();

		$this->assertOptionNotExists( Settings::OPTION );
		$this->assertOptionNotExists( 'googlesitekit_analytics_adsense_linked' );
	}

	public function test_get_datapoints() {
		$analytics = new Analytics( new Context( GOOGLESITEKIT_PLUGIN_MAIN_FILE ) );

		$this->assertEqualSets(
			array(
				'create-account-ticket',
				'goals',
				'accounts-properties-profiles',
				'properties-profiles',
				'profiles',
				'tag-permission',
				'report',
				'create-property',
				'create-profile',
			),
			$analytics->get_datapoints()
		);
	}

	public function test_handle_provisioning_callback() {
		$analytics = new Analytics( new Context( GOOGLESITEKIT_PLUGIN_MAIN_FILE, new MutableInput() ) );

		$admin_id = $this->factory()->user->create( array( 'role' => 'administrator' ) );
		wp_set_current_user( $admin_id );
		// Ensure admin user has Permissions::MANAGE_OPTIONS cap regardless of authentication.
		add_filter(
			'map_meta_cap',
			function( $caps, $cap ) {
				if ( Permissions::MANAGE_OPTIONS === $cap ) {
					return array( 'manage_options' );
				}
				return $caps;
			},
			99,
			2
		);

		$analytics_module_page_url   = add_query_arg( 'page', 'googlesitekit-module-analytics', admin_url( 'admin.php' ) );
		$account_ticked_id_transient = Analytics::PROVISION_ACCOUNT_TICKET_ID . '::' . get_current_user_id();

		$_GET['gatoscallback']   = '1';
		$_GET['accountTicketId'] = '123456';

		$class  = new \ReflectionClass( Analytics::class );
		$method = $class->getMethod( 'handle_provisioning_callback' );
		$method->setAccessible( true );

		// Results in an error for a mismatch (or no account ticket ID stored from before at all).
		try {
			$method->invokeArgs( $analytics, array() );
			$this->fail( 'Expected redirect to module page with "account_ticket_id_mismatch" error' );
		} catch ( RedirectException $redirect ) {
			$this->assertEquals(
				add_query_arg( 'error_code', 'account_ticket_id_mismatch', $analytics_module_page_url ),
				$redirect->get_location()
			);
		}

		// Results in an error when there is an error parameter.
		set_transient( $account_ticked_id_transient, $_GET['accountTicketId'] );
		$_GET['error'] = 'user_cancel';
		try {
			$method->invokeArgs( $analytics, array() );
			$this->fail( 'Expected redirect to module page with "user_cancel" error' );
		} catch ( RedirectException $redirect ) {
			$this->assertEquals(
				add_query_arg( 'error_code', 'user_cancel', $analytics_module_page_url ),
				$redirect->get_location()
			);
			// Ensure transient was deleted by the method despite error.
			$this->assertFalse( get_transient( $account_ticked_id_transient ) );
		}
		unset( $_GET['error'] );

		// Results in an error when a parameter (here profileId) is missing.
		set_transient( $account_ticked_id_transient, $_GET['accountTicketId'] );
		$_GET['accountId']     = '12345678';
		$_GET['webPropertyId'] = 'UA-12345678-1';
		try {
			$method->invokeArgs( $analytics, array() );
			$this->fail( 'Expected redirect to module page with "callback_missing_parameter" error' );
		} catch ( RedirectException $redirect ) {
			$this->assertEquals(
				add_query_arg( 'error_code', 'callback_missing_parameter', $analytics_module_page_url ),
				$redirect->get_location()
			);
			// Ensure transient was deleted by the method despite error.
			$this->assertFalse( get_transient( $account_ticked_id_transient ) );
		}

		// Set up mock for Analytics web properties API request handler for success case below.
		$webproperties_mock = $this->getMockBuilder( Google_Service_Analytics_Resource_ManagementWebproperties::class )
			->disableOriginalConstructor()
			->setMethods( array( 'get' ) )
			->getMock();

		$analytics_service_mock = $this->getMockBuilder( Google_Service_Analytics::class )
			->disableOriginalConstructor()
			->getMock();

		$analytics_service_mock->management_webproperties = $webproperties_mock;

		$google_services = $class->getParentClass()->getProperty( 'google_services' );
		$google_services->setAccessible( true );
		$google_services->setValue( $analytics, array( 'analytics' => $analytics_service_mock ) );

		// Results in an dashboard redirect on success, with new data being stored.
		set_transient( $account_ticked_id_transient, $_GET['accountTicketId'] );
		$_GET['accountId']     = '12345678';
		$_GET['webPropertyId'] = 'UA-12345678-1';
		$_GET['profileId']     = '987654';
		$expected_internal_id  = '13579';
		$expected_webproperty  = new Google_Service_Analytics_Webproperty();
		$expected_webproperty->setAccountId( $_GET['accountId'] );
		$expected_webproperty->setId( $_GET['webPropertyId'] );
		$expected_webproperty->setDefaultProfileId( $_GET['profileId'] );
		$expected_webproperty->setInternalWebPropertyId( $expected_internal_id );
		$webproperties_mock->expects( $this->once() )
			->method( 'get' )
			->with( $_GET['accountId'], $_GET['webPropertyId'] )
			->willReturn( $expected_webproperty );
		try {
			$method->invokeArgs( $analytics, array() );
			$this->fail( 'Expected redirect to module page with "authentication_success" notification' );
		} catch ( RedirectException $redirect ) {
			$this->assertEquals( 1, did_action( 'googlesitekit_analytics_handle_provisioning_callback' ) );
			$this->assertEquals(
				add_query_arg(
					array(
						'page'         => 'googlesitekit-dashboard',
						'notification' => 'authentication_success',
						'slug'         => 'analytics',
					),
					admin_url( 'admin.php' )
				),
				$redirect->get_location()
			);
			// Ensure transient was deleted by the method.
			$this->assertFalse( get_transient( $account_ticked_id_transient ) );
			// Ensure settings were set correctly.
			$settings = $analytics->get_settings()->get();
			$this->assertEquals( $_GET['accountId'], $settings['accountID'] );
			$this->assertEquals( $_GET['webPropertyId'], $settings['propertyID'] );
			$this->assertEquals( $expected_internal_id, $settings['internalWebPropertyID'] );
			$this->assertEquals( $_GET['profileId'], $settings['profileID'] );
			$this->assertEquals( $admin_id, $settings['ownerID'] );
		}
	}

	/**
	 * @dataProvider tracking_disabled_provider
	 *
	 * @param array $settings
	 * @param bool $logged_in
	 * @param \Closure $assert_opt_out_presence
	 * @param bool $is_content_creator
	 */
	public function test_tracking_disabled( $settings, $logged_in, $assert_opt_out_presence, $is_content_creator = false ) {
		wp_scripts()->registered = array();
		wp_scripts()->queue      = array();
		wp_scripts()->done       = array();
		remove_all_actions( 'wp_enqueue_scripts' );
		// Remove irrelevant script from throwing errors in CI from readfile().
		remove_action( 'wp_head', 'print_emoji_detection_script', 7 );
		// Set the current user (can be 0 for no user)
		$role = $is_content_creator ? 'administrator' : 'subscriber';
		$user = $logged_in ?
			$this->factory()->user->create( array( 'role' => $role ) )
			: 0;
		wp_set_current_user( $user );

		$analytics = new Analytics( new Context( GOOGLESITEKIT_PLUGIN_MAIN_FILE ) );
		$analytics->get_settings()->set( $settings );

		remove_all_actions( 'template_redirect' );
		$analytics->register();
		do_action( 'template_redirect' );

		$head_html = $this->capture_action( 'wp_head' );
		// Confidence check.
		$this->assertNotEmpty( $head_html );
		// Whether or not tracking is disabled does not affect output of snippet.
		if ( $settings['useSnippet'] ) {
			$this->assertContains( "id={$settings['propertyID']}", $head_html );
		} else {
			$this->assertNotContains( "id={$settings['propertyID']}", $head_html );
		}

		$assert_opt_out_presence( $head_html );
	}

	public function tracking_disabled_provider() {
		$base_settings = array(
			'accountID'             => 123456789,
			'propertyID'            => 'UA-21234567-8',
			'internalWebPropertyID' => 212345678,
			'profileID'             => 321234567,
			'useSnippet'            => true,
			'trackingDisabled'      => array( 'loggedinUsers' ),
		);

		$assert_contains_opt_out     = function ( $html ) {
			$this->assertContains( 'window["ga-disable-UA-21234567-8"] = true', $html );
		};
		$assert_not_contains_opt_out = function ( $html ) {
			$this->assertNotContains( 'window["ga-disable-UA-21234567-8"] = true', $html );
		};

		return array(
			// Tracking is active by default for non-logged-in users.
			array(
				$base_settings,
				false,
				$assert_not_contains_opt_out,
			),
			// Tracking is not active for non-logged-in users if snippet is disabled,
			// but opt-out is not added because tracking is not disabled.
			array(
				array_merge( $base_settings, array( 'useSnippet' => false ) ),
				false,
				$assert_not_contains_opt_out,
			),
			// Tracking is not active for logged-in users by default (opt-out expected).
			array(
				$base_settings,
				true,
				$assert_contains_opt_out,
			),
			// Tracking is active for logged-in users if enabled via settings.
			array(
				array_merge( $base_settings, array( 'trackingDisabled' => array() ) ),
				true,
				$assert_not_contains_opt_out,
			),
			// Tracking is not active for content creators if disabled via settings.
			array(
				array_merge( $base_settings, array( 'trackingDisabled' => array( 'contentCreators' ) ) ),
				true,
				$assert_contains_opt_out,
				true,
			),
			// Tracking is still active for guests if disabled for logged in users.
			array(
				array_merge( $base_settings, array( 'trackingDisabled' => array( 'loggedinUsers' ) ) ),
				false,
				$assert_not_contains_opt_out,
			),
			// Tracking is not active for content creators if disabled for logged-in users (logged-in users setting overrides content creators setting)
			array(
				array_merge( $base_settings, array( 'trackingDisabled' => array( 'loggedinUsers' ) ) ),
				true,
				$assert_contains_opt_out,
				true,
			),
		);
	}

	/**
	 * @dataProvider data_parse_account_id
	 */
	public function test_parse_account_id( $property_id, $expected ) {
		$class  = new \ReflectionClass( Analytics::class );
		$method = $class->getMethod( 'parse_account_id' );
		$method->setAccessible( true );

		$result = $method->invokeArgs(
			new Analytics( new Context( GOOGLESITEKIT_PLUGIN_MAIN_FILE ) ),
			array( $property_id )
		);
		$this->assertSame( $expected, $result );
	}

	public function data_parse_account_id() {
		return array(
			array(
				'UA-2358017-2',
				'2358017',
			),
			array(
				'UA-13572468-4',
				'13572468',
			),
			array(
				'UA-13572468',
				'',
			),
			array(
				'GTM-13572468',
				'',
			),
			array(
				'13572468',
				'',
			),
		);
	}

	/**
	 * @return Module_With_Scopes
	 */
	protected function get_module_with_scopes() {
		return new Analytics( new Context( GOOGLESITEKIT_PLUGIN_MAIN_FILE ) );
	}

	/**
	 * @return Module_With_Screen
	 */
	protected function get_module_with_screen() {
		return new Analytics( new Context( GOOGLESITEKIT_PLUGIN_MAIN_FILE ) );
	}

	/**
	 * @return Module_With_Settings
	 */
	protected function get_module_with_settings() {
		return new Analytics( new Context( GOOGLESITEKIT_PLUGIN_MAIN_FILE ) );
	}

	/**
	 * @return Module_With_Owner
	 */
	protected function get_module_with_owner() {
		return new Analytics( new Context( GOOGLESITEKIT_PLUGIN_MAIN_FILE ) );
	}

	public function test_parse_reporting_orderby() {
		$analytics = new Analytics( new Context( GOOGLESITEKIT_PLUGIN_MAIN_FILE ) );

		$reflected_parse_reporting_orderby_method = new ReflectionMethod( 'Google\Site_Kit\Modules\Analytics', 'parse_reporting_orderby' );
		$reflected_parse_reporting_orderby_method->setAccessible( true );

		// When there is no orderby in the request.
		$result = $reflected_parse_reporting_orderby_method->invoke( $analytics, array() );
		$this->assertTrue( is_array( $result ) );
		$this->assertEmpty( $result );

		// When a single order object is used.
		$order  = array(
			'fieldName' => 'views',
			'sortOrder' => 'ASCENDING',
		);
		$result = $reflected_parse_reporting_orderby_method->invoke( $analytics, $order );
		$this->assertTrue( is_array( $result ) );
		$this->assertEquals( 1, count( $result ) );
		$this->assertTrue( $result[0] instanceof Google_Service_AnalyticsReporting_OrderBy );
		$this->assertEquals( 'views', $result[0]->getFieldName() );
		$this->assertEquals( 'ASCENDING', $result[0]->getSortOrder() );

		// When multiple orders are passed.
		$orders = array(
			array(
				'fieldName' => 'pages',
				'sortOrder' => 'DESCENDING',
			),
			array(
				'fieldName' => 'sessions',
				'sortOrder' => 'ASCENDING',
			),
		);
		$result = $reflected_parse_reporting_orderby_method->invoke( $analytics, $orders );
		$this->assertTrue( is_array( $result ) );
		$this->assertEquals( 2, count( $result ) );
		$this->assertTrue( $result[0] instanceof Google_Service_AnalyticsReporting_OrderBy );
		$this->assertEquals( 'pages', $result[0]->getFieldName() );
		$this->assertEquals( 'DESCENDING', $result[0]->getSortOrder() );
		$this->assertTrue( $result[1] instanceof Google_Service_AnalyticsReporting_OrderBy );
		$this->assertEquals( 'sessions', $result[1]->getFieldName() );
		$this->assertEquals( 'ASCENDING', $result[1]->getSortOrder() );

		// Check that it skips invalid orders.
		$orders = array(
			array(
				'fieldName' => 'views',
				'sortOrder' => '',
			),
			array(
				'fieldName' => 'pages',
				'sortOrder' => 'DESCENDING',
			),
			array(
				'fieldName' => '',
				'sortOrder' => 'DESCENDING',
			),
			array(
				'fieldName' => 'sessions',
				'sortOrder' => 'ASCENDING',
			),
		);
		$result = $reflected_parse_reporting_orderby_method->invoke( $analytics, $orders );
		$this->assertTrue( is_array( $result ) );
		$this->assertEquals( 2, count( $result ) );
		$this->assertTrue( $result[0] instanceof Google_Service_AnalyticsReporting_OrderBy );
		$this->assertEquals( 'pages', $result[0]->getFieldName() );
		$this->assertEquals( 'DESCENDING', $result[0]->getSortOrder() );
		$this->assertTrue( $result[1] instanceof Google_Service_AnalyticsReporting_OrderBy );
		$this->assertEquals( 'sessions', $result[1]->getFieldName() );
		$this->assertEquals( 'ASCENDING', $result[1]->getSortOrder() );
	}

	public function test_create_analytics_site_data_request() {
		$context   = new Context( GOOGLESITEKIT_PLUGIN_MAIN_FILE );
		$analytics = new Analytics( $context );

		$reflected_create_analytics_site_data_request_method = new ReflectionMethod( 'Google\Site_Kit\Modules\Analytics', 'create_analytics_site_data_request' );
		$reflected_create_analytics_site_data_request_method->setAccessible( true );

		$result = $reflected_create_analytics_site_data_request_method->invoke( $analytics, array() );
		$this->assertTrue( $result instanceof Google_Service_AnalyticsReporting_ReportRequest );

		$clauses = $result->getDimensionFilterClauses();
		$this->assertTrue( is_array( $clauses ) );
		$this->assertTrue( count( $clauses ) > 0 );

		$filters = $clauses[0]->getFilters();
		$this->assertTrue( is_array( $filters ) );
		$this->assertEquals( 1, count( $filters ) );
		$this->assertEquals( 'ga:hostname', $filters[0]->getDimensionName() );
		$this->assertEquals( 'IN_LIST', $filters[0]->getOperator() );

		$hostname    = wp_parse_url( $context->get_reference_site_url(), PHP_URL_HOST );
		$expressions = $filters[0]->getExpressions();

		$this->assertTrue( is_array( $expressions ) );
		$this->assertEquals( 2, count( $expressions ) );
		$this->assertContains( $hostname, $expressions );
		$this->assertContains( 'www.' . $hostname, $expressions );
	}

<<<<<<< HEAD
	public function test_handle_token_response_data() {
		$context   = new Context( GOOGLESITEKIT_PLUGIN_MAIN_FILE );
		$analytics = new Analytics( $context );

		// Ensure settings are empty.
		$settings = $analytics->get_settings()->get();
		$this->assertEmpty( $settings['accountID'] );
		$this->assertEmpty( $settings['propertyID'] );
		$this->assertEmpty( $settings['internalWebPropertyID'] );
		$this->assertEmpty( $settings['profileID'] );

		$configuration = array(
			'ga_account_id'               => '12345678',
			'ua_property_id'              => 'UA-12345678-1',
			'ua_internal_web_property_id' => '13579',
			'ua_profile_id'               => '987654',
		);

		$analytics->handle_token_response_data(
			array(
				'analytics_configuration' => $configuration,
			)
		);

		// Ensure settings were set correctly.
		$settings = $analytics->get_settings()->get();
		$this->assertEquals( $configuration['ga_account_id'], $settings['accountID'] );
		$this->assertEquals( $configuration['ua_property_id'], $settings['propertyID'] );
		$this->assertEquals( $configuration['ua_internal_web_property_id'], $settings['internalWebPropertyID'] );
		$this->assertEquals( $configuration['ua_profile_id'], $settings['profileID'] );

		$analytics->handle_token_response_data(
			array(
				'analytics_configuration' => array(
					'ga_account_id'  => '12345678',
					'ua_property_id' => 'UA-12345678-1',
				),
			)
		);

		// Ensure settings haven't changed because insufficient configuration is passed.
		$settings = $analytics->get_settings()->get();
		$this->assertEquals( $configuration['ga_account_id'], $settings['accountID'] );
		$this->assertEquals( $configuration['ua_property_id'], $settings['propertyID'] );
		$this->assertEquals( $configuration['ua_internal_web_property_id'], $settings['internalWebPropertyID'] );
		$this->assertEquals( $configuration['ua_profile_id'], $settings['profileID'] );
=======
	public function test_update_propxy_setup_mode() {
		remove_all_filters( 'googlesitekit_proxy_setup_url_params' );

		$analytics = new Analytics( new Context( GOOGLESITEKIT_PLUGIN_MAIN_FILE ) );
		$analytics->register();

		$params = apply_filters( 'googlesitekit_proxy_setup_url_params', array() );
		$this->assertArrayNotHasKey( 'mode', $params );

		$this->enable_feature( 'serviceSetupV2' );

		$params = apply_filters( 'googlesitekit_proxy_setup_url_params', array() );
		$this->assertArrayHasKey( 'mode', $params );
		$this->assertEquals( 'analytics-step', $params['mode'] );
>>>>>>> d06113a5
	}

}<|MERGE_RESOLUTION|>--- conflicted
+++ resolved
@@ -725,7 +725,6 @@
 		$this->assertContains( 'www.' . $hostname, $expressions );
 	}
 
-<<<<<<< HEAD
 	public function test_handle_token_response_data() {
 		$context   = new Context( GOOGLESITEKIT_PLUGIN_MAIN_FILE );
 		$analytics = new Analytics( $context );
@@ -772,7 +771,8 @@
 		$this->assertEquals( $configuration['ua_property_id'], $settings['propertyID'] );
 		$this->assertEquals( $configuration['ua_internal_web_property_id'], $settings['internalWebPropertyID'] );
 		$this->assertEquals( $configuration['ua_profile_id'], $settings['profileID'] );
-=======
+	}
+
 	public function test_update_propxy_setup_mode() {
 		remove_all_filters( 'googlesitekit_proxy_setup_url_params' );
 
@@ -787,7 +787,6 @@
 		$params = apply_filters( 'googlesitekit_proxy_setup_url_params', array() );
 		$this->assertArrayHasKey( 'mode', $params );
 		$this->assertEquals( 'analytics-step', $params['mode'] );
->>>>>>> d06113a5
 	}
 
 }