--- conflicted
+++ resolved
@@ -34,14 +34,9 @@
 	debug: false,
 	debugWindow: false,
 	// Use a custom command template to make sure it works correctly in the GitHub actions environment.
-<<<<<<< HEAD
-	// The only difference between the original dockerCommandTemplate and this one is that there is no -t flag in the current template.
-	dockerCommandTemplate: `docker run --rm -i${ process.stdout.isTTY ? 't' : '' } --mount type=bind,source="{cwd}",target=/src backstopjs/backstopjs:{version} {backstopCommand} {args}`,
-=======
 	// The only difference between the original dockerCommandTemplate and this one is that we use --tty flag
 	// in the current template only if it is supported by the current STDOUT stream.
 	dockerCommandTemplate: `docker run --rm -i${ process.stdout.isTTY ? ' --tty' : '' } --mount type=bind,source="{cwd}",target=/src backstopjs/backstopjs:{version} {backstopCommand} {args}`,
->>>>>>> 4d4c0b83
 	engine: 'puppeteer',
 	engineOptions: {
 		args: [ '--no-sandbox' ],
