/**
 * Analytics module setup with account and no tag tests.
 *
 * Site Kit by Google, Copyright 2021 Google LLC
 *
 * Licensed under the Apache License, Version 2.0 (the "License");
 * you may not use this file except in compliance with the License.
 * You may obtain a copy of the License at
 *
 *     https://www.apache.org/licenses/LICENSE-2.0
 *
 * Unless required by applicable law or agreed to in writing, software
 * distributed under the License is distributed on an "AS IS" BASIS,
 * WITHOUT WARRANTIES OR CONDITIONS OF ANY KIND, either express or implied.
 * See the License for the specific language governing permissions and
 * limitations under the License.
 */

/**
 * WordPress dependencies
 */
import { activatePlugin, createURL, visitAdminPage } from '@wordpress/e2e-test-utils';

/**
 * Internal dependencies
 */
import {
	deactivateUtilityPlugins,
	resetSiteKit,
	setSearchConsoleProperty,
	wpApiFetch,
	useRequestInterception,
	pageWait,
	step,
} from '../../../utils';

async function proceedToSetUpAnalytics() {
	await step(
		'proceed to setup analytics page',
		Promise.all( [
			expect( page ).toClick( '.googlesitekit-cta-link', { text: /set up analytics/i } ),
			page.waitForSelector( '.googlesitekit-setup-module__inputs' ),
			page.waitForRequest( ( req ) => req.url().match( 'analytics/data' ) ),
		] )
	);
}

const setReferenceURL = async () => {
	return wpApiFetch( {
		path: 'google-site-kit/v1/e2e/reference-url',
		method: 'post',
		data: {
			url: 'http://non-matching-url.test',
		},
	} );
};

describe( 'setting up the Analytics module with an existing account and no existing tag', () => {
	beforeAll( async () => {
		await page.setRequestInterception( true );

		useRequestInterception( ( request ) => {
			if ( request.url().startsWith( 'https://accounts.google.com/o/oauth2/auth' ) ) {
				request.respond( {
					status: 302,
					headers: {
						location: createURL( '/wp-admin/index.php', [
							'oauth2callback=1',
							'code=valid-test-code',
							'e2e-site-verification=1',
							'scope=TEST_ALL_SCOPES',
						].join( '&' ) ),
					},
				} );
			} else if ( request.url().match( '/wp-json/google-site-kit/v1/data/' ) ) {
				request.respond( {
					status: 200,
				} );
			} else if ( request.url().match( '/wp-json/google-site-kit/v1/modules/analytics/data/report?' ) ) {
				request.respond( {
					status: 200,
					body: JSON.stringify( { placeholder_response: true } ),
				} );
			} else {
				request.continue();
			}
		} );
	} );

	describe( 'using Proxy auth', () => {
		beforeEach( async () => {
			await activatePlugin( 'e2e-tests-proxy-auth-plugin' );
			await activatePlugin( 'e2e-tests-site-verification-plugin' );
			await activatePlugin( 'e2e-tests-oauth-callback-plugin' );
			await activatePlugin( 'e2e-tests-module-setup-analytics-api-mock' );
			await setSearchConsoleProperty();

			await visitAdminPage( 'admin.php', 'page=googlesitekit-settings' );
			await page.waitForSelector( '.mdc-tab-bar' );
			await expect( page ).toClick( '.mdc-tab', { text: /connect more services/i } );
			await page.waitForSelector( '.googlesitekit-settings-connect-module--analytics' );
		} );

		afterEach( async () => {
			await deactivateUtilityPlugins();
			await resetSiteKit();
		} );

		it( 'pre-selects account and property if the tag matches one belonging to the user', async () => {
			await proceedToSetUpAnalytics();

			await expect( page ).toMatchElement( '.mdc-select__selected-text', { text: /test account a/i } );
			await expect( page ).toMatchElement( '.mdc-select__selected-text', { text: /test property x/i } );
			await expect( page ).toMatchElement( '.mdc-select__selected-text', { text: /test profile x/i } );

			// Select Test Account B
			await step(
				'select test account B',
				async () => {
					await expect( page ).toClick( '.mdc-select', { text: /test account a/i } );
					await Promise.all( [
						expect( page ).toClick( '.mdc-menu-surface--open .mdc-list-item', { text: /test account b/i } ),
						page.waitForResponse( ( res ) => res.url().match( 'modules/analytics/data' ) ),
					] );

					// Selects reload with properties and profiles for Test Account B
					await expect( page ).toMatchElement( '.mdc-select__selected-text', { text: /test account b/i } );
					await expect( page ).toMatchElement( '.mdc-select__selected-text', { text: /test property y/i } );
					await expect( page ).toMatchElement( '.mdc-select__selected-text', { text: /test profile y/i } );
				},
			);

			// Select Property Z
			await step(
				'select property Z',
				async () => {
					await expect( page ).toClick( '.mdc-select', { text: /test property y/i } );
					await Promise.all( [
						expect( page ).toClick( '.mdc-menu-surface--open .mdc-list-item', { text: /test property z/i } ),
						page.waitForResponse( ( res ) => res.url().match( 'modules/analytics/data' ) ),
					] );

					// Selects reload with properties and profiles for Test Profile Z
					await expect( page ).toMatchElement( '.mdc-select__selected-text', { text: /test account b/i } );
					await expect( page ).toMatchElement( '.mdc-select__selected-text', { text: /test property z/i } );
					await expect( page ).toMatchElement( '.mdc-select__selected-text', { text: /test profile z/i } );
				},
			);

			await step(
				'wait and click onf configure button',
				async () => {
					await pageWait( 500 );
					await expect( page ).toClick( 'button', { text: /configure analytics/i } );
				},
			);

			await step(
				'redirect and check notification bar',
				async () => {
					await page.waitForSelector( '.googlesitekit-publisher-win--win-success' );
					await expect( page ).toMatchElement( '.googlesitekit-publisher-win__title', { text: /Congrats on completing the setup for Analytics!/i } );
				},
			);
		} );

		it( 'prompts for account and property if the site URL does not match a property belonging to the user', async () => {
			await setReferenceURL();

			await proceedToSetUpAnalytics();

			await expect( page ).toMatchElement( '.googlesitekit-analytics__select-account .mdc-select__selected-text', { text: '' } );
			await expect( page ).not.toMatchElement( '.googlesitekit-analytics__select-property' );
			await expect( page ).not.toMatchElement( '.googlesitekit-analytics__select-profile' );

			await expect( page ).toMatchElement( 'button[disabled]', { text: /configure analytics/i } );

			// Select Test Account A
<<<<<<< HEAD
			await expect( page ).toClick( '.googlesitekit-analytics__select-account .mdc-select__selected-text' );
			await expect( page ).toClick( '.mdc-menu-surface--open .mdc-list-item', { text: /test account a/i } );

			// See the selects populate
			await expect( page ).toMatchElement( '.mdc-select__selected-text', { text: /test account a/i } );
			await expect( page ).toMatchElement( '.mdc-select__selected-text', { text: /test property x/i } );
			await expect( page ).toMatchElement( '.mdc-select__selected-text', { text: /test profile x/i } );

			await expect( page ).toClick( '.mdc-select', { text: /test property x/i } );
			await expect( page ).toClick( '.mdc-menu-surface--open .mdc-list-item', { text: /set up a new property/i } );

			await expect( page ).toMatchElement( '.mdc-select__selected-text', { text: /set up a new property/i } );
			// FAILING whether true or false assertion
			await expect( page ).not.toMatchElement( '.mdc-select__selected-text', { text: /set up a new view/i } );
=======
			await step(
				'select account A',
				async () => {
					await expect( page ).toClick( '.googlesitekit-analytics__select-account .mdc-select__selected-text' );
					await expect( page ).toClick( '.mdc-menu-surface--open .mdc-list-item', { text: /test account a/i } );

					// See the selects populate
					await expect( page ).toMatchElement( '.mdc-select__selected-text', { text: /test account a/i } );
					// Property and profile dropdowns should select "Set up a new property/view" options because there is no property associated with the current reference URL.
					await expect( page ).toMatchElement( '.mdc-select__selected-text', { text: /set up a new property/i } );
					await expect( page ).toMatchElement( '.mdc-select__selected-text', { text: /set up a new view/i } );
				},
			);
>>>>>>> 5825d038

			// Intentionally does not submit to trigger property & profile creation requests.
		} );
	} );

	describe( 'using GCP auth', ( ) => {
		beforeEach( async () => {
			await activatePlugin( 'e2e-tests-gcp-auth-plugin' );
			await activatePlugin( 'e2e-tests-site-verification-plugin' );
			await activatePlugin( 'e2e-tests-oauth-callback-plugin' );
			await activatePlugin( 'e2e-tests-module-setup-analytics-api-mock' );
			await setSearchConsoleProperty();

			await visitAdminPage( 'admin.php', 'page=googlesitekit-settings' );
			await page.waitForSelector( '.mdc-tab-bar' );
			await expect( page ).toClick( '.mdc-tab', { text: /connect more services/i } );
			await page.waitForSelector( '.googlesitekit-settings-connect-module--analytics' );
		} );

		afterEach( async () => {
			await deactivateUtilityPlugins();
			await resetSiteKit();
		} );
		it( 'includes an option to setup a new account', async () => {
			await proceedToSetUpAnalytics();

			await expect( page ).toMatchElement( '.mdc-select__selected-text', { text: /test account a/i } );
			await expect( page ).toMatchElement( '.mdc-select__selected-text', { text: /test property x/i } );
			await expect( page ).toMatchElement( '.mdc-select__selected-text', { text: /test profile x/i } );

			await expect( page ).toClick( '.googlesitekit-analytics__select-account .mdc-select__selected-text' );
			await expect( page ).toClick( '.mdc-menu-surface--open .mdc-list-item', { text: /set up a new account/i } );

			// Ensure dropdowns are now hidden.
			await expect( page ).not.toMatchElement( '.googlesitekit-setup-module--analytics select' );
			await expect( page ).toMatchElement( 'button', { text: /create an account/i } );
			await expect( page ).toMatchElement( 'button', { text: /re-fetch my account/i } );
			await Promise.all( [
				page.waitForResponse( ( res ) => res.url().match( 'modules/analytics/data' ) ),
				expect( page ).toClick( 'button', { text: /re-fetch my account/i } ),
			] );

			// Dropdowns are revealed and reset on refetch.
			await expect( page ).toMatchElement( '.googlesitekit-analytics__select-account .mdc-select__selected-text', { text: '' } );
			await expect( page ).toMatchElement( '.googlesitekit-analytics__select-property .mdc-select__selected-text', { text: '' } );
			await expect( page ).toMatchElement( '.googlesitekit-analytics__select-profile .mdc-select__selected-text', { text: '' } );
		} );
	} );
} );<|MERGE_RESOLUTION|>--- conflicted
+++ resolved
@@ -176,22 +176,6 @@
 			await expect( page ).toMatchElement( 'button[disabled]', { text: /configure analytics/i } );
 
 			// Select Test Account A
-<<<<<<< HEAD
-			await expect( page ).toClick( '.googlesitekit-analytics__select-account .mdc-select__selected-text' );
-			await expect( page ).toClick( '.mdc-menu-surface--open .mdc-list-item', { text: /test account a/i } );
-
-			// See the selects populate
-			await expect( page ).toMatchElement( '.mdc-select__selected-text', { text: /test account a/i } );
-			await expect( page ).toMatchElement( '.mdc-select__selected-text', { text: /test property x/i } );
-			await expect( page ).toMatchElement( '.mdc-select__selected-text', { text: /test profile x/i } );
-
-			await expect( page ).toClick( '.mdc-select', { text: /test property x/i } );
-			await expect( page ).toClick( '.mdc-menu-surface--open .mdc-list-item', { text: /set up a new property/i } );
-
-			await expect( page ).toMatchElement( '.mdc-select__selected-text', { text: /set up a new property/i } );
-			// FAILING whether true or false assertion
-			await expect( page ).not.toMatchElement( '.mdc-select__selected-text', { text: /set up a new view/i } );
-=======
 			await step(
 				'select account A',
 				async () => {
@@ -205,7 +189,6 @@
 					await expect( page ).toMatchElement( '.mdc-select__selected-text', { text: /set up a new view/i } );
 				},
 			);
->>>>>>> 5825d038
 
 			// Intentionally does not submit to trigger property & profile creation requests.
 		} );
