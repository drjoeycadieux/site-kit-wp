/**
 * WordPress dependencies
 */
import { activatePlugin, createURL, visitAdminPage } from '@wordpress/e2e-test-utils';

/**
 * Internal dependencies
 */
import {
	deactivateUtilityPlugins,
	resetSiteKit,
	useRequestInterception,
	setSearchConsoleProperty,
} from '../../../utils';

describe( 'setting up the Analytics module with no existing account and no existing tag', () => {
	beforeAll( async () => {
		await page.setRequestInterception( true );
		useRequestInterception( ( request ) => {
			if ( request.url().startsWith( 'https://accounts.google.com/o/oauth2/auth' ) ) {
				request.respond( {
					status: 302,
					headers: {
						location: createURL( '/', [
							'oauth2callback=1',
							'code=valid-test-code',
							'e2e-site-verification=1',
							'scope=TEST_ALL_SCOPES',
						].join( '&' ) ),
					},
				} );
			} else if ( request.url().match( '/wp-json/google-site-kit/v1/data/' ) ) {
				request.respond( {
					status: 200,
				} );
			} else {
				request.continue();
			}
		} );
	} );

	beforeEach( async () => {
		await activatePlugin( 'e2e-tests-auth-plugin' );
		await activatePlugin( 'e2e-tests-site-verification-plugin' );
		await activatePlugin( 'e2e-tests-oauth-callback-plugin' );
		await activatePlugin( 'e2e-tests-module-setup-analytics-api-mock-no-account' );
		await setSearchConsoleProperty();
	} );

	afterEach( async () => {
		await deactivateUtilityPlugins();
		await resetSiteKit();
	} );

	it( 'displays account creation form when user has no Analytics account', async () => {
		await visitAdminPage( 'admin.php', 'page=googlesitekit-settings' );
		await page.waitForSelector( '.mdc-tab-bar' );
		await expect( page ).toClick( '.mdc-tab', { text: /connect more services/i } );
		await page.waitForSelector( '.googlesitekit-settings-connect-module--analytics' );

		await Promise.all( [
			page.waitForSelector( '.googlesitekit-setup-module__action .mdc-button' ),
			expect( page ).toClick( '.googlesitekit-cta-link', { text: /set up analytics/i } ),
		] );

		// Intercept the call to window.open and call our API to simulate a created account.
		await page.evaluate( () => {
			window.open = () => {
				window._e2eApiFetch( {
					path: 'google-site-kit/v1/e2e/setup/analytics/account-created',
					method: 'post',
				} );
			};
		} );

		await page.waitFor( 1000 );

		// Clicking Create Account button will switch API mock plugins on the server to the one that has accounts.
		await Promise.all( [
			page.waitForResponse( ( res ) => res.url().match( 'google-site-kit/v1/e2e/setup/analytics/account-created' ) ),
			expect( page ).toClick( '.mdc-button', { text: /Create an account/i } ),
		] );

		await Promise.all( [
			page.waitForResponse( ( req ) => req.url().match( 'analytics/data/accounts-properties-profiles' ) ),
			expect( page ).toClick( '.googlesitekit-cta-link', { text: /Re-fetch My Account/i } ),
		] );

		await page.waitForSelector( '.googlesitekit-setup-module__inputs' );

<<<<<<< HEAD
		await expect( page ).toMatchElement( '.googlesitekit-analytics__select-account .mdc-select__selected-text', { text: /select one…/i } );
		await expect( page ).toMatchElement( '.googlesitekit-analytics__select-property .mdc-select__selected-text', { text: /select an account/i } );
		await expect( page ).toMatchElement( '.googlesitekit-analytics__select-profile .mdc-select__selected-text', { text: /select an account/i } );
=======
		await expect( page ).toMatchElement( '.googlesitekit-analytics__select-account .mdc-select__selected-text', { text: '' } );
		await expect( page ).toMatchElement( '.googlesitekit-analytics__select-property .mdc-select__selected-text', { text: '' } );
		await expect( page ).toMatchElement( '.googlesitekit-analytics__select-profile .mdc-select__selected-text', { text: '' } );
>>>>>>> d404b8ba

		await page.waitFor( 1000 );
		await expect( page ).toClick( 'button', { text: /configure analytics/i } );

		await page.waitForSelector( '.googlesitekit-publisher-win--win-success' );
		await expect( page ).toMatchElement( '.googlesitekit-publisher-win__title', { text: /Congrats on completing the setup for Analytics!/i } );
	} );
} );<|MERGE_RESOLUTION|>--- conflicted
+++ resolved
@@ -88,15 +88,9 @@
 
 		await page.waitForSelector( '.googlesitekit-setup-module__inputs' );
 
-<<<<<<< HEAD
-		await expect( page ).toMatchElement( '.googlesitekit-analytics__select-account .mdc-select__selected-text', { text: /select one…/i } );
-		await expect( page ).toMatchElement( '.googlesitekit-analytics__select-property .mdc-select__selected-text', { text: /select an account/i } );
-		await expect( page ).toMatchElement( '.googlesitekit-analytics__select-profile .mdc-select__selected-text', { text: /select an account/i } );
-=======
 		await expect( page ).toMatchElement( '.googlesitekit-analytics__select-account .mdc-select__selected-text', { text: '' } );
 		await expect( page ).toMatchElement( '.googlesitekit-analytics__select-property .mdc-select__selected-text', { text: '' } );
 		await expect( page ).toMatchElement( '.googlesitekit-analytics__select-profile .mdc-select__selected-text', { text: '' } );
->>>>>>> d404b8ba
 
 		await page.waitFor( 1000 );
 		await expect( page ).toClick( 'button', { text: /configure analytics/i } );
