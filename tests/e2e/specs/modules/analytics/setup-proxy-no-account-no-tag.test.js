--- conflicted
+++ resolved
@@ -46,7 +46,6 @@
 				request.url().match( 'analytics/data/create-account-ticket' )
 			) {
 				request.respond( { status: 200 } ); // Do nothing for now, return 200 to prevent error.
-<<<<<<< HEAD
 			} else if (
 				request.url().match( 'analytics-4/data/account-summaries' )
 			) {
@@ -54,12 +53,6 @@
 					status: 200,
 					body: JSON.stringify( {} ),
 				} );
-			} else if (
-				request.url().match( '/wp-json/google-site-kit/v1/data/' )
-			) {
-				request.respond( { status: 200 } );
-=======
->>>>>>> bc3fb291
 			} else {
 				request.continue();
 			}
