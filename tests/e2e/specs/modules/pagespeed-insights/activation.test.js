/**
 * WordPress dependencies
 */
import { visitAdminPage, activatePlugin } from '@wordpress/e2e-test-utils';

/**
 * Internal dependencies
 */
import {
	deactivateUtilityPlugins,
	resetSiteKit,
	setSearchConsoleProperty,
	setSiteVerification,
	useRequestInterception,
} from '../../../utils';

describe( 'PageSpeed Insights Activation', () => {
	beforeAll( async () => {
		await page.setRequestInterception( true );
		useRequestInterception( ( request ) => {
			if ( request.url().match( '/wp-json/google-site-kit/v1/data/' ) ) {
				request.respond( {
					status: 200,
				} );
			} else {
				request.continue();
			}
		} );
	} );
	beforeEach( async () => {
		await activatePlugin( 'e2e-tests-auth-plugin' );
		await setSiteVerification();
		await setSearchConsoleProperty();
	} );

	afterEach( async () => {
		await deactivateUtilityPlugins();
		await resetSiteKit();
	} );

	it( 'leads you to the Site Kit dashboard after activation', async () => {
		await visitAdminPage( 'admin.php', 'page=googlesitekit-dashboard' );

<<<<<<< HEAD
		await expect( page ).toClick( '.googlesitekit-cta-link', { text: 'Activate PageSpeed Insights' } );
		await page.waitForSelector( 'h2.googlesitekit-setup-module__title' );

		await expect( page ).toMatchElement( 'h2.googlesitekit-setup-module__title', { text: 'PageSpeed Insights' } );

		await pasteText( 'input.mdc-text-field__input', 'PSIKEYTOSUBMITANDTEST' );

		await expect( page ).toClick( 'button.mdc-button', { text: 'Proceed' } );

		await page.waitForSelector( 'h3.googlesitekit-heading-3' );
=======
		await Promise.all( [
			page.waitForNavigation(),
			expect( page ).toClick( '.googlesitekit-cta-link', { text: 'Activate PageSpeed Insights' } ),
		] );

		await page.waitForSelector( '.googlesitekit-publisher-win__title' );
		await expect( page ).toMatchElement( '.googlesitekit-publisher-win__title', { text: /Congrats on completing the setup for PageSpeed Insights!/i } );
>>>>>>> 510250c6
	} );
} );<|MERGE_RESOLUTION|>--- conflicted
+++ resolved
@@ -40,19 +40,6 @@
 
 	it( 'leads you to the Site Kit dashboard after activation', async () => {
 		await visitAdminPage( 'admin.php', 'page=googlesitekit-dashboard' );
-
-<<<<<<< HEAD
-		await expect( page ).toClick( '.googlesitekit-cta-link', { text: 'Activate PageSpeed Insights' } );
-		await page.waitForSelector( 'h2.googlesitekit-setup-module__title' );
-
-		await expect( page ).toMatchElement( 'h2.googlesitekit-setup-module__title', { text: 'PageSpeed Insights' } );
-
-		await pasteText( 'input.mdc-text-field__input', 'PSIKEYTOSUBMITANDTEST' );
-
-		await expect( page ).toClick( 'button.mdc-button', { text: 'Proceed' } );
-
-		await page.waitForSelector( 'h3.googlesitekit-heading-3' );
-=======
 		await Promise.all( [
 			page.waitForNavigation(),
 			expect( page ).toClick( '.googlesitekit-cta-link', { text: 'Activate PageSpeed Insights' } ),
@@ -60,6 +47,5 @@
 
 		await page.waitForSelector( '.googlesitekit-publisher-win__title' );
 		await expect( page ).toMatchElement( '.googlesitekit-publisher-win__title', { text: /Congrats on completing the setup for PageSpeed Insights!/i } );
->>>>>>> 510250c6
 	} );
 } );