<<<<<<< HEAD
export { deactivateAllOtherPlugins } from './deactivate-all-other-plugins';
=======
export { deactivateAllOtherPlugins } from './deactivateAllOtherPlugins';
export { clearSessionStorage } from './clear-session-storage';
>>>>>>> be0e75e4
export { pasteText } from './paste-text';
export { resetSiteKit } from './reset';
export { wpApiFetch } from './wp-api-fetch';<|MERGE_RESOLUTION|>--- conflicted
+++ resolved
@@ -1,9 +1,5 @@
-<<<<<<< HEAD
+export { clearSessionStorage } from './clear-session-storage';
 export { deactivateAllOtherPlugins } from './deactivate-all-other-plugins';
-=======
-export { deactivateAllOtherPlugins } from './deactivateAllOtherPlugins';
-export { clearSessionStorage } from './clear-session-storage';
->>>>>>> be0e75e4
 export { pasteText } from './paste-text';
 export { resetSiteKit } from './reset';
 export { wpApiFetch } from './wp-api-fetch';