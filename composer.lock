--- conflicted
+++ resolved
@@ -4,11 +4,7 @@
         "Read more about it at https://getcomposer.org/doc/01-basic-usage.md#installing-dependencies",
         "This file is @generated automatically"
     ],
-<<<<<<< HEAD
-    "content-hash": "e852dff6d09bafb2a6119866fe21c587",
-=======
-    "content-hash": "c91df9163b38c9b16989553bc7b417e4",
->>>>>>> 7056b3cb
+    "content-hash": "6aac3c3f2eec0513d41f159ef9d825fb",
     "packages": [
         {
             "name": "firebase/php-jwt",
