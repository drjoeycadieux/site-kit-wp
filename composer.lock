--- conflicted
+++ resolved
@@ -4,11 +4,7 @@
         "Read more about it at https://getcomposer.org/doc/01-basic-usage.md#installing-dependencies",
         "This file is @generated automatically"
     ],
-<<<<<<< HEAD
-    "content-hash": "9f95c8f925bf2009bc66336574c718d9",
-=======
     "content-hash": "5b1ba3f181978225837ca0cf7df12033",
->>>>>>> 02f0a072
     "packages": [
         {
             "name": "firebase/php-jwt",
