--- conflicted
+++ resolved
@@ -39,13 +39,19 @@
 
 // Decorators run from last added to first. (Eg. In reverse order as listed.)
 export const decorators = [
-	( Story ) => (
-		<div className="googlesitekit-plugin-preview js">
-			<div className="googlesitekit-plugin">
-				<Story />
+	( Story, { parameters } ) => {
+		const { padding = 50 } = parameters || {};
+		return (
+			<div
+				className="googlesitekit-plugin-preview js"
+				style={ { padding } }
+			>
+				<div className="googlesitekit-plugin">
+					<Story />
+				</div>
 			</div>
-		</div>
-	),
+		);
+	},
 	// Features must be set up before test registry is initialized.
 	( Story, { parameters } ) => {
 		const { features = [] } = parameters;
@@ -57,22 +63,6 @@
 			features.forEach( ( feature ) => enabledFeatures.add( feature ) );
 		}
 
-<<<<<<< HEAD
-// Global Decorator.
-addDecorator( ( Story, { parameters } ) => {
-	const { padding = 50 } = parameters || {};
-	return (
-		<div
-			className="googlesitekit-plugin-preview js"
-			style={ { padding } }
-		>
-			<div className="googlesitekit-plugin">
-				<Story />
-			</div>
-		</div>
-	);
-} );
-=======
 		return (
 			<WithTestRegistry features={ features }>
 				<Story />
@@ -81,7 +71,6 @@
 	},
 	( Story ) => {
 		resetGlobals();
->>>>>>> 66a3df3a
 
 		return <Story />;
 	},
