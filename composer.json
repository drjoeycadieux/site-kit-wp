{
  "name": "google/google-site-kit",
  "description": "Site Kit is a one-stop solution for WordPress users to use everything Google has to offer to make them successful on the web.",
  "license": "Apache-2.0",
  "type": "wordpress-plugin",
  "homepage": "https://sitekit.withgoogle.com",
  "require-dev": {
    "automattic/vipwpcs": "^2",
    "dealerdirect/phpcodesniffer-composer-installer": "^0.7.0",
    "roots/wordpress": ">=4.7",
    "phpcompatibility/phpcompatibility-wp": "^2.1",
    "phpunit/phpunit": "^5 || ^6 || ^7",
    "roave/security-advisories": "dev-latest",
    "squizlabs/php_codesniffer": "^3.3",
    "wp-coding-standards/wpcs": "^2",
    "wp-phpunit/wp-phpunit": ">=4.7"
  },
  "require": {
    "php": ">=5.6",
    "ext-json": "*",
    "ext-openssl": "*",
    "google/apiclient": "^2.9.1",
<<<<<<< HEAD
    "google/apiclient-services": "^0.200",
    "guzzlehttp/guzzle": "^5.3.3"
=======
    "google/apiclient-services": "^0.180",
    "guzzlehttp/guzzle": "^5.3.3",
    "true/punycode": "^2.0 <2.1.1"
>>>>>>> 6123efae
  },
  "replace": {
    "phpseclib/phpseclib": "*"
  },
  "autoload": {
    "psr-4": {
      "Google\\Site_Kit\\": "includes"
    }
  },
  "autoload-dev": {
    "psr-4": {
      "Google\\Site_Kit\\Tests\\": "tests/phpunit/includes"
    }
  },
  "config": {
    "platform": {
      "php": "5.6"
    },
    "sort-packages": true
  },
  "extra": {
    "wordpress-install-dir": "vendor/roots/wordpress"
  },
  "scripts": {
    "post-install-cmd": [
      "@prefix-dependencies"
    ],
    "post-update-cmd": [
      "@prefix-dependencies"
    ],
    "prefix-dependencies": [
      "@composer --working-dir=php-scoper install",
      "php-scoper/vendor/bin/php-scoper add --output-dir=./third-party --force --quiet",
      "@autoload-includes",
      "@autoload-third-party",
      "@composer dump-autoload --no-dev",
      "cp vendor/composer/autoload_files.php third-party/vendor/",
      "@composer dump-autoload"
    ],
    "autoload-includes": [
      "echo '{ \"autoload\": { \"classmap\": [\"\"] } }' > includes/composer.json",
      "@composer --working-dir=includes dump-autoload --classmap-authoritative --no-interaction",
      "cp includes/vendor/composer/autoload_classmap.php includes/",
      "rm -rf includes/vendor && rm includes/composer.json",
      "mkdir -p includes/vendor/composer && mv includes/autoload_classmap.php includes/vendor/composer/"
    ],
    "autoload-third-party": [
      "echo '{ \"autoload\": { \"classmap\": [\"\"] } }' > third-party/composer.json",
      "@composer --working-dir=third-party dump-autoload --classmap-authoritative --no-interaction",
      "cp third-party/vendor/composer/autoload_classmap.php third-party/",
      "rm -rf third-party/vendor && rm third-party/composer.json",
      "mkdir -p third-party/vendor/composer && mv third-party/autoload_classmap.php third-party/vendor/composer/"
    ],
    "lint": "phpcs",
    "lint-fix": "phpcbf",
    "test":  "phpunit",
    "test:multisite": "@test --configuration=phpunit.multisite.xml"
  }
}<|MERGE_RESOLUTION|>--- conflicted
+++ resolved
@@ -20,14 +20,9 @@
     "ext-json": "*",
     "ext-openssl": "*",
     "google/apiclient": "^2.9.1",
-<<<<<<< HEAD
     "google/apiclient-services": "^0.200",
-    "guzzlehttp/guzzle": "^5.3.3"
-=======
-    "google/apiclient-services": "^0.180",
     "guzzlehttp/guzzle": "^5.3.3",
     "true/punycode": "^2.0 <2.1.1"
->>>>>>> 6123efae
   },
   "replace": {
     "phpseclib/phpseclib": "*"
