--- conflicted
+++ resolved
@@ -133,15 +133,10 @@
     "react": "^16.13.1",
     "react-dom": "^16.13.1",
     "svgxuse": "^1.2.6",
-<<<<<<< HEAD
     "tinymce": "^5.1.6",
-    "url-polyfill": "^1.1.5",
     "uuid": "^8.2.0",
-    "whatwg-fetch": "^3.0.0"
-=======
     "url-polyfill": "^1.1.9",
     "whatwg-fetch": "^3.2.0"
->>>>>>> da700cad
   },
   "devDependencies": {
     "@babel/plugin-transform-runtime": "^7.10.4",
