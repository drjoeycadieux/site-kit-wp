name: Auto-Cancel
on:
  push:
    branches:
      - develop
      - master
  pull_request:
    types:
      - opened
      - closed
      - reopened
      - synchronize
      - ready_for_review

jobs:
  cancel:
    name: 'Cancel Previous Runs'
    runs-on: ubuntu-latest
    timeout-minutes: 3
    steps:
      # See https://github.com/marketplace/actions/cancel-workflow-action#advanced
      - uses: styfle/cancel-workflow-action@0.6.0
        with:
<<<<<<< HEAD
          workflow_id: lint.yml,storybook.yml,visual-regression.yml,zips.yml
=======
          workflow_id: e2e-tests-wp-4-7.yml,e2e-tests-wp-4-9-gutenberg.yml,e2e-tests-wp-latest.yml,e2e-tests-wp-nightly.yml,js-tests.yml,storybook.yml,visual-regression.yml,zips.yml
>>>>>>> 113b66a8
          access_token: ${{ github.token }}<|MERGE_RESOLUTION|>--- conflicted
+++ resolved
@@ -21,9 +21,5 @@
       # See https://github.com/marketplace/actions/cancel-workflow-action#advanced
       - uses: styfle/cancel-workflow-action@0.6.0
         with:
-<<<<<<< HEAD
-          workflow_id: lint.yml,storybook.yml,visual-regression.yml,zips.yml
-=======
-          workflow_id: e2e-tests-wp-4-7.yml,e2e-tests-wp-4-9-gutenberg.yml,e2e-tests-wp-latest.yml,e2e-tests-wp-nightly.yml,js-tests.yml,storybook.yml,visual-regression.yml,zips.yml
->>>>>>> 113b66a8
+          workflow_id: e2e-tests-wp-4-7.yml,e2e-tests-wp-4-9-gutenberg.yml,e2e-tests-wp-latest.yml,e2e-tests-wp-nightly.yml,js-tests.yml,lint.yml,storybook.yml,visual-regression.yml,zips.yml
           access_token: ${{ github.token }}