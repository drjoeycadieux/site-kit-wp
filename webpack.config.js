--- conflicted
+++ resolved
@@ -19,263 +19,11 @@
 /**
  * Internal dependencies
  */
-<<<<<<< HEAD
-const fs = require( 'fs' );
-const path = require( 'path' );
-
-/**
- * External dependencies
- */
-const CircularDependencyPlugin = require( 'circular-dependency-plugin' );
-const ESLintPlugin = require( 'eslint-webpack-plugin' );
-const MiniCssExtractPlugin = require( 'mini-css-extract-plugin' );
-const TerserPlugin = require( 'terser-webpack-plugin' );
-const WebpackBar = require( 'webpackbar' );
-const { DefinePlugin, ProvidePlugin } = require( 'webpack' );
-const { BundleAnalyzerPlugin } = require( 'webpack-bundle-analyzer' );
-const CreateFileWebpack = require( 'create-file-webpack' );
-const {
-	WebpackManifestPlugin: ManifestPlugin,
-} = require( 'webpack-manifest-plugin' );
-const features = require( './feature-flags.json' );
-const formattedFeaturesToPHPArray = features
-	.map( ( feature ) => `'${ feature }'` )
-	.join( ',' );
-
-const projectPath = ( relativePath ) => {
-	return path.resolve( fs.realpathSync( process.cwd() ), relativePath );
-};
-
-const manifestSeed = {};
-const manifestArgs = ( mode ) => ( {
-	fileName: path.resolve( __dirname, 'dist/manifest.php' ),
-	seed: manifestSeed,
-	generate( seedObj, files ) {
-		const entry = ( filename, hash ) => {
-			if ( mode === 'production' ) {
-				return [ filename, null ];
-			}
-			return [ filename, hash ];
-		};
-		files.forEach( ( file ) => {
-			if ( file.name.match( /\.css$/ ) ) {
-				// CSS file paths contain the destination directory which needs to be stripped
-				// because the MiniCssExtractPlugin does not have separate
-				// options for `file` and `path` like normal entries.
-				seedObj[ file.chunk.name ] = entry(
-					path.basename( file.path ),
-					file.chunk.contentHash[ 'css/mini-extract' ]
-				);
-			} else if ( file.chunk.name === 'runtime' ) {
-				seedObj[ 'googlesitekit-runtime' ] = entry(
-					file.path,
-					file.chunk.contentHash.javascript
-				);
-			} else if (
-				file.chunk.name?.startsWith( 'googlesitekit-components-' )
-			) {
-				// Exception for 'googlesitekit-components' because it's a dynamic asset
-				// with multiple possible file names.
-				seedObj[ 'googlesitekit-components' ] =
-					seedObj[ 'googlesitekit-components' ] || [];
-
-				seedObj[ 'googlesitekit-components' ].push(
-					entry( file.path, file.chunk.contentHash.javascript )
-				);
-			} else if ( file.isInitial ) {
-				// Normal entries.
-				seedObj[ file.chunk.name ] = entry(
-					file.path,
-					file.chunk.contentHash.javascript
-				);
-			}
-		} );
-		return seedObj;
-	},
-	serialize( manifest ) {
-		const handles = Object.keys( manifest ).map( ( key ) =>
-			key.replace( /\.(css|js)$/, '' )
-		);
-		const maxLen = Math.max( ...handles.map( ( key ) => key.length ) );
-
-		function arrayToPHP( values ) {
-			return `array( ${ values
-				.map( ( value ) =>
-					Array.isArray( value )
-						? arrayToPHP( value )
-						: JSON.stringify( value )
-				)
-				.join( ', ' ) } )`;
-		}
-
-		function manifestEntryToPHP( [ handle, entry ] ) {
-			const alignment = ''.padEnd( maxLen - handle.length );
-			return `'${ handle }' ${ alignment }=> ${ arrayToPHP( entry ) },`;
-		}
-
-		const content = manifestTemplate.replace(
-			'{{assets}}',
-			Object.entries( manifest ).map( manifestEntryToPHP ).join( '\n\t' )
-		);
-
-		return content;
-	},
-} );
-
-const manifestTemplate = `<?php
-/**
- * @package   Google\\Site_Kit
- * @copyright ${ new Date().getFullYear() } Google LLC
- * @license   https://www.apache.org/licenses/LICENSE-2.0 Apache License 2.0
- * @link      https://sitekit.withgoogle.com
- */
-
-return array(
-	{{assets}}
-);
-`;
-
-const configTemplate = `<?php
-/**
- * @package   Google\\Site_Kit
- * @copyright ${ new Date().getFullYear() } Google LLC
- * @license   https://www.apache.org/licenses/LICENSE-2.0 Apache License 2.0
- * @link      https://sitekit.withgoogle.com
- */
-
-return array(
-	'features' => {{features}},
-);
-`;
-
-const siteKitExternals = {
-	'googlesitekit-api': [ 'googlesitekit', 'api' ],
-	'googlesitekit-data': [ 'googlesitekit', 'data' ],
-	'googlesitekit-modules': [ 'googlesitekit', 'modules' ],
-	'googlesitekit-widgets': [ 'googlesitekit', 'widgets' ],
-	'googlesitekit-components': [ 'googlesitekit', 'components' ],
-	'@wordpress/i18n': [ 'googlesitekit', 'i18n' ],
-};
-
-const externals = { ...siteKitExternals };
-
-const svgRule = {
-	test: /\.svg$/,
-	use: [
-		{
-			loader: '@svgr/webpack',
-			options: {
-				// strip width & height to allow manual override using props
-				dimensions: false,
-			},
-		},
-	],
-};
-
-const createRules = ( mode ) => [
-	svgRule,
-	{
-		test: /\.js$/,
-		exclude: /node_modules/,
-		use: [
-			{
-				loader: 'babel-loader',
-				options: {
-					sourceMap: mode !== 'production',
-					babelrc: false,
-					configFile: false,
-					cacheDirectory: true,
-					presets: [ '@wordpress/default', '@babel/preset-react' ],
-				},
-			},
-		],
-	},
-	{
-		test: RegExp( 'node_modules/@material/web/.*.js' ),
-		use: [
-			{
-				loader: 'babel-loader',
-				options: {
-					sourceMap: mode !== 'production',
-					babelrc: false,
-					configFile: false,
-					cacheDirectory: true,
-					presets: [ '@wordpress/default', '@babel/preset-react' ],
-				},
-			},
-		],
-	},
-];
-
-const createMinimizerRules = ( mode ) => [
-	new TerserPlugin( {
-		parallel: true,
-		sourceMap: mode !== 'production',
-		cache: true,
-		terserOptions: {
-			// We preserve function names that start with capital letters as
-			// they're _likely_ component names, and these are useful to have
-			// in tracebacks and error messages.
-			keep_fnames: /__|_x|_n|_nx|sprintf|^[A-Z].+$/,
-			output: {
-				comments: /translators:/i,
-			},
-		},
-		extractComments: false,
-	} ),
-];
-
-const resolve = {
-	alias: {
-		'@wordpress/api-fetch__non-shim': require.resolve(
-			'@wordpress/api-fetch'
-		),
-		'@wordpress/api-fetch$': path.resolve( 'assets/js/api-fetch-shim.js' ),
-		'@wordpress/i18n__non-shim': require.resolve( '@wordpress/i18n' ),
-	},
-	modules: [ projectPath( '.' ), 'node_modules' ],
-};
-
-// Get the app version from the google-site-kit.php file - optional chaining operator not supported here
-const googleSiteKitFile = fs.readFileSync(
-	path.resolve( __dirname, 'google-site-kit.php' ),
-	'utf8'
-);
-const googleSiteKitVersion = googleSiteKitFile.match(
-	/(?<='GOOGLESITEKIT_VERSION',\s+')\d+.\d+.\d+(?=')/gi
-);
-const GOOGLESITEKIT_VERSION = googleSiteKitVersion
-	? googleSiteKitVersion[ 0 ]
-	: '';
-
-const corePackages = [
-	'api-fetch',
-	'compose',
-	'data',
-	'dom-ready',
-	'element',
-	'icons',
-	'keycodes',
-	'url',
-];
-
-const gutenbergExternals = {
-	'@wordpress/i18n': [ 'googlesitekit', 'i18n' ],
-};
-
-corePackages.forEach( ( name ) => {
-	gutenbergExternals[ `@wordpress-core/${ name }` ] = [
-		'wp',
-		name.replace( /-([a-z])/g, ( match, letter ) => letter.toUpperCase() ),
-	];
-} );
-=======
 const { createRules } = require( './webpack/common' );
 const modulesConfig = require( './webpack/modules.config' );
 const basicModulesConfig = require( './webpack/basicModules.config' );
 const adminCssConfig = require( './webpack/adminCss.config' );
 const testBundleConfig = require( './webpack/testBundle.config' );
->>>>>>> 34ddc310
 
 function* webpackConfig( env, argv ) {
 	const { mode } = argv;
@@ -284,296 +32,19 @@
 	const rules = createRules( mode );
 
 	// Build the settings js..
-<<<<<<< HEAD
-	yield {
-		devtool: 'source-map',
-		entry: {
-			// New Modules (Post-JSR).
-			'googlesitekit-api': './assets/js/googlesitekit-api.js',
-			'googlesitekit-data': './assets/js/googlesitekit-data.js',
-			'googlesitekit-datastore-site':
-				'./assets/js/googlesitekit-datastore-site.js',
-			'googlesitekit-datastore-user':
-				'./assets/js/googlesitekit-datastore-user.js',
-			'googlesitekit-datastore-forms':
-				'./assets/js/googlesitekit-datastore-forms.js',
-			'googlesitekit-datastore-location':
-				'./assets/js/googlesitekit-datastore-location.js',
-			'googlesitekit-datastore-ui':
-				'./assets/js/googlesitekit-datastore-ui.js',
-			'googlesitekit-modules': './assets/js/googlesitekit-modules.js',
-			'googlesitekit-widgets': './assets/js/googlesitekit-widgets.js',
-			'googlesitekit-modules-adsense':
-				'./assets/js/googlesitekit-modules-adsense.js',
-			'googlesitekit-modules-analytics':
-				'./assets/js/googlesitekit-modules-analytics.js',
-			'googlesitekit-modules-analytics-4':
-				'./assets/js/googlesitekit-modules-analytics-4.js',
-			'googlesitekit-modules-pagespeed-insights':
-				'assets/js/googlesitekit-modules-pagespeed-insights.js',
-			'googlesitekit-modules-search-console':
-				'./assets/js/googlesitekit-modules-search-console.js',
-			'googlesitekit-modules-tagmanager':
-				'./assets/js/googlesitekit-modules-tagmanager.js',
-			'googlesitekit-user-input':
-				'./assets/js/googlesitekit-user-input.js',
-			'googlesitekit-ad-blocking-recovery':
-				'./assets/js/googlesitekit-ad-blocking-recovery.js',
-			'googlesitekit-polyfills': './assets/js/googlesitekit-polyfills.js',
-			'googlesitekit-components-gm2':
-				'./assets/js/googlesitekit-components-gm2.js',
-			'googlesitekit-components-gm3':
-				'./assets/js/googlesitekit-components-gm3.js',
-			// Old Modules
-			'googlesitekit-activation':
-				'./assets/js/googlesitekit-activation.js',
-			'googlesitekit-adminbar': './assets/js/googlesitekit-adminbar.js',
-			'googlesitekit-settings': './assets/js/googlesitekit-settings.js',
-			'googlesitekit-main-dashboard':
-				'./assets/js/googlesitekit-main-dashboard.js',
-			'googlesitekit-entity-dashboard':
-				'./assets/js/googlesitekit-entity-dashboard.js',
-			'googlesitekit-splash': './assets/js/googlesitekit-splash.js',
-			'googlesitekit-wp-dashboard':
-				'./assets/js/googlesitekit-wp-dashboard.js',
-		},
-		externals,
-		output: {
-			filename: isProduction ? '[name]-[contenthash].js' : '[name].js',
-			path: path.join( __dirname, 'dist/assets/js' ),
-			chunkFilename: isProduction ? '[name]-[chunkhash].js' : '[name].js',
-			publicPath: '',
-			// If multiple webpack runtimes (from different compilations) are used on the
-			// same webpage, there is a risk of conflicts of on-demand chunks in the global
-			// namespace.
-			// See: https://webpack.js.org/configuration/output/#outputjsonpfunction.
-			chunkLoadingGlobal: '__googlesitekit_webpackChunkLoader',
-		},
-		performance: {
-			maxEntrypointSize: 175000,
-		},
-		module: {
-			rules: [ ...rules ],
-		},
-		plugins: [
-			new ProvidePlugin( {
-				React: '@wordpress/element',
-			} ),
-			new WebpackBar( {
-				name: 'Module Entry Points',
-				color: '#fbbc05',
-			} ),
-			new CircularDependencyPlugin( {
-				exclude: /node_modules/,
-				failOnError: true,
-				allowAsyncCycles: false,
-				cwd: process.cwd(),
-			} ),
-			new CreateFileWebpack( {
-				path: './dist',
-				fileName: 'config.php',
-				content: configTemplate.replace(
-					'{{features}}',
-					`array( ${ formattedFeaturesToPHPArray } )`
-				),
-			} ),
-			new ManifestPlugin( {
-				...manifestArgs( mode ),
-				filter( file ) {
-					return ( file.name || '' ).match( /\.js$/ );
-				},
-			} ),
-			new DefinePlugin( {
-				'global.GOOGLESITEKIT_VERSION': JSON.stringify(
-					GOOGLESITEKIT_VERSION
-				),
-				global: 'window',
-			} ),
-			new ESLintPlugin( {
-				emitError: true,
-				emitWarning: true,
-				failOnError: true,
-			} ),
-			...( ANALYZE ? [ new BundleAnalyzerPlugin() ] : [] ),
-		],
-		optimization: {
-			minimizer: createMinimizerRules( mode ),
-			/*
-				The runtimeChunk value 'single' creates a runtime file to be shared for all generated chunks.
-				Without this, imported modules are initialized for each runtime chunk separately which
-				results in duplicate module initialization when a shared module is imported by separate entries
-				on the same page.
-				See: https://v4.webpack.js.org/configuration/optimization/#optimizationruntimechunk
-			*/
-			runtimeChunk: 'single',
-			splitChunks: {
-				cacheGroups: {
-					vendor: {
-						chunks: 'initial',
-						name: 'googlesitekit-vendor',
-						filename: isProduction
-							? 'googlesitekit-vendor-[contenthash].js'
-							: 'googlesitekit-vendor.js',
-						enforce: true,
-						test: ( module ) => {
-							return (
-								/[\\/]node_modules[\\/]/.test(
-									module.resource
-								) &&
-								// This test to exclude @material/web from the vendor bundle can be removed once googlesitekit-components is moved out of the Module Entry Points configuration. See https://github.com/google/site-kit-wp/issues/6112.
-								! /[\\/]@material[\\/]web[\\/]/.test(
-									module.resource
-								)
-							);
-						},
-					},
-				},
-			},
-		},
-		resolve,
-	};
-=======
 	yield modulesConfig( mode, rules, ANALYZE );
->>>>>>> 34ddc310
 
 	if ( ANALYZE ) {
 		return;
 	}
 
 	// Build basic modules that don't require advanced optimizations, splitting chunks, and so on...
-<<<<<<< HEAD
-	yield {
-		devtool: 'source-map',
-		entry: {
-			'googlesitekit-i18n': './assets/js/googlesitekit-i18n.js',
-			// Analytics advanced tracking script to be injected in the frontend.
-			'analytics-advanced-tracking':
-				'./assets/js/analytics-advanced-tracking.js',
-		},
-		externals,
-		output: {
-			filename:
-				mode === 'production' ? '[name]-[contenthash].js' : '[name].js',
-			path: __dirname + '/dist/assets/js',
-			publicPath: '',
-		},
-		module: {
-			rules,
-		},
-		plugins: [
-			new WebpackBar( {
-				name: 'Basic Modules',
-				color: '#fb1105',
-			} ),
-			new ManifestPlugin( {
-				...manifestArgs( mode ),
-				filter( file ) {
-					return ( file.name || '' ).match( /\.js$/ );
-				},
-			} ),
-		],
-		optimization: {
-			concatenateModules: true,
-		},
-		resolve,
-	};
-
-	// Build the main plugin admin css.
-	yield {
-		devtool: 'source-map',
-		entry: {
-			'googlesitekit-admin-css': './assets/sass/admin.scss',
-			'googlesitekit-adminbar-css': './assets/sass/adminbar.scss',
-			'googlesitekit-wp-dashboard-css': './assets/sass/wpdashboard.scss',
-		},
-		module: {
-			rules: [
-				{
-					test: /\.scss$/,
-					use: [
-						MiniCssExtractPlugin.loader,
-						'css-loader',
-						'postcss-loader',
-						{
-							loader: 'sass-loader',
-							options: {
-								implementation: require( 'sass' ),
-								sassOptions: {
-									includePaths: [ 'node_modules' ],
-								},
-							},
-						},
-					],
-				},
-				{
-					test: /\.(png|woff|woff2|eot|ttf|gif)$/,
-					use: { loader: 'url-loader?limit=100000' },
-				},
-			],
-		},
-		plugins: [
-			new MiniCssExtractPlugin( {
-				filename:
-					'production' === mode
-						? '/assets/css/[name]-[contenthash].min.css'
-						: '/assets/css/[name].css',
-			} ),
-			new WebpackBar( {
-				name: 'Plugin CSS',
-				color: '#4285f4',
-			} ),
-			new ManifestPlugin( {
-				...manifestArgs( mode ),
-				filter( file ) {
-					return ( file.name || '' ).match( /\.css$/ );
-				},
-			} ),
-		],
-	};
-}
-
-function testBundle( mode ) {
-	return {
-		entry: {
-			'e2e-api-fetch': './tests/e2e/assets/e2e-api-fetch.js',
-			'e2e-redux-logger': './tests/e2e/assets/e2e-redux-logger.js',
-		},
-		output: {
-			filename: '[name].js',
-			path: __dirname + '/dist/assets/js',
-			chunkFilename: '[name].js',
-			publicPath: '',
-		},
-		module: {
-			rules: createRules( mode ),
-		},
-		plugins: [
-			new WebpackBar( {
-				name: 'Test files',
-				color: '#34a853',
-			} ),
-		],
-		externals,
-		resolve,
-	};
-}
-
-module.exports = {
-	externals,
-	projectPath,
-	resolve,
-	siteKitExternals,
-	svgRule,
-};
-
-=======
 	yield basicModulesConfig( mode );
 
 	// Build the main plugin admin css.
 	yield adminCssConfig( mode );
 }
 
->>>>>>> 34ddc310
 module.exports.default = ( env, argv ) => {
 	const configs = [];
 
