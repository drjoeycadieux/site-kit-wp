--- conflicted
+++ resolved
@@ -74,12 +74,6 @@
 $c-tundora: #464b48;
 $c-aqua-haze: #ebeef0;
 $c-salomie-40: rgba(255, 220, 130, 0.4);
-<<<<<<< HEAD
-$c-link-water: #ebf2fb; // @TODO: to check with design team for updated color.
-=======
-$c-link-water: #ebf2fb;
-$c-seashell: #f1f1f1;
->>>>>>> 76e5049e
 
 // WordPress core pallete (see https://make.wordpress.org/core/2021/02/23/standardization-of-wp-admin-colors-in-wordpress-5-7/)
 // For use primarily outside of Site Kit screens.
