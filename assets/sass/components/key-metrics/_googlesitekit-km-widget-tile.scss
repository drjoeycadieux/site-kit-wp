--- conflicted
+++ resolved
@@ -141,7 +141,10 @@
 		}
 	}
 
-<<<<<<< HEAD
+	.googlesitekit-km-widget-tile__loading .googlesitekit-km-widget-tile__loading-body {
+		margin-top: 10px;
+	}
+
 	// Styles for KMW tile error state.
 	.googlesitekit-km-widget-tile--error {
 		.googlesitekit-cta--error {
@@ -191,9 +194,5 @@
 				}
 			}
 		}
-=======
-	.googlesitekit-km-widget-tile__loading .googlesitekit-km-widget-tile__loading-body {
-		margin-top: 10px;
->>>>>>> ab66da07
 	}
 }