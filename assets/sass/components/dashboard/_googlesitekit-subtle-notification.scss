/**
 * Subtle notifications styles.
 *
 * Site Kit by Google, Copyright 2024 Google LLC
 *
 * Licensed under the Apache License, Version 2.0 (the "License");
 * you may not use this file except in compliance with the License.
 * You may obtain a copy of the License at
 *
 *     https://www.apache.org/licenses/LICENSE-2.0
 *
 * Unless required by applicable law or agreed to in writing, software
 * distributed under the License is distributed on an "AS IS" BASIS,
 * WITHOUT WARRANTIES OR CONDITIONS OF ANY KIND, either express or implied.
 * See the License for the specific language governing permissions and
 * limitations under the License.
 */

.googlesitekit-subtle-notification {
	align-items: flex-start;
	background-color: $c-content-primary-container;
	border-radius: $br-sm;
	display: flex;
	flex-direction: column;
	gap: 10px;
	padding: $grid-gap-phone;

	@media (min-width: $bp-tablet) {
		align-items: center;
		flex-direction: row;
		gap: $grid-gap-phone;
		padding: 18px $grid-gap-desktop;
	}

	.googlesitekit-subtle-notification__icon {
		display: none;

		@media (min-width: $bp-tablet) {
			display: flex;
		}
	}

	.googlesitekit-subtle-notification__content {
		color: $c-content-on-primary-container;
		font-family: $f-primary;
		font-size: $fs-title-md;
		font-weight: $fw-medium;
		line-height: $lh-title-lg;

		@media (min-width: $bp-tablet) {
			flex: 1;
			font-size: $fs-title-lg;
		}

		p {
			margin: 0 0 10px;
			@media (min-width: $bp-tablet) {
				margin: 0;
			}
		}
	}

	.mdc-button {
		font-weight: $fw-medium;
		margin: 0 auto;
		min-height: 32px;
<<<<<<< HEAD
=======
		padding: 6px $grid-gap-phone;
>>>>>>> 956116e8

		&.mdc-button--tertiary:not(:disabled) {
			color: $c-site-kit-sk-600;
		}

		@media (min-width: $bp-tablet) {
			margin: 0;
		}

		&.mdc-button--raised {
			font-weight: $fw-medium;
			padding: 6px $grid-gap-phone;
		}
	}

	.googlesitekit-subtle-notification__action {
		align-items: center;
		display: flex;
		gap: $grid-gap-phone;
		justify-content: center;
		width: 100%;

		@media (min-width: $bp-tablet) {
			justify-content: initial;
			width: initial;
		}

		.mdc-button {
			margin: 0;
		}
	}

	p.googlesitekit-subtle-notification__secondary_description {
		font-weight: $fw-normal;
	}
}<|MERGE_RESOLUTION|>--- conflicted
+++ resolved
@@ -64,10 +64,7 @@
 		font-weight: $fw-medium;
 		margin: 0 auto;
 		min-height: 32px;
-<<<<<<< HEAD
-=======
 		padding: 6px $grid-gap-phone;
->>>>>>> 956116e8
 
 		&.mdc-button--tertiary:not(:disabled) {
 			color: $c-site-kit-sk-600;
