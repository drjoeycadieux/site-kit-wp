--- conflicted
+++ resolved
@@ -234,15 +234,4 @@
 			}
 		}
 	}
-<<<<<<< HEAD
-
-	.googlesitekit-setup__wrapper--adsense-connect {
-
-		.googlesitekit-setup-module__footer-text {
-			font-size: $fs-body-sm;
-			letter-spacing: $ls-xs;
-		}
-	}
-=======
->>>>>>> 85dd54a7
 }