--- conflicted
+++ resolved
@@ -21,12 +21,6 @@
  */
 import { extractExistingTag } from '../tag';
 import { default as adsenseTagMatchers } from '../../modules/adsense/util/tag-matchers';
-<<<<<<< HEAD
-import { tagMatchers as tagmanagerTagMatchers } from '../../modules/tagmanager/util';
-
-const valuesToTest = [
-	// @TODO: Add tests for GA4 tags.
-=======
 import { default as analyticsTagMatchers } from '../../modules/analytics-4/utils/tag-matchers';
 import { tagMatchers as tagmanagerTagMatchers } from '../../modules/tagmanager/util';
 
@@ -46,7 +40,6 @@
 		analyticsTagMatchers,
 		false,
 	],
->>>>>>> e9a5bcb0
 	[
 		'<meta charset="UTF-8"><title>Site Kit for WordPress</title><link rel="dns-prefetch" href="//fonts.googleapis.com"></link>',
 		adsenseTagMatchers,
@@ -73,14 +66,11 @@
 		'ca-pub-123456789',
 	],
 	[
-<<<<<<< HEAD
-=======
 		"<script async src='https://googletagmanager.com/gtag/js?id=G-2B7M8YQ1K6'></script>",
 		analyticsTagMatchers,
 		'G-2B7M8YQ1K6',
 	],
 	[
->>>>>>> e9a5bcb0
 		'<script async src="https://www.googletagmanager.com/gtm.js?id=GTM-XXXXXXX"></script>',
 		tagmanagerTagMatchers,
 		'GTM-XXXXXXX',
