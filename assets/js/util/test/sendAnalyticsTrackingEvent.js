/**
 * Internal dependencies
 */
import { sendAnalyticsTrackingEvent } from '../';

describe( 'sendAnalyticsTrackingEvent', () => {
	it( 'sends a tracking event', () => {
		// eslint-disable-next-line no-undef
		window.googlesitekitTrackingEnabled = true;
		// eslint-disable-next-line no-undef
<<<<<<< HEAD
		window.googlesitekit.setup.isFirstAdmin = true;
=======
		global._googlesitekitBase = {
			referenceSiteURL: 'https://www.example.com/',
			userIDHash: 'a1b2c3',
			trackingID: 'UA-12345678-1',
			isFirstAdmin: true,
		};
>>>>>>> e9601e4c

		const expected = '{"type":"event","name":"name","sendto":{"send_to":"UA-12345678-1","event_category":"category","event_label":"label","event_value":"value","dimension1":"https://www.example.com","dimension2":"true","dimension3":"a1b2c3"}}';
		const actual = JSON.stringify( sendAnalyticsTrackingEvent( 'category', 'name', 'label', 'value' ) );

		expect( actual ).toStrictEqual( expected );
	} );
} );<|MERGE_RESOLUTION|>--- conflicted
+++ resolved
@@ -6,18 +6,14 @@
 describe( 'sendAnalyticsTrackingEvent', () => {
 	it( 'sends a tracking event', () => {
 		// eslint-disable-next-line no-undef
-		window.googlesitekitTrackingEnabled = true;
+		global.googlesitekitTrackingEnabled = true;
 		// eslint-disable-next-line no-undef
-<<<<<<< HEAD
-		window.googlesitekit.setup.isFirstAdmin = true;
-=======
 		global._googlesitekitBase = {
 			referenceSiteURL: 'https://www.example.com/',
 			userIDHash: 'a1b2c3',
 			trackingID: 'UA-12345678-1',
 			isFirstAdmin: true,
 		};
->>>>>>> e9601e4c
 
 		const expected = '{"type":"event","name":"name","sendto":{"send_to":"UA-12345678-1","event_category":"category","event_label":"label","event_value":"value","dimension1":"https://www.example.com","dimension2":"true","dimension3":"a1b2c3"}}';
 		const actual = JSON.stringify( sendAnalyticsTrackingEvent( 'category', 'name', 'label', 'value' ) );
