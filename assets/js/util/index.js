--- conflicted
+++ resolved
@@ -21,15 +21,6 @@
  */
 import isFinite from 'lodash/isFinite';
 import unescape from 'lodash/unescape';
-
-/**
- * WordPress dependencies
- */
-<<<<<<< HEAD
-import { addQueryArgs } from '@wordpress/url';
-=======
-import { addFilter } from '@wordpress/hooks';
->>>>>>> cb4c7ff6
 
 /**
  * Internal dependencies
@@ -162,32 +153,6 @@
 };
 
 /**
-<<<<<<< HEAD
- * Verifies Optimize ID.
- *
- * @since 1.0.0
- *
- * @param {string} stringToValidate The string to validate.
- * @return {boolean} Indicates GTM or OPT tag is valid.
- */
-export const validateOptimizeID = ( stringToValidate ) => {
-	return ( stringToValidate.match( /^(GTM|OPT)-[a-zA-Z\d]{7}$/ ) );
-=======
- * Triggers an error notification on top of the page.
- *
- * @since 1.0.0
- *
- * @param {WPElement} ErrorComponent The error component to render in place.
- * @param {Object}    props          The props to pass down to the error component. Optional.
- */
-export const showErrorNotification = ( ErrorComponent, props = {} ) => {
-	addFilter( 'googlesitekit.ErrorNotification',
-		'googlesitekit.ErrorNotification',
-		fillFilterWithComponent( ErrorComponent, props ), 1 );
->>>>>>> cb4c7ff6
-};
-
-/**
  * Converts HTML text into an HTML entity.
  *
  * _.unescape doesn't seem to decode some entities for admin bar titles.
