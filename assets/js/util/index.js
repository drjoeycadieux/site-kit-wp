--- conflicted
+++ resolved
@@ -51,14 +51,9 @@
 import { tagMatchers as setupTagMatchers } from '../components/setup/compatibility-checks';
 import { default as adsenseTagMatchers } from '../modules/adsense/util/tagMatchers';
 import { default as analyticsTagMatchers } from '../modules/analytics/util/tagMatchers';
-<<<<<<< HEAD
-import { tagMatchers as tagmanagerTagMatchers } from '../modules/tagmanager/util';
-import { sendAnalyticsTrackingEvent } from './standalone';
-=======
 import { default as tagmanagerTagMatchers } from '../modules/tagmanager/util/tagMatchers';
 import { trackEvent } from './tracking';
 export { trackEvent };
->>>>>>> 9d204cc9
 export * from './standalone';
 export * from './storage';
 export * from './i18n';
