/**
 * Utility functions.
 *
 * Site Kit by Google, Copyright 2019 Google LLC
 *
 * Licensed under the Apache License, Version 2.0 (the "License");
 * you may not use this file except in compliance with the License.
 * You may obtain a copy of the License at
 *
 *     https://www.apache.org/licenses/LICENSE-2.0
 *
 * Unless required by applicable law or agreed to in writing, software
 * distributed under the License is distributed on an "AS IS" BASIS,
 * WITHOUT WARRANTIES OR CONDITIONS OF ANY KIND, either express or implied.
 * See the License for the specific language governing permissions and
 * limitations under the License.
 */

/**
 * External dependencies
 */
import {
	map,
	isEqual,
	isFinite,
	get,
	unescape,
} from 'lodash';
import React from 'react';

/**
 * WordPress dependencies
 */
import {
	addFilter,
} from '@wordpress/hooks';
import {
	__,
	sprintf,
} from '@wordpress/i18n';
import { addQueryArgs, getQueryString } from '@wordpress/url';

/**
 * Internal dependencies
 */
import SvgIcon from './svg-icon';
<<<<<<< HEAD
import { trackEvent } from './tracking';
import data, { TYPE_CORE } from '../components/data';
import { fillFilterWithComponent } from './helpers';
=======
import { default as setupTagMatchers } from '../components/setup/tag-matchers';
import { default as adsenseTagMatchers } from '../modules/adsense/util/tagMatchers';
import { default as analyticsTagMatchers } from '../modules/analytics/util/tagMatchers';
import { tagMatchers as tagmanagerTagMatchers } from '../modules/tagmanager/util';
import { trackEvent } from './tracking';
>>>>>>> f2d6ef7f
export { trackEvent };
export { SvgIcon };
export * from './sanitize';
export * from './stringify';
export * from './standalone';
export * from './storage';
export * from './i18n';
export * from './helpers';

/**
 * Remove a parameter from a URL string.
 *
 * Fallback for when URL is unable to handle parsedURL.searchParams.delete.
 *
 * @param {string} url       The URL to process.
 * @param {string} parameter The URL parameter to remove.
 *
 * @return {string} URL without the deleted parameter.
 *
 */
const removeURLFallBack = ( url, parameter ) => {
	const urlparts = url.split( '?' );
	if ( 2 <= urlparts.length ) {
		const prefix = encodeURIComponent( parameter ) + '=';
		const pars = urlparts[ 1 ].split( /[&;]/g );

		//reverse iteration as may be destructive
		const newPars = pars.filter( ( param ) => {
			return -1 === param.lastIndexOf( prefix, 0 );
		} );

		url = urlparts[ 0 ] + '/' + ( 0 < newPars.length ? '?' + newPars.join( '&' ) : '' );
		return url;
	}
	return url;
};

/**
 * Remove a parameter from a URL string.
 *
 * Leverages the URL object internally.
 *
 * @param {string} url       The URL to process.
 * @param {string} parameter The URL parameter to remove.
 *
 * @return {string} URL without the deleted parameter.
 */
export const removeURLParameter = ( url, parameter ) => {
	const parsedURL = new URL( url );

	// If the URL implementation doesn't support ! parsedURL.searchParams, use the fallback handler.
	if ( ! parsedURL.searchParams || ! parsedURL.searchParams.delete ) {
		return removeURLFallBack( url, parameter );
	}
	parsedURL.searchParams.delete( parameter );
	return parsedURL.href;
};

/**
 * Prepares a number to be used in readableLargeNumber.
 *
 * @param {number} number The large number to prepare.
 *
 * @return {number} The prepared number
 */
export const prepareForReadableLargeNumber = ( number ) => {
	if ( 1000000 <= number ) {
		return Math.round( number / 100000 ) / 10;
	}

	if ( 10000 <= number ) {
		return Math.round( number / 1000 );
	}

	if ( 1000 <= number ) {
		return Math.round( number / 100 ) / 10;
	}
	return number;
};

/**
 * Format a large number for shortened display.
 *
 * @param {number}           number       The large number to format.
 * @param {(string|boolean)} currencyCode Optional currency code to format as amount.
 *
 * @return {string} The formatted number.
 */
export const readableLargeNumber = ( number, currencyCode = false ) => {
	// Cast parseable values to numeric types.
	number = isFinite( number ) ? number : Number( number );

	if ( ! isFinite( number ) ) {
		// eslint-disable-next-line no-console
		console.warn( 'Invalid number', number, typeof number );
		number = 0;
	}

	if ( currencyCode ) {
		return numberFormat( number, { style: 'currency', currency: currencyCode } );
	}

	const withSingleDecimal = {
		minimumFractionDigits: 1,
		maximumFractionDigits: 1,
	};

	// Numbers over 1,000,000 round normally and display a single decimal unless the decimal is 0.
	if ( 1000000 <= number ) {
		return sprintf(
			// translators: %s: an abbreviated number in millions.
			__( '%sM', 'google-site-kit' ),
			numberFormat( prepareForReadableLargeNumber( number ), number % 10 === 0 ? {} : withSingleDecimal )
		);
	}

	// Numbers between 10,000 and 1,000,000 round normally and have no decimals
	if ( 10000 <= number ) {
		return sprintf(
			// translators: %s: an abbreviated number in thousands.
			__( '%sK', 'google-site-kit' ),
			numberFormat( prepareForReadableLargeNumber( number ) )
		);
	}

	// Numbers between 1,000 and 10,000 round normally and display a single decimal unless the decimal is 0.
	if ( 1000 <= number ) {
		return sprintf(
			// translators: %s: an abbreviated number in thousands.
			__( '%sK', 'google-site-kit' ),
			numberFormat( prepareForReadableLargeNumber( number ), number % 10 === 0 ? {} : withSingleDecimal )
		);
	}

	return number.toString();
};

/**
 * Internationalization Number Format.
 *
 * @param {number} number The number to format.
 * @param {Object} [options] Formatting options.
 * @param {string} [options.locale] Locale to use for formatting. Defaults to current locale used by Site Kit.
 * @see {@link https://developer.mozilla.org/en-US/docs/Web/JavaScript/Reference/Global_Objects/NumberFormat/NumberFormat|`options` parameter}
 *      For all available formatting options.
 *
 * @return {string} The formatted number.
 */
export const numberFormat = ( number, options = {} ) => {
	const { locale = getLocale(), ...formatOptions } = options;

	return new Intl.NumberFormat( locale, formatOptions ).format( number );
};

/**
 * Gets the current locale for use with browser APIs.
 *
 * @param {Object} _global The global window object.
 *
 * @return {string} Current Site Kit locale if set, otherwise the current language set by the browser.
 *                  E.g. `en-US` or `de-DE`
 */
export const getLocale = ( _global = global ) => {
	const siteKitLocale = get( _global, [ 'googlesitekit', 'locale', '', 'lang' ] );
	if ( siteKitLocale ) {
		const matches = siteKitLocale.match( /^(\w{2})?(_)?(\w{2})/ );
		if ( matches && matches[ 0 ] ) {
			return matches[ 0 ].replace( /_/g, '-' );
		}
	}

	return _global.navigator.language;
};

/**
 * Transform a period string into a number of seconds.
 *
 * @param {string} period The period to transform.
 *
 * @return {number} The number of seconds
 */
export const getTimeInSeconds = ( period ) => {
	const minute = 60;
	const hour = minute * 60;
	const day = hour * 24;
	const week = day * 7;
	const month = day * 30;
	const year = day * 365;
	switch ( period ) {
		case 'minute':
			return minute;

		case 'hour':
			return hour;

		case 'day':
			return day;

		case 'week':
			return week;

		case 'month':
			return month;

		case 'year':
			return year;
	}
};

/**
 * Converts seconds to a display ready string indicating
 * the number of hours, minutes and seconds that have elapsed.
 *
 * For example, passing 65 returns '1m 5s'.
 *
 * @param {number} seconds The number of seconds.
 *
 * @return {string} Human readable string indicating time elapsed.
 *
 */
export const prepareSecondsForDisplay = ( seconds ) => {
	seconds = parseInt( seconds, 10 );

	if ( isNaN( seconds ) || 0 === seconds ) {
		return '0.0s';
	}
	const results = {};
	results.hours = Math.floor( seconds / 60 / 60 );
	results.minutes = Math.floor( ( seconds / 60 ) % 60 );
	results.seconds = Math.floor( seconds % 60 );

	const returnString =
		( results.hours ? results.hours + 'h ' : '' ) +
		( results.minutes ? results.minutes + 'm ' : '' ) +
		( results.seconds ? results.seconds + 's ' : '' );

	return returnString.trim();
};

/**
 * Retrieve number of days between 2 dates.
 *
 * @param {Date} dateStart Start date instance.
 * @param {Date} dateEnd   End date instance.
 *
 * @return {number} The number of days.
 */
export const getDaysBetweenDates = ( dateStart, dateEnd ) => {
	const dayMs = 1000 * getTimeInSeconds( 'day' );
	const dateStartMs = dateStart.getTime();
	const dateEndMs = dateEnd.getTime();

	return Math.round( Math.abs( dateStartMs - dateEndMs ) / dayMs );
};

/**
 * Calculate the percent change between two values.
 *
 * @param {number} previous The previous value.
 * @param {number} current  The current value.
 *
 * @return {(number|string)} The percent change.
 */
export const changeToPercent = ( previous, current ) => {
	// Prevent divide by zero errors.
	if ( '0' === previous || 0 === previous || isNaN( previous ) ) {
		return '';
	}
	const change = ( ( current - previous ) / previous * 100 ).toFixed( 1 );

	// Avoid NaN at all costs.
	if ( isNaN( change ) || 'Infinity' === change ) {
		return '';
	}

	return change;
};

/**
 * Extract a single column of data for a sparkline from a dataset prepared for Google charts.
 *
 * @param {Array}  rowData   An array of Google charts row data.
 * @param {number} column The column to extract for the sparkline.
 *
 * @return {Array} Extracted column of dataset prepared for Google charts.
 *
 */
export const extractForSparkline = ( rowData, column ) => {
	return map( rowData, ( row, i ) => {
		return [
			row[ 0 ], // row[0] always contains the x axis value (typically date).
			row[ column ] || ( 0 === i ? '' : 0 ), // the data for the sparkline.
		];
	} );
};

/**
 * Gets data for all modules.
 *
 * Because googlesitekit.modules contains both module information (legacy) and
 * API functions (new), we should be using this function and never access
 * googlesitekit.modules directly to access module data.
 *
 * This function should be removed once this object is no longer used to store
 * legacy module data.
 *
 * @since 1.7.0
 *
 * @param {Object}  _googlesitekit Optional. googlesitekit global; can be replaced for testing.
 * @return {Object} Object with module data, with each module keyed by its slug.
 */
export const getModulesData = ( _googlesitekit = global.googlesitekit ) => {
	const modulesObj = _googlesitekit.modules;
	if ( ! modulesObj ) {
		return {};
	}

	return Object.keys( modulesObj ).reduce( ( acc, slug ) => {
		if ( 'object' !== typeof modulesObj[ slug ] ) {
			return acc;
		}
		if (
			'undefined' === typeof modulesObj[ slug ].slug ||
			'undefined' === typeof modulesObj[ slug ].name ||
			modulesObj[ slug ].slug !== slug
		) {
			return acc;
		}
		return { ...acc, [ slug ]: modulesObj[ slug ] };
	}, {} );
};

/**
 * Get the URL needed to initiate a reAuth flow.
 *
 * @param {string}  slug   The module slug. If included redirect URL will include page: page={ `googlesitekit-${slug}`}.
 * @param {boolean} status The module activation status.
 * @param {Object}  _googlesitekit googlesitekit global; can be replaced for testing.
 * @return {string} Authentication URL
 */
export const getReAuthURL = ( slug, status, _googlesitekit = global.googlesitekit ) => {
	const {
		connectURL,
		adminRoot,
	} = _googlesitekit.admin;

	const { needReauthenticate } = _googlesitekit.setup;

	const { screenID } = getModulesData( _googlesitekit )[ slug ];

	// Special case handling for PageSpeed Insights.
	// TODO: Refactor this out.
	const pageSpeedQueryArgs = 'pagespeed-insights' === slug ? {
		notification: 'authentication_success',
		reAuth: undefined,
	} : {};

	let redirect = addQueryArgs(
		adminRoot, {
			// If the module has a submenu page, and is being activated, redirect back to the module page.
			page: ( slug && status && screenID ) ? screenID : 'googlesitekit-dashboard',
			slug,
			reAuth: status,
			...pageSpeedQueryArgs,
		}
	);

	if ( ! needReauthenticate ) {
		return redirect;
	}

	// Encodes the query string to ensure the redirect url is not messing up with the main url.
	const queryString = encodeURIComponent( getQueryString( redirect ) );

	// Rebuild the redirect url.
	redirect = adminRoot + '?' + queryString;

	return addQueryArgs(
		connectURL, {
			redirect,
			status,
		}
	);
};

/**
 * Get Site Kit Admin URL Helper
 *
 * @param {string} page The page slug. Optional. Default is 'googlesitekit-dashboard'.
 * @param {Object} args Optional. Object of arguments to add to the URL.
 *
 * @return {string} Admin URL with appended query params.
 */
export const getSiteKitAdminURL = ( page, args ) => {
	const { adminRoot } = global.googlesitekit.admin;

	if ( ! page ) {
		page = 'googlesitekit-dashboard';
	}

	args = { page, ...args };
	return addQueryArgs( adminRoot, args );
};

/**
 * Verifies whether JSON is valid.
 *
 * @param {string} stringToValidate The string to validate.
 *
 * @return {boolean} Indicates JSON is valid.
 */
export const validateJSON = ( stringToValidate ) => {
	try {
		return ( JSON.parse( stringToValidate ) && !! stringToValidate );
	} catch ( e ) {
		return false;
	}
};

/**
 * Verifies Optimize ID
 *
 * @param {string} stringToValidate The string to validate.
 *
 * @return {boolean} Indicates GTM tag is valid.
 */
export const validateOptimizeID = ( stringToValidate ) => {
	return ( stringToValidate.match( /^GTM-[a-zA-Z\d]{7}$/ ) );
};

/**
 * Activate or Deactivate a Module.
 *
 * @param {Object}  restApiClient Rest API client from data module, this needed so we don't need to import data module in helper.
 * @param {string}  moduleSlug    Module slug to activate or deactivate.
 * @param {boolean} status        True if module should be activated, false if it should be deactivated.
 * @return {Promise} A promise for activating/deactivating a module.
 */
export const activateOrDeactivateModule = ( restApiClient, moduleSlug, status ) => {
	return restApiClient.setModuleActive( moduleSlug, status ).then( ( responseData ) => {
		const modulesData = getModulesData();

		// We should really be using state management. This is terrible.
		if ( modulesData[ moduleSlug ] ) {
			modulesData[ moduleSlug ].active = responseData.active;
		}

		trackEvent(
			`${ moduleSlug }_setup`,
			! responseData.active ? 'module_deactivate' : 'module_activate',
			moduleSlug,
		);

		return new Promise( ( resolve ) => {
			resolve( responseData );
		} );
	} );
};

/**
 * Helper to toggle confirm changes button disable/enable
 * depending on the module changed settings.
 *
 * @param {string} moduleSlug      The module slug being edited.
 * @param {Object} settingsMapping The mapping between form settings names and saved settings.
 * @param {Object} settingsState   The changed settings component state to compare with.
 * @param {Object} skipDOM         Skip DOm checks/modifications, used for testing.
 * @param {Object}  _googlesitekit googlesitekit global; can be replaced for testing.
 * @return {(void|boolean)} True if a module has been toggled.
 */
export const toggleConfirmModuleSettings = ( moduleSlug, settingsMapping, settingsState, skipDOM = false, _googlesitekit = global.googlesitekit ) => {
	const { settings, setupComplete } = getModulesData( _googlesitekit )[ moduleSlug ];
	const confirm = skipDOM || document.getElementById( `confirm-changes-${ moduleSlug }` );

	if ( ! setupComplete || ! confirm ) {
		return;
	}

	// Check if any of the mapped settings differ from the current/saved settings.
	const changed = !! Object.keys( settingsMapping ).find( ( stateKey ) => {
		const settingsKey = settingsMapping[ stateKey ];
		return ! isEqual( settingsState[ stateKey ], settings[ settingsKey ] );
	} );

	if ( ! skipDOM ) {
		confirm.disabled = ! changed;
	}

	return changed;
};

/**
 * Trigger error notification on top of the page.
 *
 * @param {WPElement} ErrorComponent The error component to render in place.
 * @param {Object}    props          The props to pass down to the error component. Optional.
 */
export const showErrorNotification = ( ErrorComponent, props = {} ) => {
	addFilter( 'googlesitekit.ErrorNotification',
		'googlesitekit.ErrorNotification',
		fillFilterWithComponent( ErrorComponent, props ), 1 );
};

/**
 * HTML text into HTML entity.
 *
 * _.unescape doesn't seem to decode some entities for admin bar titles.
 * adding combination in this helper as a workaround.
 *
 * @param {string} str The string to decode.
 *
 * @return {string} Decoded HTML entity.
 */
export const decodeHtmlEntity = ( str ) => {
	if ( ! str ) {
		return '';
	}

	const decoded = str.replace( /&#(\d+);/g, function( match, dec ) {
		return String.fromCharCode( dec );
	} ).replace( /(\\)/g, '' );

	return unescape( decoded );
};

/**
 * Get the icon for a module.
 *
 * @param {string}  module                The module slug.
 * @param {boolean} blockedByParentModule Whether the module is blocked by a parent module.
 * @param {string}  width                 The icon width.
 * @param {string}  height                The icon height.
 * @param {string}  useClass              Class string to use for icon.
 *
 * @return {HTMLImageElement}             <img> tag with module icon.
 */
export function moduleIcon( module, blockedByParentModule, width = '33', height = '33', useClass = '' ) {
	if ( ! global.googlesitekit ) {
		return;
	}

	/* Set module icons. Page Speed Insights is a special case because only a .png is available. */
	let iconComponent = <SvgIcon id={ module } width={ width } height={ height } className={ useClass } />;

	if ( blockedByParentModule ) {
		iconComponent = <SvgIcon id={ `${ module }-disabled` } width={ width } height={ height } className={ useClass } />;
	} else if ( 'pagespeed-insights' === module ) {
		iconComponent = <img src={ global.googlesitekit.admin.assetsRoot + 'images/icon-pagespeed.png' } width={ width } alt="" className={ useClass } />;
	}

	return iconComponent;
}

/**
 * Gets the meta key for the given user option.
 *
 * @param {string} userOptionName User option name.
 * @param {Object} _googlesitekitBaseData Site Kit base data (used for testing).
 * @return {string} meta key name.
 */
export function getMetaKeyForUserOption( userOptionName, _googlesitekitBaseData = global._googlesitekitBaseData ) {
	const { blogPrefix, isNetworkMode } = _googlesitekitBaseData;

	if ( ! isNetworkMode ) {
		return blogPrefix + userOptionName;
	}

	return userOptionName;
}<|MERGE_RESOLUTION|>--- conflicted
+++ resolved
@@ -44,17 +44,8 @@
  * Internal dependencies
  */
 import SvgIcon from './svg-icon';
-<<<<<<< HEAD
 import { trackEvent } from './tracking';
-import data, { TYPE_CORE } from '../components/data';
 import { fillFilterWithComponent } from './helpers';
-=======
-import { default as setupTagMatchers } from '../components/setup/tag-matchers';
-import { default as adsenseTagMatchers } from '../modules/adsense/util/tagMatchers';
-import { default as analyticsTagMatchers } from '../modules/analytics/util/tagMatchers';
-import { tagMatchers as tagmanagerTagMatchers } from '../modules/tagmanager/util';
-import { trackEvent } from './tracking';
->>>>>>> f2d6ef7f
 export { trackEvent };
 export { SvgIcon };
 export * from './sanitize';
