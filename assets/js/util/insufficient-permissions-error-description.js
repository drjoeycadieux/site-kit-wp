--- conflicted
+++ resolved
@@ -79,7 +79,6 @@
 	return messages.length <= 2 ? sentence : `${ sentence }.`;
 }
 
-<<<<<<< HEAD
 /**
  * Gets a list of error messages for the Analytics module.
  *
@@ -92,7 +91,7 @@
 	if ( error.match( /account/i ) ) {
 		return [
 			__(
-				`Your Google account does not have sufficient permissions for this Analytics account, so you won't be able to see stats from it on the Site Kit dashboard`,
+				'Your Google account does not have sufficient permissions for this Analytics account, so you won’t be able to see stats from it on the Site Kit dashboard',
 				'google-site-kit'
 			),
 		];
@@ -101,7 +100,7 @@
 	if ( error.match( /property/i ) ) {
 		return [
 			__(
-				`Your Google account does not have sufficient permissions for this Analytics view, so you won't be able to see stats from it on the Site Kit dashboard`,
+				'Your Google account does not have sufficient permissions for this Analytics property, so you won’t be able to see stats from it on the Site Kit dashboard',
 				'google-site-kit'
 			),
 		];
@@ -110,7 +109,7 @@
 	if ( error.match( /view/i ) ) {
 		return [
 			__(
-				`Your Google account does not have sufficient permissions for this Analytics view, so you won't be able to see stats from it on the Site Kit dashboard`,
+				'Your Google account does not have sufficient permissions for this Analytics view, so you won’t be able to see stats from it on the Site Kit dashboard',
 				'google-site-kit'
 			),
 		];
@@ -129,29 +128,7 @@
 function searchConsoleErrors() {
 	return [
 		__(
-			`Your Google account does not have sufficient permissions for this Search Console property, so you won't be able to see stats from it on the Site Kit dashboard`,
-=======
-	if ( 'analytics' === slug ) {
-		if ( error.match( /account/i ) ) {
-			message = __(
-				'Your Google account does not have sufficient permissions for this Analytics account, so you won’t be able to see stats from it on the Site Kit dashboard',
-				'google-site-kit'
-			);
-		} else if ( error.match( /property/i ) ) {
-			message = __(
-				'Your Google account does not have sufficient permissions for this Analytics property, so you won’t be able to see stats from it on the Site Kit dashboard',
-				'google-site-kit'
-			);
-		} else if ( error.match( /view/i ) ) {
-			message = __(
-				'Your Google account does not have sufficient permissions for this Analytics view, so you won’t be able to see stats from it on the Site Kit dashboard',
-				'google-site-kit'
-			);
-		}
-	} else if ( 'search-console' === slug ) {
-		message = __(
 			'Your Google account does not have sufficient permissions for this Search Console property, so you won’t be able to see stats from it on the Site Kit dashboard',
->>>>>>> 1735da62
 			'google-site-kit'
 		),
 	];
