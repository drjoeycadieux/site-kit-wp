--- conflicted
+++ resolved
@@ -281,12 +281,12 @@
 
 const baseResolvers = {
 	*getAvailableCustomDimensions() {
-		const { select, __experimentalResolveSelect } =
+		const { select, resolveSelect } =
 			yield Data.commonActions.getRegistry();
 		const { isAuthenticated, hasCapability } = select( CORE_USER );
 
 		const isGA4Connected = yield Data.commonActions.await(
-			__experimentalResolveSelect( CORE_MODULES ).isModuleConnected(
+			resolveSelect( CORE_MODULES ).isModuleConnected(
 				'analytics-4'
 			)
 		);
@@ -297,11 +297,7 @@
 
 		// Wait for settings to be loaded before proceeding.
 		yield Data.commonActions.await(
-<<<<<<< HEAD
-			registry.resolveSelect( MODULES_ANALYTICS_4 ).getSettings()
-=======
-			__experimentalResolveSelect( MODULES_ANALYTICS_4 ).getSettings()
->>>>>>> 7182482f
+			resolveSelect( MODULES_ANALYTICS_4 ).getSettings()
 		);
 
 		const availableCustomDimensions =
@@ -313,11 +309,7 @@
 
 		// Wait for permissions to be loaded before checking if the user can manage options.
 		yield Data.commonActions.await(
-<<<<<<< HEAD
-			registry.resolveSelect( CORE_USER ).getCapabilities()
-=======
-			__experimentalResolveSelect( CORE_USER ).getCapabilities()
->>>>>>> 7182482f
+			resolveSelect( CORE_USER ).getCapabilities()
 		);
 
 		if ( ! hasCapability( PERMISSION_MANAGE_OPTIONS ) ) {
