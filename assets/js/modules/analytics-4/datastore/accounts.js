--- conflicted
+++ resolved
@@ -89,14 +89,10 @@
 	},
 } );
 
-<<<<<<< HEAD
 // Actions.
 const START_SELECTING_ACCOUNT = 'START_SELECTING_ACCOUNT';
 const FINISH_SELECTING_ACCOUNT = 'FINISH_SELECTING_ACCOUNT';
-=======
-// Actions
 const RESET_ACCOUNT_SUMMARIES = 'RESET_ACCOUNT_SUMMARIES';
->>>>>>> f8e07947
 
 const baseInitialState = {
 	accountSummaries: undefined,
@@ -156,7 +152,6 @@
 
 		return { response, error };
 	},
-<<<<<<< HEAD
 
 	selectAccount: createValidatedAction(
 		( accountID ) => {
@@ -197,7 +192,7 @@
 			yield finishSelectingAccountAction;
 		}
 	),
-=======
+
 	/**
 	 * Finds a matching account summary.
 	 *
@@ -227,14 +222,12 @@
 
 		return matchedAccount || null;
 	},
->>>>>>> f8e07947
 };
 
 const baseControls = {};
 
 const baseReducer = ( state, { type } ) => {
 	switch ( type ) {
-<<<<<<< HEAD
 		case START_SELECTING_ACCOUNT: {
 			return {
 				...state,
@@ -246,12 +239,13 @@
 			return {
 				...state,
 				finishedSelectingAccount: true,
-=======
+			};
+		}
+
 		case RESET_ACCOUNT_SUMMARIES: {
 			return {
 				...state,
 				accountSummaries: undefined,
->>>>>>> f8e07947
 			};
 		}
 
