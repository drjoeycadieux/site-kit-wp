--- conflicted
+++ resolved
@@ -18,13 +18,9 @@
 
 export const MODULES_ANALYTICS_4 = 'modules/analytics-4';
 
-<<<<<<< HEAD
-export const ACCOUNT_CREATE = 'account_create';
-=======
 // A special Account ID value used for the "Set up a new account" option.
 export const ACCOUNT_CREATE = 'account_create';
 
->>>>>>> e05000d0
 export const PROPERTY_CREATE = 'property_create';
 export const WEBDATASTREAM_CREATE = 'webdatastream_create';
 
