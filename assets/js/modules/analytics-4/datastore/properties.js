/**
 * `modules/analytics-4` data store: properties.
 *
 * Site Kit by Google, Copyright 2021 Google LLC
 *
 * Licensed under the Apache License, Version 2.0 (the "License");
 * you may not use this file except in compliance with the License.
 * You may obtain a copy of the License at
 *
 *     https://www.apache.org/licenses/LICENSE-2.0
 *
 * Unless required by applicable law or agreed to in writing, software
 * distributed under the License is distributed on an "AS IS" BASIS,
 * WITHOUT WARRANTIES OR CONDITIONS OF ANY KIND, either express or implied.
 * See the License for the specific language governing permissions and
 * limitations under the License.
 */

/**
 * External dependencies
 */
import invariant from 'invariant';

/**
 * Internal dependencies
 */
import API from 'googlesitekit-api';
import Data from 'googlesitekit-data';
import { STORE_NAME, PROPERTY_CREATE, MAX_WEBDATASTREAMS_PER_BATCH } from './constants';
import { normalizeURL } from '../../../util';
import { createFetchStore } from '../../../googlesitekit/data/create-fetch-store';
import { isValidPropertySelection } from '../utils/validation';
<<<<<<< HEAD
import { createValidatedAction } from '../../../googlesitekit/data/utils';
const { commonActions, createRegistryControl } = Data;
=======
import { actions as webDataStreamActions } from './webdatastreams';
import { isValidAccountID } from '../../analytics/util';
const { commonActions } = Data;
>>>>>>> 181965bb

const fetchGetPropertyStore = createFetchStore( {
	baseName: 'getProperty',
	controlCallback( { propertyID } ) {
		return API.get( 'modules', 'analytics-4', 'property', { propertyID }, {
			useCache: true,
		} );
	},
	reducerCallback( state, property, { propertyID } ) {
		return {
			...state,
			propertiesByID: {
				...state.propertiesByID,
				[ propertyID ]: property,
			},
		};
	},
	argsToParams( propertyID ) {
		return { propertyID };
	},
	validateParams( { propertyID } = {} ) {
		invariant( propertyID, 'propertyID is required.' );
	},
} );

const fetchGetPropertiesStore = createFetchStore( {
	baseName: 'getProperties',
	controlCallback( { accountID } ) {
		return API.get( 'modules', 'analytics-4', 'properties', { accountID }, {
			useCache: true,
		} );
	},
	reducerCallback( state, properties, { accountID } ) {
		return {
			...state,
			properties: {
				...state.properties,
				[ accountID ]: properties,
			},
			propertiesByID: properties.reduce(
				( accum, property ) => ( { ...accum, [ property._id ]: property } ),
				state.propertiesByID || {},
			),
		};
	},
	argsToParams( accountID ) {
		return { accountID };
	},
	validateParams( { accountID } = {} ) {
		invariant( accountID, 'accountID is required.' );
	},
} );

const fetchCreatePropertyStore = createFetchStore( {
	baseName: 'createProperty',
	controlCallback( { accountID } ) {
		return API.set( 'modules', 'analytics-4', 'create-property', { accountID } );
	},
	reducerCallback( state, property, { accountID } ) {
		return {
			...state,
			properties: {
				...state.properties,
				[ accountID ]: [
					...( state.properties[ accountID ] || [] ),
					property,
				],
			},
		};
	},
	argsToParams( accountID ) {
		return { accountID };
	},
	validateParams( { accountID } = {} ) {
		invariant( accountID, 'accountID is required.' );
	},
} );

// Actions
const WAIT_FOR_PROPERTIES = 'WAIT_FOR_PROPERTIES';

const baseInitialState = {
	properties: {},
	propertiesByID: {},
};

const baseActions = {
	/**
	 * Creates a new GA4 property.
	 *
	 * @since 1.31.0
	 *
	 * @param {string} accountID Analytics account ID.
	 * @return {Object} Object with `response` and `error`.
	 */
	createProperty( accountID ) {
		invariant( accountID, 'accountID is required.' );

		return ( function*() {
			const { response, error } = yield fetchCreatePropertyStore.actions.fetchCreateProperty( accountID );
			return { response, error };
		}() );
	},

	/**
	 * Sets the given property and related fields in the store.
	 *
	 * @since 1.31.0
	 *
	 * @param {string} propertyID GA4 property ID.
	 * @return {Object} A Generator function.
	 */
	selectProperty: createValidatedAction(
		( propertyID ) => {
			invariant( isValidPropertySelection( propertyID ), 'A valid propertyID selection is required.' );
		},
		function* ( propertyID ) {
			const registry = yield Data.commonActions.getRegistry();

			registry.dispatch( STORE_NAME ).setPropertyID( propertyID );
			registry.dispatch( STORE_NAME ).setWebDataStreamID( '' );
			registry.dispatch( STORE_NAME ).setMeasurementID( '' );

			if ( PROPERTY_CREATE === propertyID ) {
				return;
			}

			yield Data.commonActions.await( registry.dispatch( STORE_NAME ).waitForWebDataStreams( propertyID ) );

			const webdatastream = registry.select( STORE_NAME ).getMatchingWebDataStream( propertyID );
			if ( webdatastream ) {
				registry.dispatch( STORE_NAME ).setWebDataStreamID( webdatastream._id );
				registry.dispatch( STORE_NAME ).setMeasurementID( webdatastream.measurementId ); // eslint-disable-line sitekit/acronym-case
			}
		}
	),

	/**
	 * Matches a property by URL.
	 *
	 * @since n.e.x.t
	 *
	 * @param {Array.<number>}        properties Array of property IDs.
	 * @param {Array.<string>|string} url        A list of URLs or a signle URL to match properties.
	 * @return {Object} A property object if found.
	 */
	*matchPropertyByURL( properties, url ) {
		const registry = yield commonActions.getRegistry();
		const urls = ( Array.isArray( url ) ? url : [ url ] ).map( normalizeURL );

		for ( let i = 0; i < properties.length; i += MAX_WEBDATASTREAMS_PER_BATCH ) {
			const chunk = properties.slice( i, i + MAX_WEBDATASTREAMS_PER_BATCH );
			const webdatastreams = yield commonActions.await(
				registry.__experimentalResolveSelect( STORE_NAME ).getWebDataStreamsBatch( chunk ),
			);

			for ( const propertyID in webdatastreams ) {
				for ( const webdatastream of webdatastreams[ propertyID ] ) {
					for ( const singleURL of urls ) {
						if ( singleURL === normalizeURL( webdatastream.defaultUri ) ) {
							return yield commonActions.await(
								registry.__experimentalResolveSelect( STORE_NAME ).getProperty( propertyID ),
							);
						}
					}
				}
			}
		}

		return null;
	},

	/**
	 * Matches a property by measurement ID.
	 *
	 * @since n.e.x.t
	 *
	 * @param {Array.<number>}        properties    Array of property IDs.
	 * @param {Array.<string>|string} measurementID A list of measurement IDs or a signle measurement ID to match properties.
	 * @return {Object} A property object if found.
	 */
	*matchPropertyByMeasurementID( properties, measurementID ) {
		const registry = yield commonActions.getRegistry();
		const measurementIDs = Array.isArray( measurementID ) ? measurementID : [ measurementID ];

		for ( let i = 0; i < properties.length; i += MAX_WEBDATASTREAMS_PER_BATCH ) {
			const chunk = properties.slice( i, i + MAX_WEBDATASTREAMS_PER_BATCH );
			const webdatastreams = yield commonActions.await(
				registry.__experimentalResolveSelect( STORE_NAME ).getWebDataStreamsBatch( chunk ),
			);

			for ( const propertyID in webdatastreams ) {
				for ( const webdatastream of webdatastreams[ propertyID ] ) {
					for ( const singleMeasurementID of measurementIDs ) {
						if ( singleMeasurementID === webdatastream.measurementId ) { // eslint-disable-line sitekit/acronym-case
							return yield commonActions.await(
								registry.__experimentalResolveSelect( STORE_NAME ).getProperty( propertyID ),
							);
						}
					}
				}
			}
		}

		return null;
	},

	/**
	 * Waits for properties to be loaded for an account.
	 *
	 * @since n.e.x.t
	 *
	 * @param {string} accountID GA4 account ID.
	 */
	*waitForProperties( accountID ) {
		yield {
			payload: { accountID },
			type: WAIT_FOR_PROPERTIES,
		};
	},
};

const baseControls = {
	[ WAIT_FOR_PROPERTIES ]: createRegistryControl( ( { __experimentalResolveSelect } ) => {
		return async ( { payload } ) => {
			const { accountID } = payload;
			await __experimentalResolveSelect( STORE_NAME ).getProperties( accountID );
		};
	} ),
};

const baseReducer = ( state, { type } ) => {
	switch ( type ) {
		default: {
			return state;
		}
	}
};

const baseResolvers = {
	*getProperties( accountID ) {
		if ( ! isValidAccountID( accountID ) ) {
			return;
		}

		const registry = yield Data.commonActions.getRegistry();
		// Only fetch properties if there are none in the store for the given account.
		const properties = registry.select( STORE_NAME ).getProperties( accountID );
		if ( properties === undefined ) {
			yield fetchGetPropertiesStore.actions.fetchGetProperties( accountID );
		}
	},
	*getProperty( propertyID ) {
		const registry = yield Data.commonActions.getRegistry();
		const property = registry.select( STORE_NAME ).getProperty( propertyID );
		if ( property === undefined ) {
			yield fetchGetPropertyStore.actions.fetchGetProperty( propertyID );
		}
	},
};

const baseSelectors = {
	/**
	 * Gets all GA4 properties this account can access.
	 *
	 * @since 1.31.0
	 *
	 * @param {Object} state     Data store's state.
	 * @param {string} accountID The GA4 Account ID to fetch properties for.
	 * @return {(Array.<Object>|undefined)} An array of GA4 properties; `undefined` if not loaded.
	 */
	getProperties( state, accountID ) {
		return state.properties[ accountID ];
	},

	/**
	 * Gets a property with specific ID.
	 *
	 * @since 1.31.0
	 *
	 * @param {Object} state      Data store's state.
	 * @param {string} propertyID The GA4 property ID to fetch property object for.
	 * @return {(Object|undefined)} A property object; `undefined` if not loaded.
	 */
	getProperty( state, propertyID ) {
		return state.propertiesByID[ propertyID ];
	},
};

const store = Data.combineStores(
	fetchCreatePropertyStore,
	fetchGetPropertiesStore,
	fetchGetPropertyStore,
	{
		initialState: baseInitialState,
		actions: baseActions,
		controls: baseControls,
		reducer: baseReducer,
		resolvers: baseResolvers,
		selectors: baseSelectors,
	}
);

export const initialState = store.initialState;
export const actions = store.actions;
export const controls = store.controls;
export const reducer = store.reducer;
export const resolvers = store.resolvers;
export const selectors = store.selectors;

export default store;<|MERGE_RESOLUTION|>--- conflicted
+++ resolved
@@ -30,14 +30,9 @@
 import { normalizeURL } from '../../../util';
 import { createFetchStore } from '../../../googlesitekit/data/create-fetch-store';
 import { isValidPropertySelection } from '../utils/validation';
-<<<<<<< HEAD
+import { isValidAccountID } from '../../analytics/util';
 import { createValidatedAction } from '../../../googlesitekit/data/utils';
 const { commonActions, createRegistryControl } = Data;
-=======
-import { actions as webDataStreamActions } from './webdatastreams';
-import { isValidAccountID } from '../../analytics/util';
-const { commonActions } = Data;
->>>>>>> 181965bb
 
 const fetchGetPropertyStore = createFetchStore( {
 	baseName: 'getProperty',
