--- conflicted
+++ resolved
@@ -162,20 +162,14 @@
 
 // Actions
 const WAIT_FOR_PROPERTIES = 'WAIT_FOR_PROPERTIES';
-<<<<<<< HEAD
 const MATCHING_ACCOUNT_PROPERTY = 'MATCHING_ACCOUNT_PROPERTY';
-=======
 const SET_HAS_MISMATCHED_TAG = 'SET_HAS_MISMATCHED_GOOGLE_TAG_ID';
->>>>>>> b958f1f8
 
 const baseInitialState = {
 	properties: {},
 	propertiesByID: {},
-<<<<<<< HEAD
 	matchingAccountProperty: false,
-=======
 	hasMismatchedTag: false,
->>>>>>> b958f1f8
 };
 
 const baseActions = {
@@ -627,17 +621,13 @@
 
 function baseReducer( state, { type, payload } ) {
 	switch ( type ) {
-<<<<<<< HEAD
 		case MATCHING_ACCOUNT_PROPERTY:
 			return { ...state, ...payload };
-=======
 		case SET_HAS_MISMATCHED_TAG:
 			return {
 				...state,
 				hasMismatchedTag: payload.hasMismatchedTag,
 			};
-
->>>>>>> b958f1f8
 		default:
 			return state;
 	}
@@ -699,7 +689,6 @@
 	},
 
 	/**
-<<<<<<< HEAD
 	 * Determines whether we are matching account property or not.
 	 *
 	 * @since n.e.x.t
@@ -709,7 +698,9 @@
 	 */
 	isMatchingAccountProperty( state ) {
 		return state.matchingAccountProperty;
-=======
+	},
+
+	/**
 	 * Checks if GA4 has mismatched Google Tag ID.
 	 *
 	 * @since 1.96.0
@@ -719,7 +710,6 @@
 	 */
 	hasMismatchedGoogleTagID( state ) {
 		return state.hasMismatchedTag;
->>>>>>> b958f1f8
 	},
 };
 
