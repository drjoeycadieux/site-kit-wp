/**
 * `modules/analytics-4` data store: webdatastreams.
 *
 * Site Kit by Google, Copyright 2021 Google LLC
 *
 * Licensed under the Apache License, Version 2.0 (the "License");
 * you may not use this file except in compliance with the License.
 * You may obtain a copy of the License at
 *
 *     https://www.apache.org/licenses/LICENSE-2.0
 *
 * Unless required by applicable law or agreed to in writing, software
 * distributed under the License is distributed on an "AS IS" BASIS,
 * WITHOUT WARRANTIES OR CONDITIONS OF ANY KIND, either express or implied.
 * See the License for the specific language governing permissions and
 * limitations under the License.
 */

/**
 * External dependencies
 */
import invariant from 'invariant';

/**
 * Internal dependencies
 */
import API from 'googlesitekit-api';
import Data from 'googlesitekit-data';
import { createValidatedAction } from '../../../googlesitekit/data/utils';
import { STORE_NAME } from './constants';
import { CORE_SITE } from '../../../googlesitekit/datastore/site/constants';
import { createFetchStore } from '../../../googlesitekit/data/create-fetch-store';
const { createRegistryControl, createRegistrySelector } = Data;

const fetchGetWebDataStreamsStore = createFetchStore( {
	baseName: 'getWebDataStreams',
	controlCallback( { propertyID } ) {
		return API.get( 'modules', 'analytics-4', 'webdatastreams', { propertyID }, {
			useCache: true,
		} );
	},
	reducerCallback( state, webDataStreams, { propertyID } ) {
		return {
			...state,
			webdatastreams: {
				...state.webdatastreams,
				[ propertyID ]: Array.isArray( webDataStreams ) ? webDataStreams : [],
			},
		};
	},
	argsToParams( propertyID ) {
		return { propertyID };
	},
	validateParams( { propertyID } = {} ) {
		invariant( propertyID, 'GA4 propertyID is required.' );
	},
} );

const fetchCreateWebDataStreamStore = createFetchStore( {
	baseName: 'createWebDataStream',
	controlCallback( { propertyID } ) {
		return API.set( 'modules', 'analytics-4', 'create-webdatastream', { propertyID } );
	},
	reducerCallback( state, webDataStream, { propertyID } ) {
		return {
			...state,
			webdatastreams: {
				...state.webdatastreams,
				[ propertyID ]: [
					...( state.webdatastreams[ propertyID ] || [] ),
					webDataStream,
				],
			},
		};
	},
	argsToParams( propertyID ) {
		return { propertyID };
	},
	validateParams( { propertyID } = {} ) {
		invariant( propertyID, 'GA4 propertyID is required.' );
	},
} );

// Actions
const WAIT_FOR_WEBDATASTREAMS = 'WAIT_FOR_WEBDATASTREAMS';

const baseInitialState = {
	webdatastreams: {},
};

const baseActions = {
	/**
	 * Creates a new GA4 web data stream.
	 *
	 * @since 1.31.0
	 *
	 * @param {string} propertyID GA4 property ID.
	 * @return {Object} Object with `response` and `error`.
	 */
	createWebDataStream: createValidatedAction( ( propertyID ) => {
		invariant( propertyID, 'GA4 propertyID is required.' );
	},
	function* ( propertyID ) {
		const { response, error } = yield fetchCreateWebDataStreamStore.actions.fetchCreateWebDataStream( propertyID );
		return { response, error };
<<<<<<< HEAD
	} ),
=======
	},

	/**
	 * Waits for web data streams to be loaded for a property.
	 *
	 * @since 1.31.0
	 *
	 * @param {string} propertyID GA4 property ID.
	 */
	*waitForWebDataStreams( propertyID ) {
		yield {
			payload: { propertyID },
			type: WAIT_FOR_WEBDATASTREAMS,
		};
	},
>>>>>>> 029d8462
};

const baseControls = {
	[ WAIT_FOR_WEBDATASTREAMS ]: createRegistryControl( ( { __experimentalResolveSelect } ) => {
		return async ( { payload } ) => {
			const { propertyID } = payload;
			await __experimentalResolveSelect( STORE_NAME ).getWebDataStreams( propertyID );
		};
	} ),
};

const baseReducer = ( state, { type } ) => {
	switch ( type ) {
		default: {
			return state;
		}
	}
};

const baseResolvers = {
	*getWebDataStreams( propertyID ) {
		const registry = yield Data.commonActions.getRegistry();
		// Only fetch web data streams if there are none in the store for the given property.
		const webdatastreams = registry.select( STORE_NAME ).getWebDataStreams( propertyID );
		if ( webdatastreams === undefined ) {
			yield fetchGetWebDataStreamsStore.actions.fetchGetWebDataStreams( propertyID );
		}
	},
};

const baseSelectors = {
	/**
	 * Gets all GA4 web data streams this account can access.
	 *
	 * @since 1.31.0
	 *
	 * @param {Object} state      Data store's state.
	 * @param {string} propertyID The GA4 property ID to fetch web data streams for.
	 * @return {(Array.<Object>|undefined)} An array of GA4 web data streams; `undefined` if not loaded.
	 */
	getWebDataStreams( state, propertyID ) {
		return state.webdatastreams[ propertyID ];
	},

	/**
	 * Gets matched web data stream for selected property.
	 *
	 * @since 1.31.0
	 *
	 * @param {Object} state      Data store's state.
	 * @param {string} propertyID The GA4 property ID to find matched web data stream.
	 * @return {(Object|null|undefined)} A web data stream object if found, otherwise null; `undefined` if web data streams are not loaded.
	 */
	getMatchingWebDataStream: createRegistrySelector( ( select ) => ( state, propertyID ) => {
		const datastreams = select( STORE_NAME ).getWebDataStreams( propertyID );
		if ( datastreams === undefined ) {
			return undefined;
		}

		const normalizeURL = ( incomingURL ) => incomingURL
			.replace( /^https?:\/\/(www\.)?/i, '' ) // Remove protocol and optional "www." prefix from the URL.
			.replace( /\/$/, '' ); // Remove trailing slash.

		const url = normalizeURL( select( CORE_SITE ).getReferenceSiteURL() );
		for ( const datastream of datastreams ) {
			if ( normalizeURL( datastream.defaultUri ) === url ) {
				return datastream;
			}
		}

		return null;
	} ),
};

const store = Data.combineStores(
	fetchGetWebDataStreamsStore,
	fetchCreateWebDataStreamStore,
	{
		initialState: baseInitialState,
		actions: baseActions,
		controls: baseControls,
		reducer: baseReducer,
		resolvers: baseResolvers,
		selectors: baseSelectors,
	}
);

export const initialState = store.initialState;
export const actions = store.actions;
export const controls = store.controls;
export const reducer = store.reducer;
export const resolvers = store.resolvers;
export const selectors = store.selectors;

export default store;<|MERGE_RESOLUTION|>--- conflicted
+++ resolved
@@ -103,10 +103,7 @@
 	function* ( propertyID ) {
 		const { response, error } = yield fetchCreateWebDataStreamStore.actions.fetchCreateWebDataStream( propertyID );
 		return { response, error };
-<<<<<<< HEAD
 	} ),
-=======
-	},
 
 	/**
 	 * Waits for web data streams to be loaded for a property.
@@ -121,7 +118,6 @@
 			type: WAIT_FOR_WEBDATASTREAMS,
 		};
 	},
->>>>>>> 029d8462
 };
 
 const baseControls = {
