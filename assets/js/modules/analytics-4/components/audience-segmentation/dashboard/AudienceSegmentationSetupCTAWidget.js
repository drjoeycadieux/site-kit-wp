/**
 * KeyMetricsSetupCTAWidget component.
 *
 * Site Kit by Google, Copyright 2024 Google LLC
 *
 * Licensed under the Apache License, Version 2.0 (the "License");
 * you may not use this file except in compliance with the License.
 * You may obtain a copy of the License at
 *
 *     https://www.apache.org/licenses/LICENSE-2.0
 *
 * Unless required by applicable law or agreed to in writing, software
 * distributed under the License is distributed on an "AS IS" BASIS,
 * WITHOUT WARRANTIES OR CONDITIONS OF ANY KIND, either express or implied.
 * See the License for the specific language governing permissions and
 * limitations under the License.
 */

/**
 * External dependencies
 */
import PropTypes from 'prop-types';

/**
 * WordPress dependencies
 */
import { compose } from '@wordpress/compose';
import { __ } from '@wordpress/i18n';
import { Fragment, useCallback, useState } from '@wordpress/element';

/**
 * Internal dependencies
 */
import Data from 'googlesitekit-data';
import { MODULES_ANALYTICS_4 } from '../../../datastore/constants';
import { Button, SpinnerButton } from 'googlesitekit-components';
<<<<<<< HEAD
=======
import { WEEK_IN_SECONDS, getPreviousDate } from '../../../../../util';
>>>>>>> de09a10c
import whenActive from '../../../../../util/when-active';
import { withWidgetComponentProps } from '../../../../../googlesitekit/widgets/util';
import { Cell, Grid, Row } from '../../../../../material-components';
import {
	BREAKPOINT_SMALL,
	BREAKPOINT_TABLET,
	useBreakpoint,
} from '../../../../../hooks/useBreakpoint';
import BannerGraphicsSVGDesktop from '../../../../../../svg/graphics/audience-segmentation-setup-desktop.svg';
import BannerGraphicsSVGTablet from '../../../../../../svg/graphics/audience-segmentation-setup-tablet.svg';
import BannerGraphicsSVGMobile from '../../../../../../svg/graphics/audience-segmentation-setup-mobile.svg';
import {
	AdminMenuTooltip,
	useShowTooltip,
	useTooltipState,
} from '../../../../../components/AdminMenuTooltip';

const { useSelect, useDispatch } = Data;

export const AUDIENCE_SEGMENTATION_SETUP_CTA_NOTIFICATION =
	'audience_segmentation_setup_cta-notification';

function AudienceSegmentationSetupCTAWidget( { Widget, WidgetNull } ) {
	const [ isSaving, setIsSaving ] = useState( false );
	const breakpoint = useBreakpoint();
	const isMobileBreakpoint = breakpoint === BREAKPOINT_SMALL;
	const isTabletBreakpoint = breakpoint === BREAKPOINT_TABLET;

	const showTooltip = useShowTooltip(
		AUDIENCE_SEGMENTATION_SETUP_CTA_NOTIFICATION
	);
	const { isTooltipVisible } = useTooltipState(
		AUDIENCE_SEGMENTATION_SETUP_CTA_NOTIFICATION
	);

	const isDismissed = useSelect( ( select ) =>
		select( CORE_USER ).isPromptDismissed(
			AUDIENCE_SEGMENTATION_SETUP_CTA_NOTIFICATION
		)
	);
	const dismissCount = useSelect( ( select ) =>
		select( CORE_USER ).getPromptDismissCount(
			AUDIENCE_SEGMENTATION_SETUP_CTA_NOTIFICATION
		)
	);

	const { enableAudienceGroup } = useDispatch( MODULES_ANALYTICS_4 );

	const onEnableGroups = useCallback( async () => {
		setIsSaving( true );

		await enableAudienceGroup();
	}, [ enableAudienceGroup ] );

	const configuredAudiences = useSelect( ( select ) =>
		select( MODULES_ANALYTICS_4 ).getConfiguredAudiences()
	);

	const analyticsIsDataAvailableOnLoad = useSelect( ( select ) => {
		select( MODULES_ANALYTICS_4 ).isGatheringData();
		return select( MODULES_ANALYTICS_4 ).isDataAvailableOnLoad();
	} );

<<<<<<< HEAD
	if (
		( configuredAudiences && configuredAudiences.length ) ||
		! analyticsIsDataAvailableOnLoad
=======
	const { dismissPrompt } = useDispatch( CORE_USER );
	const handleDismissClick = async () => {
		showTooltip();

		// For the first dismissal, we show the notification again in two weeks.
		if ( dismissCount < 1 ) {
			const twoWeeksInSeconds = WEEK_IN_SECONDS * 2;
			await dismissPrompt( AUDIENCE_SEGMENTATION_SETUP_CTA_NOTIFICATION, {
				expiresInSeconds: twoWeeksInSeconds,
			} );
		} else {
			// For the second dismissal, dismiss the notification permanently.
			await dismissPrompt( AUDIENCE_SEGMENTATION_SETUP_CTA_NOTIFICATION );
		}
	};

	if ( isTooltipVisible ) {
		return (
			<Fragment>
				<WidgetNull />
				<AdminMenuTooltip
					title={ __(
						'You can always enable groups from Settings later',
						'google-site-kit'
					) }
					content={ __(
						'The visitors group section will be added to your dashboard once you set it up.',
						'google-site-kit'
					) }
					dismissLabel={ __( 'Got it', 'google-site-kit' ) }
					tooltipStateKey={
						AUDIENCE_SEGMENTATION_SETUP_CTA_NOTIFICATION
					}
				/>
			</Fragment>
		);
	}

	if (
		configuredAudiences !== null ||
		! hasDataWithinPast90Days ||
		isDismissed
>>>>>>> de09a10c
	) {
		return null;
	}

	// TODO: We need to refactor this and the ConsentModeSetupCTAWidget to avoid this duplicate inlining of the widget context and area structure,
	// and to ensure only one of these setup CTAs is shown at a time. This will be handled in a subsequent issue.
	return (
		<div className="googlesitekit-widget-context">
			<Grid className="googlesitekit-widget-area">
				<Row>
					<Cell size={ 12 }>
						<Widget
							noPadding
							className="googlesitekit-audience-segmentation-setup-cta-widget"
						>
							<Grid collapsed>
								<Row>
									<Cell
										smSize={ 6 }
										mdSize={ 8 }
										lgSize={ 7 }
										className="googlesitekit-widget-audience-segmentation-primary-cell"
									>
										<div className="googlesitekit-widget-audience-segmentation-text__wrapper">
											<h3 className="googlesitekit-publisher-win__title">
												{ __(
													'Learn how different types of visitors interact with your site',
													'google-site-kit'
												) }
											</h3>
											<p>
												{ __(
													'Understand what brings new visitors to your site and keeps them coming back. Site Kit can now group your site visitors into relevant segments like "new" and "returning". To set up these new groups, Site Kit needs to update your Google Analytics property.',
													'google-site-kit'
												) }
											</p>
										</div>
										<div className="googlesitekit-widget-audience-segmentation-actions__wrapper">
											<Fragment>
												<SpinnerButton
													className="googlesitekit-audience-segmentation-cta-button"
													onClick={ onEnableGroups }
													isSaving={ isSaving }
												>
													{ isSaving
														? __(
																'Enabling groups',
																'google-site-kit'
														  )
														: __(
																'Enable groups',
																'google-site-kit'
														  ) }
												</SpinnerButton>
												<Button
													tertiary
													onClick={
														handleDismissClick
													}
												>
													{ dismissCount < 1
														? __(
																'Maybe later',
																'google-site-kit'
														  )
														: __(
																'Don’t show again',
																'google-site-kit'
														  ) }
												</Button>
											</Fragment>
										</div>
									</Cell>
									{ ! isMobileBreakpoint &&
										! isTabletBreakpoint && (
											<Cell
												alignBottom
												className="googlesitekit-widget-audience-segmentation-svg__wrapper"
												smSize={ 6 }
												mdSize={ 3 }
												lgSize={ 5 }
											>
												<BannerGraphicsSVGDesktop />
											</Cell>
										) }
									{ isTabletBreakpoint && (
										<Cell
											className="googlesitekit-widget-audience-segmentation-svg__wrapper"
											mdSize={ 8 }
										>
											<BannerGraphicsSVGTablet />
										</Cell>
									) }
									{ isMobileBreakpoint && (
										<Cell
											className="googlesitekit-widget-audience-segmentation-svg__wrapper"
											smSize={ 8 }
										>
											<BannerGraphicsSVGMobile />
										</Cell>
									) }
								</Row>
							</Grid>
						</Widget>
					</Cell>
				</Row>
			</Grid>
		</div>
	);
}

AudienceSegmentationSetupCTAWidget.propTypes = {
	Widget: PropTypes.elementType.isRequired,
	WidgetNull: PropTypes.elementType,
};

export default compose(
	whenActive( { moduleName: 'analytics-4' } ),
	withWidgetComponentProps( 'audienceSegmentationSetupCTA' )
)( AudienceSegmentationSetupCTAWidget );<|MERGE_RESOLUTION|>--- conflicted
+++ resolved
@@ -34,10 +34,7 @@
 import Data from 'googlesitekit-data';
 import { MODULES_ANALYTICS_4 } from '../../../datastore/constants';
 import { Button, SpinnerButton } from 'googlesitekit-components';
-<<<<<<< HEAD
-=======
-import { WEEK_IN_SECONDS, getPreviousDate } from '../../../../../util';
->>>>>>> de09a10c
+import { WEEK_IN_SECONDS } from '../../../../../util';
 import whenActive from '../../../../../util/when-active';
 import { withWidgetComponentProps } from '../../../../../googlesitekit/widgets/util';
 import { Cell, Grid, Row } from '../../../../../material-components';
@@ -54,6 +51,7 @@
 	useShowTooltip,
 	useTooltipState,
 } from '../../../../../components/AdminMenuTooltip';
+import { CORE_USER } from '../../../../../googlesitekit/datastore/user/constants';
 
 const { useSelect, useDispatch } = Data;
 
@@ -101,11 +99,6 @@
 		return select( MODULES_ANALYTICS_4 ).isDataAvailableOnLoad();
 	} );
 
-<<<<<<< HEAD
-	if (
-		( configuredAudiences && configuredAudiences.length ) ||
-		! analyticsIsDataAvailableOnLoad
-=======
 	const { dismissPrompt } = useDispatch( CORE_USER );
 	const handleDismissClick = async () => {
 		showTooltip();
@@ -145,10 +138,9 @@
 	}
 
 	if (
-		configuredAudiences !== null ||
-		! hasDataWithinPast90Days ||
+		( configuredAudiences && configuredAudiences.length ) ||
+		! analyticsIsDataAvailableOnLoad ||
 		isDismissed
->>>>>>> de09a10c
 	) {
 		return null;
 	}
