--- conflicted
+++ resolved
@@ -33,17 +33,12 @@
  * Internal dependencies
  */
 import Data from 'googlesitekit-data';
-<<<<<<< HEAD
 import { CORE_USER } from '../../../../../googlesitekit/datastore/user/constants';
 import {
 	MODULES_ANALYTICS_4,
-	DATE_RANGE_OFFSET,
 	EDIT_SCOPE,
 	AUDIENCE_SEGMENTATION_SETUP_FORM,
 } from '../../../datastore/constants';
-=======
-import { MODULES_ANALYTICS_4 } from '../../../datastore/constants';
->>>>>>> 245456ca
 import { Button, SpinnerButton } from 'googlesitekit-components';
 import whenActive from '../../../../../util/when-active';
 import { withWidgetComponentProps } from '../../../../../googlesitekit/widgets/util';
@@ -150,11 +145,7 @@
 
 	if (
 		( configuredAudiences && configuredAudiences.length ) ||
-<<<<<<< HEAD
-		! hasDataWithinPast90Days
-=======
 		! analyticsIsDataAvailableOnLoad
->>>>>>> 245456ca
 	) {
 		return null;
 	}
