--- conflicted
+++ resolved
@@ -144,13 +144,8 @@
 										) }
 									</div>
 								</div>
-<<<<<<< HEAD
 							);
 						} ) }
-=======
-							</div>
-						);
-					} ) }
 					{ isMobileBreakpoint && isTopContentPartialData && (
 						<PartialDataNotice
 							content={ __(
@@ -159,7 +154,6 @@
 							) }
 						/>
 					) }
->>>>>>> 6ca07308
 				</div>
 			</div>
 		</div>
