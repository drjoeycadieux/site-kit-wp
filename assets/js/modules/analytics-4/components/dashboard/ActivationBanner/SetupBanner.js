/**
 * SetupBanner component.
 *
 * Site Kit by Google, Copyright 2022 Google LLC
 *
 * Licensed under the Apache License, Version 2.0 (the "License");
 * you may not use this file except in compliance with the License.
 * You may obtain a copy of the License at
 *
 *     https://www.apache.org/licenses/LICENSE-2.0
 *
 * Unless required by applicable law or agreed to in writing, software
 * distributed under the License is distributed on an "AS IS" BASIS,
 * WITHOUT WARRANTIES OR CONDITIONS OF ANY KIND, either express or implied.
 * See the License for the specific language governing permissions and
 * limitations under the License.
 */

/**
 * WordPress dependencies
 */
import { Fragment } from '@wordpress/element';
import { __, sprintf } from '@wordpress/i18n';

/**
 * Internal dependencies
 */
import Data from 'googlesitekit-data';
import BannerNotification from '../../../../../components/notifications/BannerNotification';
import {
	PropertySelect,
	UseSnippetSwitch,
} from '../../../../analytics-4/components/common';
import useExistingTagEffect from '../../../../analytics-4/hooks/useExistingTagEffect';
import { MODULES_ANALYTICS_4 } from '../../../datastore/constants';
import { CORE_USER } from '../../../../../googlesitekit/datastore/user/constants';
import { getBannerDismissalExpiryTime } from '../../../utils/banner-dismissal-expiry';
const { useSelect } = Data;

export default function SetupBanner( { onCTAClick } ) {
	const ga4MeasurementID = useSelect( ( select ) =>
		select( MODULES_ANALYTICS_4 ).getMeasurementID()
	);
	const existingTag = useSelect( ( select ) =>
		select( MODULES_ANALYTICS_4 ).getExistingTag()
	);

<<<<<<< HEAD
	useExistingTagEffect();
=======
	const referenceDateString = useSelect( ( select ) =>
		select( CORE_USER ).getReferenceDate()
	);
>>>>>>> 6ea18e38

	let title;
	let ctaLabel;
	let footer;
	let children;

	if ( ga4MeasurementID ) {
		title = __(
			'Connect the Google Analytics 4 property that’s associated with your existing Universal Analytics property',
			'google-site-kit'
		);
		ctaLabel = __( 'Connect', 'google-site-kit' );
		footer = __(
			'You can always add/edit this in the Site Kit Settings.',
			'google-site-kit'
		);
		children = (
			<div className="googlesitekit-ga4-setup-banner__field-group">
				<PropertySelect
					label={ __(
						'Google Analytics 4 Property',
						'google-site-kit'
					) }
				/>
				{ existingTag && (
					<UseSnippetSwitch
						description={
							<Fragment>
								<p>
									{ sprintf(
										/* translators: %s: existing tag ID */
										__(
											'A tag %s for the selected property already exists on the site.',
											'google-site-kit'
										),
										existingTag
									) }
								</p>
								<p>
									{ __(
										'Make sure you remove it if you decide to place the same GA4 tag via Site Kit, otherwise they will be duplicated.',
										'google-site-kit'
									) }
								</p>
							</Fragment>
						}
					/>
				) }
			</div>
		);
	} else if ( existingTag ) {
		title = __(
			'No existing Google Analytics 4 property found, Site Kit will help you create a new one and insert it on your site',
			'google-site-kit'
		);
		ctaLabel = __( 'Create property', 'google-site-kit' );
		footer = sprintf(
			/* translators: %s: The existing tag ID. */
			__(
				'A GA4 tag %s is found on this site but this property is not associated with your Google Analytics account. You can always add/edit this in the Site Kit Settings.',
				'google-site-kit'
			),
			existingTag
		);
	} else {
		title = __(
			'No existing Google Analytics 4 property found, Site Kit will help you create a new one and insert it on your site',
			'google-site-kit'
		);
		ctaLabel = __( 'Create property', 'google-site-kit' );
		footer = __(
			'You can always add/edit this in the Site Kit Settings.',
			'google-site-kit'
		);
	}

	return (
<<<<<<< HEAD
		<BannerNotification
			id="ga4-activation-banner"
			className="googlesitekit-ga4-setup-banner"
			title={ title }
			ctaLabel={ ctaLabel }
			ctaLink={ onCTAClick ? '#' : null }
			onCTAClick={ onCTAClick }
			footer={ <p>{ footer }</p> }
			dismiss={ __( 'Cancel', 'google-site-kit' ) }
		>
			{ children }
		</BannerNotification>
=======
		<Grid>
			<Row>
				<Cell lgSize={ 8 } mdSize={ 8 }>
					<BannerNotification
						id="ga4-activation-banner"
						className="googlesitekit-ga4-setup-banner"
						title={ title }
						ctaLabel={ ctaLabel }
						ctaLink={ onCTAClick ? '#' : null }
						onCTAClick={ onCTAClick }
						footer={ <p>{ footer }</p> }
						dismiss={ __( 'Cancel', 'google-site-kit' ) }
						dismissExpires={ getBannerDismissalExpiryTime(
							referenceDateString
						) }
					/>
				</Cell>
			</Row>
		</Grid>
>>>>>>> 6ea18e38
	);
}<|MERGE_RESOLUTION|>--- conflicted
+++ resolved
@@ -45,13 +45,11 @@
 		select( MODULES_ANALYTICS_4 ).getExistingTag()
 	);
 
-<<<<<<< HEAD
-	useExistingTagEffect();
-=======
+  useExistingTagEffect();
+
 	const referenceDateString = useSelect( ( select ) =>
 		select( CORE_USER ).getReferenceDate()
 	);
->>>>>>> 6ea18e38
 
 	let title;
 	let ctaLabel;
@@ -129,7 +127,6 @@
 	}
 
 	return (
-<<<<<<< HEAD
 		<BannerNotification
 			id="ga4-activation-banner"
 			className="googlesitekit-ga4-setup-banner"
@@ -139,29 +136,11 @@
 			onCTAClick={ onCTAClick }
 			footer={ <p>{ footer }</p> }
 			dismiss={ __( 'Cancel', 'google-site-kit' ) }
+      dismissExpires={ getBannerDismissalExpiryTime(
+				referenceDateString
+			) }
 		>
 			{ children }
 		</BannerNotification>
-=======
-		<Grid>
-			<Row>
-				<Cell lgSize={ 8 } mdSize={ 8 }>
-					<BannerNotification
-						id="ga4-activation-banner"
-						className="googlesitekit-ga4-setup-banner"
-						title={ title }
-						ctaLabel={ ctaLabel }
-						ctaLink={ onCTAClick ? '#' : null }
-						onCTAClick={ onCTAClick }
-						footer={ <p>{ footer }</p> }
-						dismiss={ __( 'Cancel', 'google-site-kit' ) }
-						dismissExpires={ getBannerDismissalExpiryTime(
-							referenceDateString
-						) }
-					/>
-				</Cell>
-			</Row>
-		</Grid>
->>>>>>> 6ea18e38
 	);
 }