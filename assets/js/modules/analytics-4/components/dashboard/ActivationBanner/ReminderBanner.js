--- conflicted
+++ resolved
@@ -44,16 +44,12 @@
 
 const { useSelect } = Data;
 
-<<<<<<< HEAD
-export default function ReminderBanner( { onSubmitSuccess } ) {
+export default function ReminderBanner( { onSubmitSuccess, children } ) {
 	const {
 		hasModuleAccess: hasAnalyticsAccess,
 		isLoadingModuleAccess: isLoadingAnalyticsAccess,
 	} = useModuleAccess( 'analytics' );
 
-=======
-export default function ReminderBanner( { onSubmitSuccess, children } ) {
->>>>>>> 6590c4ec
 	const referenceDateString = useSelect( ( select ) =>
 		select( CORE_USER ).getReferenceDate()
 	);
