/**
 * TopConvertingTrafficSourceWidget component.
 *
 * Site Kit by Google, Copyright 2023 Google LLC
 *
 * Licensed under the Apache License, Version 2.0 (the "License");
 * you may not use this file except in compliance with the License.
 * You may obtain a copy of the License at
 *
 *     https://www.apache.org/licenses/LICENSE-2.0
 *
 * Unless required by applicable law or agreed to in writing, software
 * distributed under the License is distributed on an "AS IS" BASIS,
 * WITHOUT WARRANTIES OR CONDITIONS OF ANY KIND, either express or implied.
 * See the License for the specific language governing permissions and
 * limitations under the License.
 */

/**
 * External dependencies
 */
import PropTypes from 'prop-types';

<<<<<<< HEAD
export default function TopConvertingTrafficSourceWidget( { Widget } ) {
=======
/**
 * WordPress dependencies
 */
import { __, sprintf } from '@wordpress/i18n';

/**
 * Internal dependencies
 */
import Data from 'googlesitekit-data';
import { CORE_USER } from '../../../../googlesitekit/datastore/user/constants';
import {
	DATE_RANGE_OFFSET,
	MODULES_ANALYTICS_4,
} from '../../datastore/constants';
import { useInViewSelect } from '../../../../hooks/useInViewSelect';
import MetricTileText from '../../../../components/KeyMetrics/MetricTileText';
import { numFmt } from '../../../../util';

const { useSelect } = Data;

export default function TopConvertingTrafficSourceWidget( {
	Widget,
	WidgetNull,
} ) {
	const keyMetricsWidgetHidden = useSelect( ( select ) =>
		select( CORE_USER ).isKeyMetricsWidgetHidden()
	);

	const dates = useSelect( ( select ) =>
		select( CORE_USER ).getDateRangeDates( {
			offsetDays: DATE_RANGE_OFFSET,
			compare: true,
		} )
	);

	const reportOptions = {
		...dates,
		dimensions: [ 'sessionDefaultChannelGroup' ],
		metrics: [
			{
				name: 'sessionConversionRate',
			},
		],
		limit: 1,
		orderBy: 'sessionConversionRate',
	};

	const report = useInViewSelect( ( select ) => {
		if ( keyMetricsWidgetHidden !== false ) {
			return null;
		}

		return select( MODULES_ANALYTICS_4 ).getReport( reportOptions );
	} );

	const loading = useSelect(
		( select ) =>
			! select( MODULES_ANALYTICS_4 ).hasFinishedResolution(
				'getReport',
				[ reportOptions ]
			)
	);

	if ( keyMetricsWidgetHidden !== false ) {
		return <WidgetNull />;
	}

	const getRowForDateRange = ( dateRange ) => {
		if ( ! report?.rows ) {
			return null;
		}

		// Filter the report to get only rows that match the given date range.
		const rows = report.rows.filter(
			( { dimensionValues: [ , dateValue ] } ) =>
				dateValue.value === dateRange
		);

		// As the report is limited to 1 row per date range, return the first row.
		return rows[ 0 ];
	};

	const currentRow = getRowForDateRange( 'date_range_0' );
	const previousRow = getRowForDateRange( 'date_range_1' );

	const topChannelGroup = currentRow?.dimensionValues?.[ 0 ].value || '-';
	const topConversionRate = parseFloat(
		currentRow?.metricValues?.[ 0 ].value || '0'
	);
	const previousTopConversionRate = parseFloat(
		previousRow?.metricValues?.[ 0 ].value || '0'
	);

	const format = {
		style: 'percent',
		signDisplay: 'never',
		maximumFractionDigits: 1,
	};

>>>>>>> ce5a6cfb
	return (
		<MetricTileText
			Widget={ Widget }
			title={ __( 'Top converting traffic source', 'google-site-kit' ) }
			metricValue={ topChannelGroup }
			metricValueFormat={ format }
			subText={ sprintf(
				/* translators: %d: Percentage of visits that led to conversions. */
				__( '%s of visits led to conversions', 'google-site-kit' ),
				numFmt( topConversionRate, format )
			) }
			previousValue={ previousTopConversionRate }
			currentValue={ topConversionRate }
			loading={ loading }
		/>
	);
}

TopConvertingTrafficSourceWidget.propTypes = {
	Widget: PropTypes.elementType.isRequired,
	WidgetNull: PropTypes.elementType.isRequired,
};<|MERGE_RESOLUTION|>--- conflicted
+++ resolved
@@ -21,9 +21,6 @@
  */
 import PropTypes from 'prop-types';
 
-<<<<<<< HEAD
-export default function TopConvertingTrafficSourceWidget( { Widget } ) {
-=======
 /**
  * WordPress dependencies
  */
@@ -44,10 +41,7 @@
 
 const { useSelect } = Data;
 
-export default function TopConvertingTrafficSourceWidget( {
-	Widget,
-	WidgetNull,
-} ) {
+export default function TopConvertingTrafficSourceWidget( { Widget } ) {
 	const keyMetricsWidgetHidden = useSelect( ( select ) =>
 		select( CORE_USER ).isKeyMetricsWidgetHidden()
 	);
@@ -87,10 +81,6 @@
 			)
 	);
 
-	if ( keyMetricsWidgetHidden !== false ) {
-		return <WidgetNull />;
-	}
-
 	const getRowForDateRange = ( dateRange ) => {
 		if ( ! report?.rows ) {
 			return null;
@@ -123,7 +113,6 @@
 		maximumFractionDigits: 1,
 	};
 
->>>>>>> ce5a6cfb
 	return (
 		<MetricTileText
 			Widget={ Widget }
