/**
 * NewVisitorsWidget component.
 *
 * Site Kit by Google, Copyright 2023 Google LLC
 *
 * Licensed under the Apache License, Version 2.0 (the "License");
 * you may not use this file except in compliance with the License.
 * You may obtain a copy of the License at
 *
 *     https://www.apache.org/licenses/LICENSE-2.0
 *
 * Unless required by applicable law or agreed to in writing, software
 * distributed under the License is distributed on an "AS IS" BASIS,
 * WITHOUT WARRANTIES OR CONDITIONS OF ANY KIND, either express or implied.
 * See the License for the specific language governing permissions and
 * limitations under the License.
 */

/**
<<<<<<< HEAD
 * External dependencies
 */
import PropTypes from 'prop-types';
=======
 * WordPress dependencies
 */
import { __, sprintf } from '@wordpress/i18n';
>>>>>>> f2e1cdf3

/**
 * Internal dependencies
 */
import Data from 'googlesitekit-data';
import { CORE_USER } from '../../../../googlesitekit/datastore/user/constants';
<<<<<<< HEAD

const { useSelect } = Data;

export default function NewVisitorsWidget( { Widget, WidgetNull } ) {
	const keyMetricsWidgetHidden = useSelect( ( select ) =>
		select( CORE_USER ).isKeyMetricsWidgetHidden()
	);

	if ( keyMetricsWidgetHidden !== false ) {
		return <WidgetNull />;
	}

	return (
		<Widget>
			<div>TODO: UI for NewVisitorsWidget</div>
		</Widget>
	);
}

NewVisitorsWidget.propTypes = {
	Widget: PropTypes.elementType.isRequired,
	WidgetNull: PropTypes.elementType.isRequired,
};
=======
import {
	DATE_RANGE_OFFSET,
	MODULES_ANALYTICS_4,
} from '../../datastore/constants';
import MetricTileNumeric from '../../../../components/KeyMetrics/MetricTileNumeric';
const { useSelect, useInViewSelect } = Data;

export default function NewVisitorsWidget( widgetProps ) {
	const dates = useSelect( ( select ) =>
		select( CORE_USER ).getDateRangeDates( {
			offsetDays: DATE_RANGE_OFFSET,
			compare: true,
		} )
	);

	const reportOptions = {
		...dates,
		dimensions: [ 'newVsReturning' ],
		metrics: [
			{
				name: 'activeUsers',
			},
		],
	};

	const report = useInViewSelect( ( select ) =>
		select( MODULES_ANALYTICS_4 ).getReport( reportOptions )
	);

	const loading = useSelect(
		( select ) =>
			! select( MODULES_ANALYTICS_4 ).hasFinishedResolution(
				'getReport',
				[ reportOptions ]
			)
	);

	const newVisitors =
		parseInt( report?.rows?.[ 1 ]?.metricValues[ 0 ]?.value, 10 ) || 0;
	const returningVisitors =
		parseInt( report?.rows?.[ 3 ]?.metricValues[ 0 ]?.value, 10 ) || 0;
	const totalVisitors = newVisitors + returningVisitors;

	const compareNewVisitors =
		parseInt( report?.rows?.[ 0 ]?.metricValues[ 0 ]?.value, 10 ) || 0;
	const compareReturningVisitors =
		parseInt( report?.rows?.[ 2 ]?.metricValues[ 0 ]?.value, 10 ) || 0;
	const compareTotalVisitors = compareNewVisitors + compareReturningVisitors;

	return (
		<MetricTileNumeric
			{ ...widgetProps }
			title={ __( 'New Visitors', 'google-site-kit' ) }
			metricValue={ newVisitors }
			subText={ sprintf(
				/* translators: %d: Number of total visitors visiting the site. */
				__( 'of %d total visitors', 'google-site-kit' ),
				totalVisitors
			) }
			previousValue={ compareTotalVisitors }
			currentValue={ totalVisitors }
			loading={ loading }
		/>
	);
}
>>>>>>> f2e1cdf3
<|MERGE_RESOLUTION|>--- conflicted
+++ resolved
@@ -17,54 +17,33 @@
  */
 
 /**
-<<<<<<< HEAD
  * External dependencies
  */
 import PropTypes from 'prop-types';
-=======
+
+/**
  * WordPress dependencies
  */
 import { __, sprintf } from '@wordpress/i18n';
->>>>>>> f2e1cdf3
 
 /**
  * Internal dependencies
  */
 import Data from 'googlesitekit-data';
+import MetricTileNumeric from '../../../../components/KeyMetrics/MetricTileNumeric';
 import { CORE_USER } from '../../../../googlesitekit/datastore/user/constants';
-<<<<<<< HEAD
+import {
+	DATE_RANGE_OFFSET,
+	MODULES_ANALYTICS_4,
+} from '../../datastore/constants';
 
-const { useSelect } = Data;
+const { useSelect, useInViewSelect } = Data;
 
 export default function NewVisitorsWidget( { Widget, WidgetNull } ) {
 	const keyMetricsWidgetHidden = useSelect( ( select ) =>
 		select( CORE_USER ).isKeyMetricsWidgetHidden()
 	);
 
-	if ( keyMetricsWidgetHidden !== false ) {
-		return <WidgetNull />;
-	}
-
-	return (
-		<Widget>
-			<div>TODO: UI for NewVisitorsWidget</div>
-		</Widget>
-	);
-}
-
-NewVisitorsWidget.propTypes = {
-	Widget: PropTypes.elementType.isRequired,
-	WidgetNull: PropTypes.elementType.isRequired,
-};
-=======
-import {
-	DATE_RANGE_OFFSET,
-	MODULES_ANALYTICS_4,
-} from '../../datastore/constants';
-import MetricTileNumeric from '../../../../components/KeyMetrics/MetricTileNumeric';
-const { useSelect, useInViewSelect } = Data;
-
-export default function NewVisitorsWidget( widgetProps ) {
 	const dates = useSelect( ( select ) =>
 		select( CORE_USER ).getDateRangeDates( {
 			offsetDays: DATE_RANGE_OFFSET,
@@ -106,9 +85,13 @@
 		parseInt( report?.rows?.[ 2 ]?.metricValues[ 0 ]?.value, 10 ) || 0;
 	const compareTotalVisitors = compareNewVisitors + compareReturningVisitors;
 
+	if ( keyMetricsWidgetHidden !== false ) {
+		return <WidgetNull />;
+	}
+
 	return (
 		<MetricTileNumeric
-			{ ...widgetProps }
+			Widget={ Widget }
 			title={ __( 'New Visitors', 'google-site-kit' ) }
 			metricValue={ newVisitors }
 			subText={ sprintf(
@@ -122,4 +105,8 @@
 		/>
 	);
 }
->>>>>>> f2e1cdf3
+
+NewVisitorsWidget.propTypes = {
+	Widget: PropTypes.elementType.isRequired,
+	WidgetNull: PropTypes.elementType.isRequired,
+};