/**
 * GA4 common components.
 *
 * Site Kit by Google, Copyright 2021 Google LLC
 *
 * Licensed under the Apache License, Version 2.0 (the "License");
 * you may not use this file except in compliance with the License.
 * You may obtain a copy of the License at
 *
 *     https://www.apache.org/licenses/LICENSE-2.0
 *
 * Unless required by applicable law or agreed to in writing, software
 * distributed under the License is distributed on an "AS IS" BASIS,
 * WITHOUT WARRANTIES OR CONDITIONS OF ANY KIND, either express or implied.
 * See the License for the specific language governing permissions and
 * limitations under the License.
 */

export { default as AccountCreate } from './AccountCreate';
export { default as AccountSelect } from './AccountSelect';
export { default as AccountCreateLegacy } from './AccountCreateLegacy';
export { default as EnhancedMeasurementSwitch } from './EnhancedMeasurementSwitch';
export { default as WebDataStreamSelect } from './WebDataStreamSelect';
export { default as PropertySelect } from './PropertySelect';
export { default as TrackingExclusionSwitches } from './TrackingExclusionSwitches';
export { default as UseSnippetSwitch } from './UseSnippetSwitch';
<<<<<<< HEAD
export { default as AdSenseLinkCTA } from './AdSenseLinkCTA';
=======
export { default as Notice } from './Notice';
>>>>>>> a39ca71b
<|MERGE_RESOLUTION|>--- conflicted
+++ resolved
@@ -24,8 +24,5 @@
 export { default as PropertySelect } from './PropertySelect';
 export { default as TrackingExclusionSwitches } from './TrackingExclusionSwitches';
 export { default as UseSnippetSwitch } from './UseSnippetSwitch';
-<<<<<<< HEAD
 export { default as AdSenseLinkCTA } from './AdSenseLinkCTA';
-=======
-export { default as Notice } from './Notice';
->>>>>>> a39ca71b
+export { default as Notice } from './Notice';