--- conflicted
+++ resolved
@@ -25,13 +25,8 @@
 /**
  * WordPress dependencies
  */
-<<<<<<< HEAD
 import { useCallback } from '@wordpress/element';
-import { __, sprintf } from '@wordpress/i18n';
-=======
-import { useCallback, useContext } from '@wordpress/element';
 import { __, _x, sprintf } from '@wordpress/i18n';
->>>>>>> b04bcc44
 
 /**
  * Internal dependencies
