--- conflicted
+++ resolved
@@ -40,12 +40,6 @@
 	MODULES_ANALYTICS_4,
 } from '../datastore/constants';
 import { KEY_METRICS_WIDGETS } from '../../../components/KeyMetrics/key-metrics-widgets';
-<<<<<<< HEAD
-=======
-import Link from '../../../components/Link';
-import MetricTileError from '../../../components/KeyMetrics/MetricTileError';
-import MetricTileTable from '../../../components/KeyMetrics/MetricTileTable';
->>>>>>> 7e36531c
 import MetricTileWrapper from '../../../components/KeyMetrics/MetricTileWrapper';
 import {
 	ERROR_CODE_MISSING_REQUIRED_SCOPE,
@@ -282,14 +276,7 @@
 			}
 
 			// Show loading state.
-<<<<<<< HEAD
-			if ( loading ) {
-=======
-			if (
-				!! customDimensions &&
-				( loading || isGatheringData === undefined )
-			) {
->>>>>>> 7e36531c
+			if ( loading || isGatheringData === undefined ) {
 				return (
 					<MetricTileWrapper
 						infoTooltip={ tileInfoTooltip }
@@ -306,7 +293,6 @@
 					isInsufficientPermissionsError
 				);
 
-<<<<<<< HEAD
 			if ( insufficientPermissionsError ) {
 				// Handle permissions error encountered while creating
 				// custom dimensions.
@@ -334,47 +320,6 @@
 						onRetry={ handleCreateCustomDimensions }
 					/>
 				);
-=======
-				if ( false === hasCustomDimensions ) {
-					return (
-						<MetricTileError
-							title={ __( 'No data to show', 'google-site-kit' ) }
-							{ ...commonErrorProps }
-						>
-							<div className="googlesitekit-report-error-actions">
-								<Button
-									onClick={ handleCreateCustomDimensions }
-								>
-									{ __( 'Update', 'google-site-kit' ) }
-								</Button>
-								<span className="googlesitekit-error-retry-text">
-									{ __(
-										'Update Analytics to track metric',
-										'google-site-kit'
-									) }
-								</span>
-							</div>
-						</MetricTileError>
-					);
-				}
-
-				if ( isGatheringData ) {
-					return (
-						<MetricTileTable
-							infoTooltip={ tileInfoTooltip }
-							moduleSlug="analytics-4"
-							title={ tileTitle }
-							Widget={ Widget }
-							ZeroState={ () =>
-								__(
-									'Setup successful: Analytics is gathering data for this metric',
-									'google-site-kit'
-								)
-							}
-						/>
-					);
-				}
->>>>>>> 7e36531c
 			}
 
 			return <WrappedComponent { ...props } />;
