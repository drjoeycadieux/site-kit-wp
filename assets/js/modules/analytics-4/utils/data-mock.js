--- conflicted
+++ resolved
@@ -160,7 +160,7 @@
 /**
  * Finds a metric value in a row.
  *
- * @since 1.94.0
+ * @since n.e.x.t
  *
  * @param {Object}               row        Report row.
  * @param {Array<string|Object>} metrics    Array of valid metrics.
@@ -249,7 +249,7 @@
 /**
  * Sorts report rows and returns it.
  *
- * @since n.e.x.t
+ * @since 1.94.0
  *
  * @param {Array.<Object>} rows       Array of rows to sort.
  * @param {Array.<Object>} metrics    Array of report metrics.
@@ -293,47 +293,6 @@
 }
 
 /**
-<<<<<<< HEAD
-=======
- * Returns the earliest of two dates.
- *
- * @since 1.94.0
- *
- * @param {string} dateA The first date.
- * @param {string} dateB The second date.
- * @return {string} The earliest date.
- */
-function getEarliestDate( dateA, dateB ) {
-	if ( ! dateB ) {
-		return dateA;
-	}
-
-	return stringToDate( dateA ).getTime() < stringToDate( dateB ).getTime()
-		? dateA
-		: dateB;
-}
-
-/**
- * Returns the latest of two dates.
- *
- * @since 1.94.0
- *
- * @param {string} dateA The first date.
- * @param {string} dateB The second date.
- * @return {string} The latest date.
- */
-function getLatestDate( dateA, dateB ) {
-	if ( ! dateB ) {
-		return dateA;
-	}
-
-	return stringToDate( dateA ).getTime() > stringToDate( dateB ).getTime()
-		? dateA
-		: dateB;
-}
-
-/**
->>>>>>> 2e7ea259
  * Generates mock data for Analytics 4 reports.
  *
  * @since 1.94.0
