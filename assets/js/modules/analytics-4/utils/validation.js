/**
 * Validation utilities.
 *
 * Site Kit by Google, Copyright 2021 Google LLC
 *
 * Licensed under the Apache License, Version 2.0 (the "License");
 * you may not use this file except in compliance with the License.
 * You may obtain a copy of the License at
 *
 *     https://www.apache.org/licenses/LICENSE-2.0
 *
 * Unless required by applicable law or agreed to in writing, software
 * distributed under the License is distributed on an "AS IS" BASIS,
 * WITHOUT WARRANTIES OR CONDITIONS OF ANY KIND, either express or implied.
 * See the License for the specific language governing permissions and
 * limitations under the License.
 */

/**
 * External dependencies
 */
import invariant from 'invariant';
import { isPlainObject, isArray } from 'lodash';

/**
 * Internal dependencies
 */
import {
	ACCOUNT_CREATE,
	PROPERTY_CREATE,
	WEBDATASTREAM_CREATE,
} from '../datastore/constants';
import { isValidNumericID } from '../../../util';

/**
 * Checks if the given value is a valid selection for an Account.
 *
 * @since 1.119.0
 *
 * @param {?string} value Selected value.
 * @return {boolean} True if valid, otherwise false.
 */
export function isValidAccountSelection( value ) {
	if ( value === ACCOUNT_CREATE ) {
		return true;
	}

	return isValidNumericID( value );
}

/**
 * Checks if the given account ID appears to be a valid Analytics account.
 *
 * @since 1.8.0
 * @since n.e.x.t Migrated from analytics to analytics-4.
 *
 * @param {(string|number)} accountID Account ID to test.
 * @return {boolean} Whether or not the given account ID is valid.
 */
export { isValidNumericID as isValidAccountID };

/**
 * Checks whether the given property ID appears to be valid.
 *
 * @since 1.31.0
 *
 * @param {*} propertyID Property ID to check.
 * @return {boolean} Whether or not the given property ID is valid.
 */
export function isValidPropertyID( propertyID ) {
	return typeof propertyID === 'string' && /^\d+$/.test( propertyID );
}

/**
 * Checks if the given value is a valid selection for a Property.
 *
 * @since 1.31.0
 *
 * @param {?string} value Selected value.
 * @return {boolean} True if valid, otherwise false.
 */
export function isValidPropertySelection( value ) {
	if ( value === PROPERTY_CREATE ) {
		return true;
	}

	return isValidPropertyID( value );
}

/**
 * Checks whether the given web data stream ID appears to be valid.
 *
 * @since 1.33.0
 *
 * @param {*} webDataStreamID Web data stream ID to check.
 * @return {boolean} TRUE if the web data stream ID is valid, otherwise FALSE.
 */
export function isValidWebDataStreamID( webDataStreamID ) {
	return (
		typeof webDataStreamID === 'string' && /^\d+$/.test( webDataStreamID )
	);
}

/**
 * Checks whether the given web data stream is a valid selection.
 *
 * @since 1.35.0
 *
 * @param {?string} webDataStreamID Web data stream to check.
 * @return {boolean} TRUE if the web data stream selection is valid, otherwise FALSE.
 */
export function isValidWebDataStreamSelection( webDataStreamID ) {
	if ( webDataStreamID === WEBDATASTREAM_CREATE ) {
		return true;
	}

	return isValidWebDataStreamID( webDataStreamID );
}

/**
 * Checks whether the given measurementID appears to be valid.
 *
 * @since 1.35.0
 *
 * @param {*} measurementID Web data stream measurementID to check.
 * @return {boolean} TRUE if the measurementID is valid, otherwise FALSE.
 */
export function isValidMeasurementID( measurementID ) {
	return (
		typeof measurementID === 'string' &&
		/^G-[a-zA-Z0-9]+$/.test( measurementID )
	);
}

/**
 * Checks whether the given googleTagId appears to be valid.
 *
 * @since 1.90.0
 *
 * @param {*} googleTagID Google Tag ID to check.
 * @return {boolean} TRUE if the googleTagID is valid, otherwise FALSE.
 */
export function isValidGoogleTagID( googleTagID ) {
	return (
		typeof googleTagID === 'string' &&
		/^(G|GT|AW)-[a-zA-Z0-9]+$/.test( googleTagID )
	);
}

/**
 * Checks whether the given googleTagAccountID appears to be valid.
 *
 * @since 1.90.0
 *
 * @param {*} googleTagAccountID Google Tag ID to check.
 * @return {boolean} TRUE if the googleTagAccountID is valid, otherwise FALSE.
 */
export function isValidGoogleTagAccountID( googleTagAccountID ) {
	return isValidNumericID( googleTagAccountID );
}

/**
 * Checks whether the given googleTagContainerID appears to be valid.
 *
 * @since 1.90.0
 *
 * @param {*} googleTagContainerID Google Tag ID to check.
 * @return {boolean} TRUE if the googleTagContainerID is valid, otherwise FALSE.
 */
export function isValidGoogleTagContainerID( googleTagContainerID ) {
	return isValidNumericID( googleTagContainerID );
}

/**
<<<<<<< HEAD
 * Checks if the given ads conversion ID is valid.
 *
 * @since 1.32.0
 * @since n.e.x.t Migrated from analytics to analytics-4.
 *
 * @param {*} value Conversion ID to test.
 * @return {boolean} Whether or not the given ID is valid.
 */
export function isValidAdsConversionID( value ) {
	return typeof value === 'string' && /^AW-[0-9]+$/.test( value );
=======
 * Checks whether the passed audience object is valid.
 *
 * @since n.e.x.t
 *
 * @param {Object} audience Audience object to check.
 */
export function validateAudience( audience ) {
	const audienceFields = [
		'displayName',
		'description',
		'membershipDurationDays',
		'eventTrigger',
		'exclusionDurationMode',
		'filterClauses',
	];

	const audienceRequiredFields = [
		'displayName',
		'description',
		'membershipDurationDays',
		'filterClauses',
	];

	invariant( isPlainObject( audience ), 'Audience must be an object.' );

	Object.keys( audience ).forEach( ( key ) => {
		invariant(
			audienceFields.includes( key ),
			`Audience object must contain only valid keys. Invalid key: "${ key }"`
		);
	} );

	audienceRequiredFields.forEach( ( key ) => {
		invariant(
			audience[ key ],
			`Audience object must contain required keys. Missing key: "${ key }"`
		);
	} );

	invariant(
		isArray( audience.filterClauses ),
		'filterClauses must be an array with AudienceFilterClause objects.'
	);
>>>>>>> 36d983b0
}<|MERGE_RESOLUTION|>--- conflicted
+++ resolved
@@ -171,9 +171,7 @@
 	return isValidNumericID( googleTagContainerID );
 }
 
-/**
-<<<<<<< HEAD
- * Checks if the given ads conversion ID is valid.
+/** Checks if the given ads conversion ID is valid.
  *
  * @since 1.32.0
  * @since n.e.x.t Migrated from analytics to analytics-4.
@@ -183,7 +181,9 @@
  */
 export function isValidAdsConversionID( value ) {
 	return typeof value === 'string' && /^AW-[0-9]+$/.test( value );
-=======
+}
+
+/**
  * Checks whether the passed audience object is valid.
  *
  * @since n.e.x.t
@@ -227,5 +227,4 @@
 		isArray( audience.filterClauses ),
 		'filterClauses must be an array with AudienceFilterClause objects.'
 	);
->>>>>>> 36d983b0
 }