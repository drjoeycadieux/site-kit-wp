/**
 * PageSpeed Insights module initialization.
 *
 * Site Kit by Google, Copyright 2020 Google LLC
 *
 * Licensed under the Apache License, Version 2.0 (the "License");
 * you may not use this file except in compliance with the License.
 * You may obtain a copy of the License at
 *
 *     https://www.apache.org/licenses/LICENSE-2.0
 *
 * Unless required by applicable law or agreed to in writing, software
 * distributed under the License is distributed on an "AS IS" BASIS,
 * WITHOUT WARRANTIES OR CONDITIONS OF ANY KIND, either express or implied.
 * See the License for the specific language governing permissions and
 * limitations under the License.
 */

/**
 * WordPress dependencies
 */
import { addFilter } from '@wordpress/hooks';
import domReady from '@wordpress/dom-ready';

/**
 * Internal dependencies
 */
import Modules from 'googlesitekit-modules';
import Widgets from 'googlesitekit-widgets';
import './datastore';
import { AREA_DASHBOARD_SPEED, AREA_PAGE_DASHBOARD_SPEED } from '../../googlesitekit/widgets/default-areas';
import { getModulesData } from '../../util';
import { createAddToFilter } from '../../util/helpers';
import { SettingsView } from './components/settings';
import DashboardPageSpeedWidget from './components/dashboard/DashboardPageSpeedWidget';
import DashboardPageSpeedCTA from './components/dashboard/DashboardPageSpeedCTA';
import LegacyDashboardSpeed from './components/dashboard/LegacyDashboardSpeed';
import PageSpeedInsightsIcon from '../../../svg/pagespeed-insights.svg';

const {
	active,
	setupComplete,
} = getModulesData()[ 'pagespeed-insights' ];

// @TODO: remove LegacyDashboardSpeed once all widgets have been migrated.
if ( active && setupComplete ) {
	// Add to main dashboard.
	addFilter(
		'googlesitekit.DashboardModule',
		'googlesitekit.PageSpeedInsights',
		createAddToFilter( <LegacyDashboardSpeed /> ),
		45
	);

	// Add to dashboard-details view.
	addFilter(
		'googlesitekit.DashboardDetailsModule',
		'googlesitekit.PageSpeedInsights',
		createAddToFilter( <LegacyDashboardSpeed /> ),
		45
	);
} else {
	addFilter(
		'googlesitekit.DashboardModule',
		'googlesitekit.PageSpeedInsights',
		createAddToFilter( <DashboardPageSpeedCTA /> ),
		45
	);
}

domReady( () => {
	Modules.registerModule(
		'pagespeed-insights',
		{
<<<<<<< HEAD
			SettingsViewComponent: SettingsView,
=======
			settingsViewComponent: SettingsView,
			icon: PageSpeedInsightsIcon,
>>>>>>> 821e3ac8
		}
	);

	Widgets.registerWidget( 'pagespeedInsightsWebVitals', {
		Component: DashboardPageSpeedWidget,
		width: Widgets.WIDGET_WIDTHS.FULL,
		wrapWidget: false,
	}, [ AREA_DASHBOARD_SPEED, AREA_PAGE_DASHBOARD_SPEED ] );
} );<|MERGE_RESOLUTION|>--- conflicted
+++ resolved
@@ -72,12 +72,8 @@
 	Modules.registerModule(
 		'pagespeed-insights',
 		{
-<<<<<<< HEAD
 			SettingsViewComponent: SettingsView,
-=======
-			settingsViewComponent: SettingsView,
 			icon: PageSpeedInsightsIcon,
->>>>>>> 821e3ac8
 		}
 	);
 
