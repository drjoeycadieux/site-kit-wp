--- conflicted
+++ resolved
@@ -72,13 +72,9 @@
 	Modules.registerModule(
 		'pagespeed-insights',
 		{
-<<<<<<< HEAD
 			name: 'PageSpeed Insights',
 			settingsViewComponent: SettingsView,
-=======
-			SettingsViewComponent: SettingsView,
 			Icon: PageSpeedInsightsIcon,
->>>>>>> 05a4265c
 		}
 	);
 
