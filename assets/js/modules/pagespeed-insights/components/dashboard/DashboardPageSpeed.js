--- conflicted
+++ resolved
@@ -64,14 +64,8 @@
 } from '../../datastore/constants';
 import { useFeature } from '../../../../hooks/useFeature';
 import { useBreakpoint } from '../../../../hooks/useBreakpoint';
-<<<<<<< HEAD
 import { getContextScrollTop } from '../../../../util/scroll';
-
-const { useSelect, useDispatch } = Data;
-=======
-import getContextScrollTop from '../../../../util/get-context-scroll-top';
 const { useSelect, useDispatch, useInViewSelect } = Data;
->>>>>>> 85a5e02c
 
 export default function DashboardPageSpeed() {
 	const trackingRef = useRef();
