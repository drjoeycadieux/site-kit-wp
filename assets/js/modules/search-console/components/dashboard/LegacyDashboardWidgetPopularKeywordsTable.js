/**
 * LegacyDashboardWidgetPopularKeywordsTable component.
 *
 * Site Kit by Google, Copyright 2021 Google LLC
 *
 * Licensed under the Apache License, Version 2.0 (the "License");
 * you may not use this file except in compliance with the License.
 * You may obtain a copy of the License at
 *
 *     https://www.apache.org/licenses/LICENSE-2.0
 *
 * Unless required by applicable law or agreed to in writing, software
 * distributed under the License is distributed on an "AS IS" BASIS,
 * WITHOUT WARRANTIES OR CONDITIONS OF ANY KIND, either express or implied.
 * See the License for the specific language governing permissions and
 * limitations under the License.
 */

/**
 * WordPress dependencies
 */
import { __, _x } from '@wordpress/i18n';
import { addQueryArgs } from '@wordpress/url';

/**
 * Internal dependencies
 */
import Data from 'googlesitekit-data';
import {
	getTimeInSeconds,
	numFmt,
	untrailingslashit,
} from '../../../../util';
import withData from '../../../../components/higherorder/withData';
import { TYPE_MODULES } from '../../../../components/data';
import { getDataTableFromData } from '../../../../components/data-table';
import PreviewTable from '../../../../components/PreviewTable';
import Layout from '../../../../components/layout/Layout';
import {
	isDataZeroSearchConsole,
} from '../../util';
import { STORE_NAME, DATE_RANGE_OFFSET } from '../../datastore/constants';
import { CORE_SITE } from '../../../../googlesitekit/datastore/site/constants';
import { CORE_USER } from '../../../../googlesitekit/datastore/user/constants';
import TableOverflowContainer from '../../../../components/TableOverflowContainer';
import { generateDateRangeArgs } from '../../util/report-date-range-args';

const { useSelect } = Data;

const LegacyDashboardWidgetPopularKeywordsTable = ( props ) => {
	const { data } = props;
	const domain = useSelect( ( select ) => select( STORE_NAME ).getPropertyID() );
	const isDomainProperty = useSelect( ( select ) => select( STORE_NAME ).isDomainProperty() );
	const referenceSiteURL = useSelect( ( select ) => {
		return untrailingslashit( select( CORE_SITE ).getReferenceSiteURL() );
	} );
<<<<<<< HEAD
	const dateRange = useSelect( ( select ) => select( CORE_USER ).getDateRange() );
	const baseServiceArgs = {
		resource_id: domain,
		num_of_days: getCurrentDateRangeDayCount( dateRange ),
=======
	const { startDate, endDate } = useSelect( ( select ) => select( CORE_USER ).getDateRangeDates( { offsetDays: DATE_RANGE_OFFSET } ) );
	const baseServiceArgs = {
		resource_id: domain,
		...generateDateRangeArgs( { startDate, endDate } ),
>>>>>>> 0caa0edd
	};
	if ( isDomainProperty && referenceSiteURL ) {
		baseServiceArgs.page = `*${ referenceSiteURL }`;
	}
	const baseServiceURL = useSelect( ( select ) => select( STORE_NAME ).getServiceURL(
		{
			path: '/performance/search-analytics',
			query: baseServiceArgs,
		} ) );

	if ( ! data || ! data.length ) {
		return null;
	}

	const headers = [
		{
			title: __( 'Top search queries for your site', 'google-site-kit' ),
			tooltip: __( 'Most searched for keywords related to your content', 'google-site-kit' ),
			primary: true,
		},
		{
			title: __( 'Clicks', 'google-site-kit' ),
			tooltip: __( 'Number of times users clicked on your content in search results', 'google-site-kit' ),
		},
		{
			title: __( 'Impressions', 'google-site-kit' ),
			tooltip: __( 'Counted each time your content appears in search results', 'google-site-kit' ),
		},
	];
	const links = [];

	const dataMapped = data.map( ( row, i ) => {
		const query = row.keys[ 0 ];
		links[ i ] = addQueryArgs( baseServiceURL, { query: `!${ query }` } );
		return [
			query,
			numFmt( row.clicks, { style: 'decimal' } ),
			numFmt( row.impressions, { style: 'decimal' } ),
		];
	} );

	const options = {
		hideHeader: false,
		chartsEnabled: false,
		links,
	};

	const dataTable = getDataTableFromData( dataMapped, headers, options );

	return (
		<div className="
				mdc-layout-grid__cell
				mdc-layout-grid__cell--span-6-desktop
				mdc-layout-grid__cell--span-4-tablet
			">
			<Layout
				className="googlesitekit-popular-content"
				footer
				footerCTALabel={ _x( 'Search Console', 'Service name', 'google-site-kit' ) }
				footerCTALink={ baseServiceURL }
				fill
			>
				<TableOverflowContainer>
					{ dataTable }
				</TableOverflowContainer>
			</Layout>
		</div>
	);
};

export default withData(
	LegacyDashboardWidgetPopularKeywordsTable,
	[
		{
			type: TYPE_MODULES,
			identifier: 'search-console',
			datapoint: 'searchanalytics',
			data: {
				dimensions: 'query',
				limit: 10,
			},
			priority: 1,
			maxAge: getTimeInSeconds( 'day' ),
			context: [ 'Dashboard' ],
		},
	],
	<div className="mdc-layout-grid__cell mdc-layout-grid__cell--span-6-desktop mdc-layout-grid__cell--span-4-tablet">
		<Layout className="googlesitekit-popular-content" fill>
			<PreviewTable padding />
		</Layout>
	</div>,
	{
		inGrid: true,
		createGrid: true,
	},
	isDataZeroSearchConsole
);<|MERGE_RESOLUTION|>--- conflicted
+++ resolved
@@ -54,17 +54,10 @@
 	const referenceSiteURL = useSelect( ( select ) => {
 		return untrailingslashit( select( CORE_SITE ).getReferenceSiteURL() );
 	} );
-<<<<<<< HEAD
-	const dateRange = useSelect( ( select ) => select( CORE_USER ).getDateRange() );
-	const baseServiceArgs = {
-		resource_id: domain,
-		num_of_days: getCurrentDateRangeDayCount( dateRange ),
-=======
 	const { startDate, endDate } = useSelect( ( select ) => select( CORE_USER ).getDateRangeDates( { offsetDays: DATE_RANGE_OFFSET } ) );
 	const baseServiceArgs = {
 		resource_id: domain,
 		...generateDateRangeArgs( { startDate, endDate } ),
->>>>>>> 0caa0edd
 	};
 	if ( isDomainProperty && referenceSiteURL ) {
 		baseServiceArgs.page = `*${ referenceSiteURL }`;
