/**
 * Overview component for SearchFunnelWidget.
 *
 * Site Kit by Google, Copyright 2021 Google LLC
 *
 * Licensed under the Apache License, Version 2.0 (the "License");
 * you may not use this file except in compliance with the License.
 * You may obtain a copy of the License at
 *
 *     https://www.apache.org/licenses/LICENSE-2.0
 *
 * Unless required by applicable law or agreed to in writing, software
 * distributed under the License is distributed on an "AS IS" BASIS,
 * WITHOUT WARRANTIES OR CONDITIONS OF ANY KIND, either express or implied.
 * See the License for the specific language governing permissions and
 * limitations under the License.
 */

/**
 * External dependencies
 */
import PropTypes from 'prop-types';

/**
 * WordPress dependencies
 */
import { __ } from '@wordpress/i18n';

/**
 * Internal dependencies
 */
import Data from 'googlesitekit-data';
import { Grid, Row, Cell } from '../../../../../material-components';
import { extractSearchConsoleDashboardData } from '../../../util';
import { calculateChange } from '../../../../../util';
import { CORE_MODULES } from '../../../../../googlesitekit/modules/datastore/constants';
import { MODULES_ANALYTICS } from '../../../../analytics/datastore/constants';
import { CORE_LOCATION } from '../../../../../googlesitekit/datastore/location/constants';
import { MODULES_SEARCH_CONSOLE } from '../../../datastore/constants';
import useDashboardType, {
	DASHBOARD_TYPE_MAIN,
	DASHBOARD_TYPE_ENTITY,
} from '../../../../../hooks/useDashboardType';
import ActivateAnalyticsCTA from './ActivateAnalyticsCTA';
import CreateGoalCTA from './CreateGoalCTA';
import DataBlock from '../../../../../components/DataBlock';
import ProgressBar from '../../../../../components/ProgressBar';
import RecoverableModules from '../../../../../components/RecoverableModules';
import {
	BREAKPOINT_SMALL,
	useBreakpoint,
} from '../../../../../hooks/useBreakpoint';
import useViewOnly from '../../../../../hooks/useViewOnly';
import { CORE_USER } from '../../../../../googlesitekit/datastore/user/constants';
const { useSelect, useInViewSelect } = Data;

function getDatapointAndChange( [ report ], selectedStat, divider = 1 ) {
	return {
		datapoint:
			report?.data?.totals?.[ 0 ]?.values?.[ selectedStat ] / divider,
		change: calculateChange(
			report?.data?.totals?.[ 1 ]?.values?.[ selectedStat ],
			report?.data?.totals?.[ 0 ]?.values?.[ selectedStat ]
		),
	};
}

const Overview = ( {
	analyticsData,
	analyticsGoalsData,
	analyticsVisitorsData,
	searchConsoleData,
	selectedStats,
	handleStatsSelection,
	dateRangeLength,
	error,
	WidgetReportError,
	showRecoverableAnalytics,
} ) => {
	const dashboardType = useDashboardType();
	const breakpoint = useBreakpoint();

	const viewOnly = useViewOnly();

	const analyticsModuleAvailable = useSelect( ( select ) =>
		select( CORE_MODULES ).isModuleAvailable( 'analytics' )
	);

	const canViewSharedAnalytics = useSelect( ( select ) => {
		if ( ! analyticsModuleAvailable ) {
			return false;
		}

		if ( ! viewOnly ) {
			return true;
		}

		return select( CORE_USER ).canViewSharedModule( 'analytics' );
	} );

	const analyticsModuleConnected = useSelect( ( select ) =>
		select( CORE_MODULES ).isModuleConnected( 'analytics' )
	);
	const analyticsModuleActive = useSelect( ( select ) =>
		select( CORE_MODULES ).isModuleActive( 'analytics' )
	);
	const analyticsModuleActiveAndConnected =
		analyticsModuleActive && analyticsModuleConnected;

<<<<<<< HEAD
	const isNavigatingToReauthURL = useSelect( ( select ) => {
		if ( ! analyticsModuleAvailable ) {
			return false;
		}
		const adminReauthURL = select( MODULES_ANALYTICS ).getAdminReauthURL();
		return select( CORE_LOCATION ).isNavigatingTo( adminReauthURL );
	} );
	const isAnalyticsGatheringData = useInViewSelect( ( select ) =>
		analyticsModuleActiveAndConnected &&
		canViewSharedAnalytics &&
		! showRecoverableAnalytics
			? select( MODULES_ANALYTICS ).isGatheringData()
			: false
	);
=======
	const adminReauthURL = useSelect( ( select ) =>
		select( MODULES_ANALYTICS ).getAdminReauthURL()
	);
	const isNavigatingToReauthURL = useSelect( ( select ) =>
		select( CORE_LOCATION ).isNavigatingTo( adminReauthURL )
	);

>>>>>>> f03d475b
	const isSearchConsoleGatheringData = useInViewSelect( ( select ) =>
		select( MODULES_SEARCH_CONSOLE ).isGatheringData()
	);
	const isAuthenticated = useSelect( ( select ) =>
		select( CORE_USER ).isAuthenticated()
	);

	const {
		totalClicks,
		totalImpressions,
		totalClicksChange,
		totalImpressionsChange,
	} = extractSearchConsoleDashboardData( searchConsoleData, dateRangeLength );

	let analyticsGoalsChange = null;
	let analyticsGoalsDatapoint = null;
	let analyticsBounceDatapoint = null;
	let analyticsBounceChange = null;
	let analyticsVisitorsDatapoint = null;
	let analyticsVisitorsChange = null;

	if (
		analyticsModuleActive &&
		Array.isArray( analyticsData ) &&
		Array.isArray( analyticsVisitorsData )
	) {
		( { change: analyticsGoalsChange } = getDatapointAndChange(
			analyticsData,
			0,
			100
		) );
		analyticsGoalsDatapoint =
			analyticsData?.[ 0 ]?.data?.totals?.[ 0 ]?.values[ 0 ];

		( {
			datapoint: analyticsBounceDatapoint,
			change: analyticsBounceChange,
		} = getDatapointAndChange( analyticsData, 1, 100 ) );

		analyticsVisitorsDatapoint =
			analyticsVisitorsData?.[ 0 ]?.data?.totals?.[ 0 ]?.values[ 0 ];
		( { change: analyticsVisitorsChange } = getDatapointAndChange(
			analyticsVisitorsData,
			0,
			100
		) );
	}

	const showAnalytics =
		canViewSharedAnalytics &&
		analyticsModuleConnected &&
		! error &&
		! showRecoverableAnalytics;

	const showGoalsCTA =
		isAuthenticated &&
		showAnalytics &&
		dashboardType === DASHBOARD_TYPE_MAIN &&
		! analyticsGoalsData?.items?.length;

	const quarterCellProps = {
		smSize: 2,
		mdSize: showGoalsCTA ? 4 : 2,
		lgSize: 3,
	};

	const oneThirdCellProps = {
		smSize: 2,
		mdSize: 4,
		lgSize: 4,
	};

	const halfCellProps = {
		smSize: 4,
		mdSize: 4,
		lgSize: 6,
	};

	const threeQuartersCellProps = {
		smSize: 4,
		mdSize: 4,
		lgSize: 9,
	};

	const fullCellProps = {
		smSize: 4,
		mdSize: 8,
		lgSize: 12,
	};

	// Collection of all the data blocks to be displayed
	const dataBlocks = [
		{
			id: 'impressions',
			stat: 0,
			title: __( 'Total Impressions', 'google-site-kit' ),
			datapoint: totalImpressions,
			change: totalImpressionsChange,
		},
		{
			id: 'clicks',
			stat: 1,
			title: __( 'Total Clicks', 'google-site-kit' ),
			datapoint: totalClicks,
			change: totalClicksChange,
		},
		...( showAnalytics
			? [
					{
						id: 'visitors',
						stat: 2,
						title: __(
							'Unique Visitors from Search',
							'google-site-kit'
						),
						datapoint: analyticsVisitorsDatapoint,
						change: analyticsVisitorsChange,
					},
			  ]
			: [] ),
		...( showAnalytics &&
		dashboardType === DASHBOARD_TYPE_MAIN &&
		analyticsGoalsData?.items?.length > 0
			? [
					{
						id: 'goals',
						stat: 3,
						title: __( 'Goals', 'google-site-kit' ),
						datapoint: analyticsGoalsDatapoint,
						change: analyticsGoalsChange,
					},
			  ]
			: [] ),
		...( showAnalytics && dashboardType === DASHBOARD_TYPE_ENTITY
			? [
					{
						id: 'bounce',
						stat: 4,
						title: __( 'Bounce Rate', 'google-site-kit' ),
						datapoint: analyticsBounceDatapoint,
						change: analyticsBounceChange,
					},
			  ]
			: [] ),
	];

	const dataBlockWrapperCellProps = {
		2: halfCellProps,
		3: threeQuartersCellProps,
		4: fullCellProps,
	};

	const dataBlockCellProps = {
		2: {
			...halfCellProps,
			smSize: 2,
		},
		3: oneThirdCellProps,
		4: quarterCellProps,
	};

	return (
		<Grid>
			<Row>
				<Cell { ...dataBlockWrapperCellProps[ dataBlocks.length ] }>
					<Row>
						{ dataBlocks.map( ( dataBlock, index ) => (
							<Cell
								key={ dataBlock.id }
								{ ...dataBlockCellProps[ dataBlocks.length ] }
							>
								<DataBlock
									stat={ dataBlock.stat }
									className={ `googlesitekit-data-block--${
										dataBlock.id
									} googlesitekit-data-block--button-${
										index + 1
									}` }
									title={ dataBlock.title }
									datapoint={ dataBlock.datapoint }
									change={ dataBlock.change }
									changeDataUnit="%"
									context="button"
									selected={
										selectedStats === dataBlock.stat
									}
									handleStatSelection={ handleStatsSelection }
									gatheringData={
										isSearchConsoleGatheringData
									}
								/>
							</Cell>
						) ) }
					</Row>
				</Cell>

				{ isNavigatingToReauthURL && (
					<Cell
						{ ...halfCellProps }
						className="googlesitekit-data-block__loading"
					>
						<ProgressBar />
					</Cell>
				) }

				{ canViewSharedAnalytics &&
					( ! analyticsModuleConnected || ! analyticsModuleActive ) &&
					! isNavigatingToReauthURL && (
						<Cell { ...halfCellProps }>
							{ BREAKPOINT_SMALL !== breakpoint && (
								<ActivateAnalyticsCTA />
							) }
						</Cell>
					) }

				{ ! showRecoverableAnalytics &&
					canViewSharedAnalytics &&
					analyticsModuleActiveAndConnected &&
					error && (
						<Cell { ...halfCellProps }>
							<WidgetReportError
								moduleSlug="analytics"
								error={ error }
							/>
						</Cell>
					) }

				{ showAnalytics && (
					<Cell { ...quarterCellProps } smSize={ 4 }>
						{ showGoalsCTA && <CreateGoalCTA /> }
					</Cell>
				) }

				{ canViewSharedAnalytics &&
					analyticsModuleActiveAndConnected &&
					showRecoverableAnalytics && (
						<Cell { ...halfCellProps }>
							<RecoverableModules
								moduleSlugs={ [ 'analytics' ] }
							/>
						</Cell>
					) }
			</Row>
		</Grid>
	);
};

Overview.propTypes = {
	analyticsData: PropTypes.oneOfType( [
		PropTypes.arrayOf( PropTypes.object ),
		PropTypes.object,
	] ),
	analyticsGoalsData: PropTypes.oneOfType( [
		PropTypes.arrayOf( PropTypes.object ),
		PropTypes.object,
	] ),
	analyticsVisitorsData: PropTypes.oneOfType( [
		PropTypes.arrayOf( PropTypes.object ),
		PropTypes.object,
	] ),
	searchConsoleData: PropTypes.arrayOf( PropTypes.object ),
	selectedStats: PropTypes.number.isRequired,
	handleStatsSelection: PropTypes.func.isRequired,
	error: PropTypes.object,
	WidgetReportError: PropTypes.elementType.isRequired,
};

export default Overview;<|MERGE_RESOLUTION|>--- conflicted
+++ resolved
@@ -107,7 +107,6 @@
 	const analyticsModuleActiveAndConnected =
 		analyticsModuleActive && analyticsModuleConnected;
 
-<<<<<<< HEAD
 	const isNavigatingToReauthURL = useSelect( ( select ) => {
 		if ( ! analyticsModuleAvailable ) {
 			return false;
@@ -115,22 +114,6 @@
 		const adminReauthURL = select( MODULES_ANALYTICS ).getAdminReauthURL();
 		return select( CORE_LOCATION ).isNavigatingTo( adminReauthURL );
 	} );
-	const isAnalyticsGatheringData = useInViewSelect( ( select ) =>
-		analyticsModuleActiveAndConnected &&
-		canViewSharedAnalytics &&
-		! showRecoverableAnalytics
-			? select( MODULES_ANALYTICS ).isGatheringData()
-			: false
-	);
-=======
-	const adminReauthURL = useSelect( ( select ) =>
-		select( MODULES_ANALYTICS ).getAdminReauthURL()
-	);
-	const isNavigatingToReauthURL = useSelect( ( select ) =>
-		select( CORE_LOCATION ).isNavigatingTo( adminReauthURL )
-	);
-
->>>>>>> f03d475b
 	const isSearchConsoleGatheringData = useInViewSelect( ( select ) =>
 		select( MODULES_SEARCH_CONSOLE ).isGatheringData()
 	);
