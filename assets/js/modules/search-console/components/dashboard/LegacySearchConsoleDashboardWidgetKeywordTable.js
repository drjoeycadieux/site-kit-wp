--- conflicted
+++ resolved
@@ -38,10 +38,6 @@
 import { STORE_NAME, DATE_RANGE_OFFSET } from '../../datastore/constants';
 import { CORE_SITE } from '../../../../googlesitekit/datastore/site/constants';
 import { CORE_USER } from '../../../../googlesitekit/datastore/user/constants';
-<<<<<<< HEAD
-import { getCurrentDateRangeDayCount } from '../../../../util/date-range';
-=======
->>>>>>> 0caa0edd
 import TableOverflowContainer from '../../../../components/TableOverflowContainer';
 import { generateDateRangeArgs } from '../../util/report-date-range-args';
 
@@ -55,18 +51,11 @@
 	const referenceSiteURL = useSelect( ( select ) => {
 		return untrailingslashit( select( CORE_SITE ).getReferenceSiteURL() );
 	} );
-<<<<<<< HEAD
-	const dateRange = useSelect( ( select ) => select( CORE_USER ).getDateRange() );
-	const baseServiceURLArgs = {
-		resource_id: domain,
-		num_of_days: getCurrentDateRangeDayCount( dateRange ),
-=======
 	const { startDate, endDate } = useSelect( ( select ) => select( CORE_USER ).getDateRangeDates( { offsetDays: DATE_RANGE_OFFSET } ) );
 
 	const baseServiceURLArgs = {
 		resource_id: domain,
 		...generateDateRangeArgs( { startDate, endDate } ),
->>>>>>> 0caa0edd
 	};
 	if ( url ) {
 		baseServiceURLArgs.page = `!${ url }`;
