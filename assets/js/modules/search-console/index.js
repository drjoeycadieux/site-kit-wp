--- conflicted
+++ resolved
@@ -60,72 +60,6 @@
 };
 
 export const registerWidgets = ( widgets ) => {
-<<<<<<< HEAD
-	widgets.registerWidget(
-		'searchConsoleImpressions',
-		{
-			Component: DashboardImpressionsWidget,
-			width: widgets.WIDGET_WIDTHS.QUARTER,
-			priority: 1,
-			wrapWidget: true,
-		},
-		[ AREA_DASHBOARD_SEARCH_FUNNEL, AREA_PAGE_DASHBOARD_SEARCH_FUNNEL ]
-	);
-	widgets.registerWidget(
-		'searchConsoleClicks',
-		{
-			Component: DashboardClicksWidget,
-			width: widgets.WIDGET_WIDTHS.QUARTER,
-			priority: 2,
-			wrapWidget: true,
-		},
-		[ AREA_DASHBOARD_SEARCH_FUNNEL, AREA_PAGE_DASHBOARD_SEARCH_FUNNEL ]
-	);
-	widgets.registerWidget(
-		'searchConsolePopularKeywords',
-		{
-			Component: DashboardPopularKeywordsWidget,
-			width: [ widgets.WIDGET_WIDTHS.HALF, widgets.WIDGET_WIDTHS.FULL ],
-			priority: 1,
-			wrapWidget: false,
-		},
-		[
-			AREA_DASHBOARD_ACQUISITION,
-			AREA_PAGE_DASHBOARD_ACQUISITION,
-			AREA_MAIN_DASHBOARD_CONTENT_PRIMARY,
-			AREA_ENTITY_DASHBOARD_CONTENT_PRIMARY,
-		]
-	);
-	widgets.registerWidget(
-		'searchConsoleModuleOverview',
-		{
-			Component: ModuleOverviewWidget,
-			width: widgets.WIDGET_WIDTHS.FULL,
-			priority: 1,
-			wrapWidget: false,
-		},
-		[ AREA_MODULE_SEARCH_CONSOLE_MAIN ]
-	);
-	widgets.registerWidgetArea(
-		AREA_MODULE_SEARCH_CONSOLE_MAIN,
-		{
-			priority: 1,
-			style: WIDGET_AREA_STYLES.BOXES,
-			title: __( 'Overview', 'google-site-kit' ),
-		},
-		CONTEXT_MODULE_SEARCH_CONSOLE
-	);
-	widgets.registerWidget(
-		'searchConsoleModulePopularKeywords',
-		{
-			Component: ModulePopularKeywordsWidget,
-			width: [ widgets.WIDGET_WIDTHS.FULL ],
-			priority: 2,
-			wrapWidget: false,
-		},
-		[ AREA_MODULE_SEARCH_CONSOLE_MAIN ]
-	);
-=======
 	if ( ! isFeatureEnabled( 'unifiedDashboard' ) ) {
 		widgets.registerWidget(
 			'searchConsoleImpressions',
@@ -190,5 +124,20 @@
 			[ AREA_MODULE_SEARCH_CONSOLE_MAIN ]
 		);
 	}
->>>>>>> 321d46a3
+
+	if ( isFeatureEnabled( 'unifiedDashboard' ) ) {
+		widgets.registerWidget(
+			'searchConsolePopularKeywords',
+			{
+				Component: DashboardPopularKeywordsWidget,
+				width: widgets.WIDGET_WIDTHS.HALF,
+				priority: 1,
+				wrapWidget: false,
+			},
+			[
+				AREA_MAIN_DASHBOARD_CONTENT_PRIMARY,
+				AREA_ENTITY_DASHBOARD_CONTENT_PRIMARY,
+			]
+		);
+	}
 };