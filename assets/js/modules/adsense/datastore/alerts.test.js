/**
 * modules/adsense data store: alerts tests.
 *
 * Site Kit by Google, Copyright 2020 Google LLC
 *
 * Licensed under the Apache License, Version 2.0 (the "License");
 * you may not use this file except in compliance with the License.
 * You may obtain a copy of the License at
 *
 *     https://www.apache.org/licenses/LICENSE-2.0
 *
 * Unless required by applicable law or agreed to in writing, software
 * distributed under the License is distributed on an "AS IS" BASIS,
 * WITHOUT WARRANTIES OR CONDITIONS OF ANY KIND, either express or implied.
 * See the License for the specific language governing permissions and
 * limitations under the License.
 */

/**
 * Internal dependencies
 */
import API from 'googlesitekit-api';
import { STORE_NAME } from './constants';
import {
	createTestRegistry,
	muteConsole,
	subscribeUntil,
	unsubscribeFromAll,
} from 'tests/js/utils';
import * as fixtures from './__fixtures__';

describe( 'modules/adsense alerts', () => {
	let registry;

	beforeAll( () => {
		API.setUsingCache( false );
	} );

	beforeEach( () => {
		registry = createTestRegistry();
<<<<<<< HEAD
		store = registry.stores[ STORE_NAME ].store;
=======

		apiFetchSpy = jest.spyOn( { apiFetch }, 'apiFetch' );
>>>>>>> 0c3b22db
	} );

	afterAll( () => {
		API.setUsingCache( true );
	} );

	afterEach( () => {
		unsubscribeFromAll( registry );
	} );

	describe( 'actions', () => {

	} );

	describe( 'selectors', () => {
		describe( 'getAlerts', () => {
			it( 'uses a resolver to make a network request', async () => {
				fetchMock.getOnce(
					/^\/google-site-kit\/v1\/modules\/adsense\/data\/alerts/,
					{ body: fixtures.alerts, status: 200 }
				);

				const accountID = fixtures.accounts[ 0 ].id;

				const initialAlerts = registry.select( STORE_NAME ).getAlerts( accountID );

				expect( initialAlerts ).toEqual( undefined );
				await subscribeUntil( registry,
					() => (
						registry.select( STORE_NAME ).getAlerts( accountID ) !== undefined
					),
				);

				const alerts = registry.select( STORE_NAME ).getAlerts( accountID );

				expect( fetchMock ).toHaveFetchedTimes( 1 );
				expect( alerts ).toEqual( fixtures.alerts );
			} );

			it( 'does not make a network request if alerts for this account are already present', async () => {
				const accountID = fixtures.accounts[ 0 ].id;

				// Load data into this store so there are matches for the data we're about to select,
				// even though the selector hasn't fulfilled yet.
				registry.dispatch( STORE_NAME ).receiveGetAlerts( fixtures.alerts, { accountID } );

				const alerts = registry.select( STORE_NAME ).getAlerts( accountID );

				await subscribeUntil( registry, () => registry
					.select( STORE_NAME )
					.hasFinishedResolution( 'getAlerts', [ accountID ] )
				);

				expect( fetchMock ).not.toHaveFetched();
				expect( alerts ).toEqual( fixtures.alerts );
			} );

			it( 'dispatches an error if the request fails', async () => {
				const response = {
					code: 'internal_server_error',
					message: 'Internal server error',
					data: { status: 500 },
				};
				fetchMock.get(
					/^\/google-site-kit\/v1\/modules\/adsense\/data\/alerts/,
					{ body: response, status: 500 }
				);

				const fakeAccountID = 'pub-777888999';
				muteConsole( 'error' );
				registry.select( STORE_NAME ).getAlerts( fakeAccountID );
				await subscribeUntil( registry,
					() => registry.select( STORE_NAME ).isFetchingGetAlerts( fakeAccountID ) === false,
				);

				expect( fetchMock ).toHaveFetchedTimes( 1 );

				const alerts = registry.select( STORE_NAME ).getAlerts( fakeAccountID );
				expect( alerts ).toEqual( undefined );
			} );
		} );
	} );
} );<|MERGE_RESOLUTION|>--- conflicted
+++ resolved
@@ -38,12 +38,6 @@
 
 	beforeEach( () => {
 		registry = createTestRegistry();
-<<<<<<< HEAD
-		store = registry.stores[ STORE_NAME ].store;
-=======
-
-		apiFetchSpy = jest.spyOn( { apiFetch }, 'apiFetch' );
->>>>>>> 0c3b22db
 	} );
 
 	afterAll( () => {
