/**
 * Site stats utilities.
 *
 * Site Kit by Google, Copyright 2021 Google LLC
 *
 * Licensed under the Apache License, Version 2.0 (the "License");
 * you may not use this file except in compliance with the License.
 * You may obtain a copy of the License at
 *
 *     https://www.apache.org/licenses/LICENSE-2.0
 *
 * Unless required by applicable law or agreed to in writing, software
 * distributed under the License is distributed on an "AS IS" BASIS,
 * WITHOUT WARRANTIES OR CONDITIONS OF ANY KIND, either express or implied.
 * See the License for the specific language governing permissions and
 * limitations under the License.
 */

/**
 * External dependencies
 */
import classnames from 'classnames';

/**
 * WordPress dependencies
 */
import { __, _x, sprintf } from '@wordpress/i18n';

/**
 * Internal dependencies
 */
import { getLocale, numFmt, getChartDifferenceArrow, stringToDate } from '../../../util';
import { adsenseDateToInstance } from './date';

/**
 * Gets data for a Google Chart from an AdSense report.
 *
 * @since 1.23.0
 * @since 1.36.0 Updated for API v2 report format.
 *
 * @param {Object} current        A report object for the current period.
 * @param {Object} previous       A report object for the previous period.
 * @param {string} label          Metric label.
 * @param {number} selectedColumn Selected column index.
 * @param {Object} metadata       Data metadata.
 * @return {Array.<Array.<number|string>>} Data array.
 */
export function getSiteStatsDataForGoogleChart(
	current,
	previous,
	label,
	selectedColumn,
	metadata
) {
	const dataMap = [
		[
			{ type: 'date', label: __( 'Day', 'google-site-kit' ) },
			{ type: 'string', role: 'tooltip', p: { html: true } },
			{ type: 'number', label },
			{
				type: 'number',
				label: __( 'Previous period', 'google-site-kit' ),
			},
		],
	];

	const nextDate = ( date ) => {
		const next = new Date( date );
		next.setDate( date.getDate() + 1 );
		return next;
	};
<<<<<<< HEAD
	const stringToDate = ( dateString ) =>
		new Date( `${ dateString } 00:00:00` );
	const findRowByDate = ( searchDate ) => ( row ) =>
		searchDate.getTime() === stringToDate( row.cells[ 0 ].value ).getTime();
=======
	const findRowByDate = ( searchDate ) => ( row ) => searchDate.getTime() === stringToDate( row.cells[ 0 ].value ).getTime();
>>>>>>> 16a6866c

	let currentDate = adsenseDateToInstance( current.startDate );
	let previousDate = adsenseDateToInstance( previous.startDate );
	const endDate = adsenseDateToInstance( current.endDate );

	const locale = getLocale();
	const localeDateOptions = {
		weekday: 'short',
		month: 'short',
		day: 'numeric',
	};

	while ( currentDate <= endDate ) {
		const currentMonth = parseFloat(
			( current?.rows || [] ).find( findRowByDate( currentDate ) )
				?.cells?.[ selectedColumn ]?.value || 0
		);
		const prevMonth = parseFloat(
			( previous?.rows || [] ).find( findRowByDate( previousDate ) )
				?.cells?.[ selectedColumn ]?.value || 0
		);

		const difference = prevMonth !== 0 ? currentMonth / prevMonth - 1 : 1; // if previous month has 0, we need to pretend it's 100% growth, thus the "difference" has to be 1
		const svgArrow = getChartDifferenceArrow( difference );
		const dateRange = sprintf(
			/* translators: 1: date for user stats, 2: previous date for user stats comparison */
			_x(
				'%1$s vs %2$s',
				'Date range for chart tooltip',
				'google-site-kit'
			),
			currentDate.toLocaleDateString( locale, localeDateOptions ),
			previousDate.toLocaleDateString( locale, localeDateOptions )
		);

		let tooltipData = numFmt( currentMonth, metadata?.currencyCode );
		if ( metadata?.type === 'METRIC_RATIO' ) {
			tooltipData = numFmt( currentMonth, '%' );
		}

		const statInfo = sprintf(
			/* translators: 1: selected stat label, 2: numeric value of selected stat, 3: up or down arrow , 4: different change in percentage, %%: percent symbol */
			_x(
				'%1$s: <strong>%2$s</strong> <em>%3$s %4$s%%</em>',
				'Stat information for chart tooltip',
				'google-site-kit'
			),
			label,
			tooltipData,
			svgArrow,
			Math.abs( difference )
				.toFixed( 2 )
				.replace( /(.00|0)$/, '' ) // .replace( ... ) removes trailing zeros
		);

		dataMap.push( [
			currentDate,
			`<div class="${ classnames( 'googlesitekit-visualization-tooltip', {
				'googlesitekit-visualization-tooltip--up': difference > 0,
				'googlesitekit-visualization-tooltip--down': difference < 0,
			} ) }">
				<p>${ dateRange }</p>
				<p>${ statInfo }</p>
			</div>`,
			currentMonth,
			prevMonth,
		] );

		currentDate = nextDate( currentDate );
		previousDate = nextDate( previousDate );
	}

	return dataMap;
}<|MERGE_RESOLUTION|>--- conflicted
+++ resolved
@@ -29,7 +29,12 @@
 /**
  * Internal dependencies
  */
-import { getLocale, numFmt, getChartDifferenceArrow, stringToDate } from '../../../util';
+import {
+	getLocale,
+	numFmt,
+	getChartDifferenceArrow,
+	stringToDate,
+} from '../../../util';
 import { adsenseDateToInstance } from './date';
 
 /**
@@ -69,14 +74,8 @@
 		next.setDate( date.getDate() + 1 );
 		return next;
 	};
-<<<<<<< HEAD
-	const stringToDate = ( dateString ) =>
-		new Date( `${ dateString } 00:00:00` );
 	const findRowByDate = ( searchDate ) => ( row ) =>
 		searchDate.getTime() === stringToDate( row.cells[ 0 ].value ).getTime();
-=======
-	const findRowByDate = ( searchDate ) => ( row ) => searchDate.getTime() === stringToDate( row.cells[ 0 ].value ).getTime();
->>>>>>> 16a6866c
 
 	let currentDate = adsenseDateToInstance( current.startDate );
 	let previousDate = adsenseDateToInstance( previous.startDate );
