--- conflicted
+++ resolved
@@ -12,12 +12,9 @@
 /**
  * Internal dependencies
  */
-<<<<<<< HEAD
-import { getModulesData } from 'GoogleUtil';
+import { getModulesData } from '../../../util';
+import SvgIcon from '../../../util/svg-icon';
 
-=======
-import SvgIcon from '../../../util/svg-icon';
->>>>>>> e83315c6
 class AdSenseSettingsWarning extends Component {
 	render() {
 		const {
