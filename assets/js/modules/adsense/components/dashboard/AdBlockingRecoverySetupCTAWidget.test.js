--- conflicted
+++ resolved
@@ -517,16 +517,12 @@
 		} );
 
 		it( 'should fire track event when "learn more" is clicked', async () => {
-<<<<<<< HEAD
 			fetchMock.getOnce( surveyTimeoutsEndpoint, {
 				status: 200,
 				body: {},
 			} );
 
-			const { getByRole } = render(
-=======
 			const { getByRole, waitForRegistry } = render(
->>>>>>> 5e5976a9
 				<div>
 					<div id="adminmenu">
 						<a href="http://test.test/wp-admin/admin.php?page=googlesitekit-settings">
