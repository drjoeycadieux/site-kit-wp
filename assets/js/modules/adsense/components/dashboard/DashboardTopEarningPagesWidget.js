--- conflicted
+++ resolved
@@ -91,7 +91,6 @@
 		/>
 	);
 
-<<<<<<< HEAD
 	if ( isAdblockerActive ) {
 		return (
 			<Widget>
@@ -100,8 +99,6 @@
 		);
 	}
 
-=======
->>>>>>> d6ea0555
 	if ( loading ) {
 		return (
 			<Widget noPadding Footer={ Footer }>
