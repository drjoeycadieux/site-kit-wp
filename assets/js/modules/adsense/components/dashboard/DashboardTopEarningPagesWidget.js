--- conflicted
+++ resolved
@@ -34,14 +34,9 @@
 import { getDataTableFromData, TableOverflowContainer } from '../../../../components/data-table';
 import SourceLink from '../../../../components/SourceLink';
 import AdSenseLinkCTA from '../../../analytics/components/common/AdSenseLinkCTA';
-<<<<<<< HEAD
-import getDataErrorComponent from '../../../../components/notifications/data-error';
-import getNoDataComponent from '../../../../components/notifications/nodata';
 import { isZeroReport } from '../../../analytics/util';
-=======
 import ReportError from '../../../../components/ReportError';
 import ReportZero from '../../../../components/ReportZero';
->>>>>>> 07d95edd
 const { useSelect } = Data;
 const { Widget } = Widgets.components;
 
@@ -94,13 +89,8 @@
 		return <ReportError moduleSlug="analytics" error={ error } />;
 	}
 
-<<<<<<< HEAD
 	if ( ! loading && isZeroReport( data ) ) {
-		return getNoDataComponent( _x( 'Analytics', 'Service name', 'google-site-kit' ) );
-=======
-	if ( ! data || ! data.length || ! data[ 0 ]?.data?.rows ) {
 		return <ReportZero moduleSlug="analytics" />;
->>>>>>> 07d95edd
 	}
 
 	const headers = [
