--- conflicted
+++ resolved
@@ -16,10 +16,6 @@
  * limitations under the License.
  */
 
-<<<<<<< HEAD
-export { default as DashboardZeroData } from './DashboardZeroData';
-export { default as DashboardSummaryWidget } from './DashboardSummaryWidget';
-=======
 export { default as AdSenseDashboardMainSummary } from './AdSenseDashboardMainSummary';
 export { default as AdSenseDashboardWidget } from './AdSenseDashboardWidget';
 export { default as AdSenseEstimateEarningsWidget } from './AdSenseEstimateEarningsWidget';
@@ -28,4 +24,4 @@
 export { default as DashboardAdSenseTopPages } from './DashboardAdSenseTopPages';
 export { default as DashboardEarnings } from './DashboardEarnings';
 export { default as DashboardZeroData } from './DashboardZeroData';
->>>>>>> cbd4a660
+export { default as DashboardSummaryWidget } from './DashboardSummaryWidget';