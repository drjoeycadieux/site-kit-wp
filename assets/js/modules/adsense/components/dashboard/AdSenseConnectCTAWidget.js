/**
 * AdSenseConnectCTAWidget component.
 *
 * Site Kit by Google, Copyright 2021 Google LLC
 *
 * Licensed under the Apache License, Version 2.0 (the "License");
 * you may not use this file except in compliance with the License.
 * You may obtain a copy of the License at
 *
 *     https://www.apache.org/licenses/LICENSE-2.0
 *
 * Unless required by applicable law or agreed to in writing, software
 * distributed under the License is distributed on an "AS IS" BASIS,
 * WITHOUT WARRANTIES OR CONDITIONS OF ANY KIND, either express or implied.
 * See the License for the specific language governing permissions and
 * limitations under the License.
 */

/**
 * WordPress dependencies
 */
import { Fragment, useCallback } from '@wordpress/element';
import { __ } from '@wordpress/i18n';

/**
 * External dependencies
 */
import PropTypes from 'prop-types';

/**
 * Internal dependencies
 */
import Data from 'googlesitekit-data';
import AdSenseConnectCTA from '../common/AdSenseConnectCTA';
import {
	ADSENSE_CTA_WIDGET_DISMISSED_ITEM_KEY,
	ADSENSE_CTA_WIDGET_TOOLTIP_STATE_KEY,
} from '../../constants';
import { CORE_USER } from '../../../../googlesitekit/datastore/user/constants';
import { CORE_MODULES } from '../../../../googlesitekit/modules/datastore/constants';
<<<<<<< HEAD
import JoyrideTooltip from '../../../../components/JoyrideTooltip';
=======
>>>>>>> 80a9330a
import useViewContext from '../../../../hooks/useViewContext';
import { trackEvent } from '../../../../util';

import {
	useShowTooltip,
	useTooltipState,
	AdminMenuTooltip,
} from '../../../../components/AdminMenuTooltip';

const { useDispatch, useSelect } = Data;

function AdSenseConnectCTAWidget( { Widget, WidgetNull } ) {
	const { dismissItem } = useDispatch( CORE_USER );

	const { isTooltipVisible } = useTooltipState(
		ADSENSE_CTA_WIDGET_TOOLTIP_STATE_KEY
	);

	const viewContext = useViewContext();

	const adSenseModuleConnected = useSelect( ( select ) =>
		select( CORE_MODULES ).isModuleConnected( 'adsense' )
	);
	const hasDismissedWidget = useSelect( ( select ) =>
		select( CORE_USER ).isItemDismissed(
			ADSENSE_CTA_WIDGET_DISMISSED_ITEM_KEY
		)
	);

	const showTooltip = useShowTooltip( ADSENSE_CTA_WIDGET_TOOLTIP_STATE_KEY );

	const handleDismissTooltip = useCallback( async () => {
		await trackEvent(
			`${ viewContext }_adsense-cta-widget`,
			'dismiss_tooltip'
		);
		await dismissItem( ADSENSE_CTA_WIDGET_DISMISSED_ITEM_KEY );
	}, [ dismissItem, viewContext ] );

	if ( isTooltipVisible ) {
		return (
			<Fragment>
				<WidgetNull />
<<<<<<< HEAD
				<JoyrideTooltip
=======
				<AdminMenuTooltip
>>>>>>> 80a9330a
					title={ __(
						'You can always connect AdSense from here later',
						'google-site-kit'
					) }
					content={ __(
						'The Monetization section will be added back to your dashboard if you connect AdSense in Settings later.',
						'google-site-kit'
					) }
					dismissLabel={ __( 'Got it', 'google-site-kit' ) }
					onDismiss={ handleDismissTooltip }
					tooltipStateKey={ ADSENSE_CTA_WIDGET_TOOLTIP_STATE_KEY }
				/>
			</Fragment>
		);
	}

	if ( adSenseModuleConnected || hasDismissedWidget ) {
		return <WidgetNull />;
	}

	return (
		<Widget noPadding>
			<AdSenseConnectCTA onDismissModule={ showTooltip } />
		</Widget>
	);
}

AdSenseConnectCTAWidget.propTypes = {
	Widget: PropTypes.elementType.isRequired,
};

export default AdSenseConnectCTAWidget;<|MERGE_RESOLUTION|>--- conflicted
+++ resolved
@@ -38,10 +38,6 @@
 } from '../../constants';
 import { CORE_USER } from '../../../../googlesitekit/datastore/user/constants';
 import { CORE_MODULES } from '../../../../googlesitekit/modules/datastore/constants';
-<<<<<<< HEAD
-import JoyrideTooltip from '../../../../components/JoyrideTooltip';
-=======
->>>>>>> 80a9330a
 import useViewContext from '../../../../hooks/useViewContext';
 import { trackEvent } from '../../../../util';
 
@@ -85,11 +81,7 @@
 		return (
 			<Fragment>
 				<WidgetNull />
-<<<<<<< HEAD
-				<JoyrideTooltip
-=======
 				<AdminMenuTooltip
->>>>>>> 80a9330a
 					title={ __(
 						'You can always connect AdSense from here later',
 						'google-site-kit'
