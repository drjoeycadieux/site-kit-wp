/**
 * AdSense SetupAccount component.
 *
 * Site Kit by Google, Copyright 2022 Google LLC
 *
 * Licensed under the Apache License, Version 2.0 (the "License");
 * you may not use this file except in compliance with the License.
 * You may obtain a copy of the License at
 *
 *     https://www.apache.org/licenses/LICENSE-2.0
 *
 * Unless required by applicable law or agreed to in writing, software
 * distributed under the License is distributed on an "AS IS" BASIS,
 * WITHOUT WARRANTIES OR CONDITIONS OF ANY KIND, either express or implied.
 * See the License for the specific language governing permissions and
 * limitations under the License.
 */

/**
 * External dependencies
 */
import PropTypes from 'prop-types';

/**
 * WordPress dependencies
 */
import { useEffect } from '@wordpress/element';

/**
 * Internal dependencies
 */
import Data from 'googlesitekit-data';
import { MODULES_ADSENSE } from '../../../datastore/constants';
import {
	ACCOUNT_STATUS_NO_CLIENT,
	ACCOUNT_STATUS_PENDING_TASKS,
	ACCOUNT_STATUS_APPROVED,
	determineClientID,
} from '../../../util/status';
import ProgressBar from '../../../../../components/ProgressBar';
import SetupAccountSite from './SetupAccountSite';
import SetupAccountNoClient from './SetupAccountNoClient';
import SetupAccountCreateSite from './SetupAccountCreateSite';
import SetupAccountPendingTasks from './SetupAccountPendingTasks';
const { useSelect, useDispatch } = Data;

export default function SetupAccount( { account } ) {
	const { _id: accountID, pendingTasks } = account;

	const clientID = useSelect( ( select ) =>
		select( MODULES_ADSENSE ).getClientID()
	);

	const clients = useSelect( ( select ) =>
		select( MODULES_ADSENSE ).getClients( accountID )
	);

	const site = useSelect( ( select ) =>
		select( MODULES_ADSENSE ).getCurrentSite( accountID )
	);

	const acfClientID = determineClientID( { clients: clients || [] } );

	const { setClientID, setAccountStatus } = useDispatch( MODULES_ADSENSE );

	useEffect( () => {
		if ( acfClientID && ( ! clientID || clientID !== acfClientID ) ) {
			setClientID( acfClientID );
		}
	}, [ setClientID, clientID, acfClientID ] );

	useEffect( () => {
		// Do nothing if clients aren't loaded because we can't determine acfClientID yet.
		if ( clients === undefined ) {
			return;
		}

		if ( ! acfClientID ) {
			setAccountStatus( ACCOUNT_STATUS_NO_CLIENT );
		} else if ( site?.pendingTasks?.length > 0 ) {
			setAccountStatus( ACCOUNT_STATUS_PENDING_TASKS );
		} else {
			setAccountStatus( ACCOUNT_STATUS_APPROVED );
		}
	}, [ clients, setAccountStatus, acfClientID, site ] );

<<<<<<< HEAD
=======
	useEffect( () => {
		setSiteStatus( site ? SITE_STATUS_NEEDS_ATTENTION : SITE_STATUS_NONE );
	}, [ setSiteStatus, site ] );

	// Show the progress bar if clients aren't loaded yet.
	if ( clients === undefined ) {
		return <ProgressBar />;
	}

>>>>>>> 26b5f4c1
	if ( ! acfClientID ) {
		return <SetupAccountNoClient accountID={ accountID } />;
	}

	if ( site === null ) {
		return <SetupAccountCreateSite accountID={ accountID } />;
	}

	if ( pendingTasks?.length > 0 ) {
		return <SetupAccountPendingTasks accountID={ accountID } />;
	}

	return <SetupAccountSite accountID={ accountID } site={ site } />;
}

SetupAccount.propTypes = {
	account: PropTypes.shape( {
		_id: PropTypes.string,
		pendingTasks: PropTypes.arrayOf( PropTypes.object ),
	} ),
};<|MERGE_RESOLUTION|>--- conflicted
+++ resolved
@@ -84,18 +84,11 @@
 		}
 	}, [ clients, setAccountStatus, acfClientID, site ] );
 
-<<<<<<< HEAD
-=======
-	useEffect( () => {
-		setSiteStatus( site ? SITE_STATUS_NEEDS_ATTENTION : SITE_STATUS_NONE );
-	}, [ setSiteStatus, site ] );
-
 	// Show the progress bar if clients aren't loaded yet.
 	if ( clients === undefined ) {
 		return <ProgressBar />;
 	}
 
->>>>>>> 26b5f4c1
 	if ( ! acfClientID ) {
 		return <SetupAccountNoClient accountID={ accountID } />;
 	}
