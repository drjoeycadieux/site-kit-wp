/**
 * AdBlockingRecoveryCTA component tests.
 *
 * Site Kit by Google, Copyright 2023 Google LLC
 *
 * Licensed under the Apache License, Version 2.0 (the "License");
 * you may not use this file except in compliance with the License.
 * You may obtain a copy of the License at
 *
 *     https://www.apache.org/licenses/LICENSE-2.0
 *
 * Unless required by applicable law or agreed to in writing, software
 * distributed under the License is distributed on an "AS IS" BASIS,
 * WITHOUT WARRANTIES OR CONDITIONS OF ANY KIND, either express or implied.
 * See the License for the specific language governing permissions and
 * limitations under the License.
 */

/**
 * Internal dependencies
 */
import AdBlockingRecoveryCTA from './AdBlockingRecoveryCTA';
import { render, provideModules } from '../../../../../../tests/js/test-utils';
import {
	ENUM_AD_BLOCKING_RECOVERY_SETUP_STATUS,
	MODULES_ADSENSE,
} from '../../datastore/constants';
import {
	ACCOUNT_STATUS_PENDING,
	ACCOUNT_STATUS_READY,
	SITE_STATUS_ADDED,
	SITE_STATUS_READY,
} from '../../util';

describe( 'AdBlockingRecoveryCTA', () => {
	it.each( [
		[
			'Adsense account status is not ready',
			ACCOUNT_STATUS_PENDING,
			SITE_STATUS_READY,
			'',
		],
		[
			'Adsense site status is not ready',
			ACCOUNT_STATUS_READY,
			SITE_STATUS_ADDED,
			'',
		],
		[
			'Ad blocking recovery status is not an empty string',
			ACCOUNT_STATUS_READY,
			SITE_STATUS_ADDED,
			ENUM_AD_BLOCKING_RECOVERY_SETUP_STATUS.SETUP_CONFIRMED,
			true,
		],
		[
			'an existing ad blocker recovery tag is detected',
			ACCOUNT_STATUS_READY,
			SITE_STATUS_ADDED,
			ENUM_AD_BLOCKING_RECOVERY_SETUP_STATUS.SETUP_CONFIRMED,
			true,
			'pub-3467161886473746',
		],
	] )(
		'should not render the CTA when %s',
		(
			testName,
			accountStatus,
			siteStatus,
<<<<<<< HEAD
			adBlockingRecoverySetupStatus,
			adBlockerDetectionEnabled,
			existingAdBlockingRecoveryTag = null
=======
			adBlockingRecoverySetupStatus
>>>>>>> 5e499765
		) => {
			const { container } = render( <AdBlockingRecoveryCTA />, {
				setupRegistry: ( registry ) => {
					provideModules( registry, [
						{
							slug: 'adsense',
							active: true,
							connected: true,
						},
					] );
					registry.dispatch( MODULES_ADSENSE ).receiveGetSettings( {
						accountStatus,
						siteStatus,
						adBlockingRecoverySetupStatus,
					} );
					registry
						.dispatch( MODULES_ADSENSE )
						.receiveGetExistingAdBlockingRecoveryTag(
							existingAdBlockingRecoveryTag
						);
				},
			} );

			expect(
				container.querySelector(
					'.googlesitekit-settings-notice-ad-blocking-recovery-cta'
				)
			).toBeNull();

			expect( container.textContent ).not.toContain(
				'Ad blocking recovery'
			);
		}
	);

	it( 'should render the CTA when Ad Blocking Recovery is not set up', () => {
		const { container } = render( <AdBlockingRecoveryCTA />, {
			setupRegistry: ( registry ) => {
				provideModules( registry, [
					{
						slug: 'adsense',
						active: true,
						connected: true,
					},
				] );
				registry.dispatch( MODULES_ADSENSE ).receiveGetSettings( {
					accountStatus: ACCOUNT_STATUS_READY,
					siteStatus: SITE_STATUS_READY,
					adBlockingRecoverySetupStatus: '',
				} );
				registry
					.dispatch( MODULES_ADSENSE )
					.receiveGetExistingAdBlockingRecoveryTag( null );
			},
		} );

		expect(
			container.querySelector(
				'.googlesitekit-settings-notice-ad-blocking-recovery-cta'
			)
		).not.toBeNull();

		expect( container.textContent ).toContain( 'Ad blocking recovery' );
		expect( container.textContent ).toContain(
			'Start recovering revenue lost from ad blockers by deploying the ad blocking tag through Site Kit.'
		);
	} );
} );<|MERGE_RESOLUTION|>--- conflicted
+++ resolved
@@ -67,13 +67,8 @@
 			testName,
 			accountStatus,
 			siteStatus,
-<<<<<<< HEAD
 			adBlockingRecoverySetupStatus,
-			adBlockerDetectionEnabled,
 			existingAdBlockingRecoveryTag = null
-=======
-			adBlockingRecoverySetupStatus
->>>>>>> 5e499765
 		) => {
 			const { container } = render( <AdBlockingRecoveryCTA />, {
 				setupRegistry: ( registry ) => {
