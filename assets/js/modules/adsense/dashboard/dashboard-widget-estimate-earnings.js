/**
 * AdSenseEstimateEarningsWidget component.
 *
 * Site Kit by Google, Copyright 2019 Google LLC
 *
 * Licensed under the Apache License, Version 2.0 (the "License");
 * you may not use this file except in compliance with the License.
 * You may obtain a copy of the License at
 *
 *     https://www.apache.org/licenses/LICENSE-2.0
 *
 * Unless required by applicable law or agreed to in writing, software
 * distributed under the License is distributed on an "AS IS" BASIS,
 * WITHOUT WARRANTIES OR CONDITIONS OF ANY KIND, either express or implied.
 * See the License for the specific language governing permissions and
 * limitations under the License.
 */

/**
 * External dependencies
 */
import DataBlock from 'GoogleComponents/data-block.js';
import PreviewBlock from 'GoogleComponents/preview-block';
import {
	getTimeInSeconds,
	readableLargeNumber,
} from 'GoogleUtil';
import withData from 'GoogleComponents/higherorder/withdata';
/**
 * Internal dependencies
 */
import { isDataZeroAdSense } from '../util';

const { __ } = wp.i18n;
const { Component } = wp.element;

class AdSenseEstimateEarningsWidget extends Component {
	constructor( props ) {
		super( props );

		this.state = {
			refetch: false,
			today: false,
			yesterday: false,
			sevenDays: false,
			month: false,
			twentyEightDays: false,
			sameDayLastWeek: false,
			prev7Days: false,
			monthLastYear: false,
			prev28Days: false,
			error: false,
			message: '',
		};
	}

	// When additional data is returned, componentDidUpdate will fire.
	componentDidUpdate( prevProps ) {
		const {
			data,
			datapoint,
		} = this.props;

		this.processCallbackData( data, datapoint, prevProps );
	}

	componentDidMount() {
		const {
			data,
			datapoint,
		} = this.props;

		this.processCallbackData( data, datapoint );
	}

	/**
	 * Process callback data received from the API.
	 *
	 * @param {Object} data Response data from the API.
	 * @param {string} datapoint data point for the callback conditional.
	 * @return {null}
	 */
	processCallbackData( data, datapoint ) {
		if ( ! data ) {
			return null;
		}

		switch ( datapoint ) {
			case 'earning-today':
				if ( data !== this.state.today ) {
					this.setState( {
						today: data,
					} );
				}
				break;
			case 'earning-yesterday':
				if ( data !== this.state.yesterday ) {
					this.setState( {
						yesterday: data,
					} );
				}
				break;
			case 'earning-samedaylastweek':
				if ( data !== this.state.sameDayLastWeek ) {
					this.setState( {
						sameDayLastWeek: data,
					} );
				}
				break;
			case 'earning-7days':
				if ( data !== this.state.sevenDays ) {
					this.setState( {
						sevenDays: data,
					} );
				}
				break;
			case 'earning-prev7days':
				if ( data !== this.state.prev7Days ) {
					this.setState( {
						prev7Days: data,
					} );
				}
				break;
			case 'earning-this-month':
				if ( data !== this.state.month ) {
					this.setState( {
						month: data,
					} );
				}
				break;
			case 'earning-this-month-last-year':
				if ( data !== this.state.monthLastYear ) {
					this.setState( {
						monthLastYear: data,
					} );
				}
				break;
			case 'earning-28days':
				if ( data !== this.state.twentyEightDays ) {
					this.setState( {
						twentyEightDays: data,
					} );
				}
				break;
			case 'earning-prev28days':
				if ( data !== this.state.prev28Days ) {
					this.setState( {
						prev28Days: data,
					} );
				}
				break;
		}
	}

	static renderLayout( dataBlocks ) {
		return (
			<section className="mdc-layout-grid">
				<div className="mdc-layout-grid__inner">
					{
						dataBlocks.map( ( block, i ) => {
							return (
								<div key={ i } className="
									mdc-layout-grid__cell
									mdc-layout-grid__cell--align-top
									mdc-layout-grid__cell--span-2-phone
									mdc-layout-grid__cell--span-2-tablet
									mdc-layout-grid__cell--span-4-desktop
								">
									<DataBlock
										stat={ i }
										className={ block.className }
										title={ block.title }
										datapoint={ block.datapoint }
										change={ block.change }
										changeDataUnit={ block.changeDataUnit }
										context={ block.context }
										selected={ block.selected }
										handleStatSelection={ block.handleStatSelection }
									/>
								</div>
							);
						} )
					}
				</div>
			</section>
		);
	}

	static renderPreviews() {
		// Create our grid cells for the preview blocks.
		const previewBlocks = [];
		{
			for ( let i = 0; 5 > i; i++ ) {
				previewBlocks.push(
					<div key={ i } className="
						mdc-layout-grid__cell
						mdc-layout-grid__cell--align-top
						mdc-layout-grid__cell--span-2-phone
						mdc-layout-grid__cell--span-2-tablet
						mdc-layout-grid__cell--span-4-desktop
					">
						<PreviewBlock width="100%" height="104px" />
					</div>
				);
			}
		}

		return (
			<section className="mdc-layout-grid">
				<div className="mdc-layout-grid__inner">
					{ previewBlocks }
				</div>
			</section>
		);
	}

	render() {
		const {
			today,
			yesterday,
			sevenDays,
			month,
			twentyEightDays,
			sameDayLastWeek,
			prev7Days,
			monthLastYear,
			prev28Days,
		} = this.state;

		// Wait for all data to be set.
		if (
			! today ||
			! yesterday ||
			! sevenDays ||
			! month ||
			! twentyEightDays ||
			! sameDayLastWeek ||
			! prev7Days ||
			! monthLastYear ||
			! prev28Days
		) {
			return null;
		}

<<<<<<< HEAD
		const currency = today.headers.find( ( header ) => null !== header.currency && 0 < header.currency.length ).currency;
=======
		const currencyHeader = today.headers.find( header => null !== header.currency && 0 < header.currency.length );
		const currencyCode = currencyHeader ? currencyHeader.currency : false;
>>>>>>> 9d67f1e6

		const dataBlocks = today.totals ? [
			{
				className: 'googlesitekit-data-block--today',
				title: __( 'Today so far', 'google-site-kit' ),
<<<<<<< HEAD
				datapoint: readableLargeNumber( today.totals[ 0 ], currency ),
=======
				datapoint: readableLargeNumber( today.totals[0], currencyCode ),
>>>>>>> 9d67f1e6
			},
			{
				className: 'googlesitekit-data-block--yesterday',
				title: __( 'Yesterday', 'google-site-kit' ),
<<<<<<< HEAD
				datapoint: readableLargeNumber( yesterday.totals[ 0 ], currency ),
				change: sameDayLastWeek.totals[ 0 ],
=======
				datapoint: readableLargeNumber( yesterday.totals[0], currencyCode ),
				change: sameDayLastWeek.totals[0],
>>>>>>> 9d67f1e6
				changeDataUnit: '%',
			},
			{
				className: 'googlesitekit-data-block--7days',
				title: __( 'Last 7 days', 'google-site-kit' ),
<<<<<<< HEAD
				datapoint: readableLargeNumber( sevenDays.totals[ 0 ], currency ),
				change: prev7Days.totals[ 0 ],
=======
				datapoint: readableLargeNumber( sevenDays.totals[0], currencyCode ),
				change: prev7Days.totals[0],
>>>>>>> 9d67f1e6
				changeDataUnit: '%',
			},
			{
				className: 'googlesitekit-data-block--month',
				title: __( 'This month', 'google-site-kit' ),
<<<<<<< HEAD
				datapoint: readableLargeNumber( month.totals[ 0 ], currency ),
				change: monthLastYear.totals[ 0 ],
=======
				datapoint: readableLargeNumber( month.totals[0], currencyCode ),
				change: monthLastYear.totals[0],
>>>>>>> 9d67f1e6
				changeDataUnit: '%',
			},
			{
				className: 'googlesitekit-data-block--28days',
				title: __( 'Last 28 days', 'google-site-kit' ),
<<<<<<< HEAD
				datapoint: readableLargeNumber( twentyEightDays.totals[ 0 ], currency ),
				change: prev28Days.totals[ 0 ],
=======
				datapoint: readableLargeNumber( twentyEightDays.totals[0], currencyCode ),
				change: prev28Days.totals[0],
>>>>>>> 9d67f1e6
				changeDataUnit: '%',
			},
		] : [];

		return (
			AdSenseEstimateEarningsWidget.renderLayout( dataBlocks )
		);
	}
}

const isDataZero = ( data, datapoint ) => {
	if ( 'earning-28days' !== datapoint ) {
		return false;
	}

	return isDataZeroAdSense( data );
};

export default withData(
	AdSenseEstimateEarningsWidget,
	[
		{
			dataObject: 'modules',
			identifier: 'adsense',
			datapoint: 'earning-today',
			priority: 1,
			maxAge: getTimeInSeconds( 'day' ),
			context: [ 'Single', 'Dashboard' ],
		},
		{
			dataObject: 'modules',
			identifier: 'adsense',
			datapoint: 'earning-yesterday',
			priority: 1,
			maxAge: getTimeInSeconds( 'day' ),
			context: [ 'Single', 'Dashboard' ],
		},
		{
			dataObject: 'modules',
			identifier: 'adsense',
			datapoint: 'earning-samedaylastweek',
			priority: 1,
			maxAge: getTimeInSeconds( 'day' ),
			context: [ 'Single', 'Dashboard' ],
		},
		{
			dataObject: 'modules',
			identifier: 'adsense',
			datapoint: 'earning-7days',
			priority: 1,
			maxAge: getTimeInSeconds( 'day' ),
			context: [ 'Single', 'Dashboard' ],
		},
		{
			dataObject: 'modules',
			identifier: 'adsense',
			datapoint: 'earning-prev7days',
			priority: 1,
			maxAge: getTimeInSeconds( 'day' ),
			context: [ 'Single', 'Dashboard' ],
		},
		{
			dataObject: 'modules',
			identifier: 'adsense',
			datapoint: 'earning-this-month',
			priority: 1,
			maxAge: getTimeInSeconds( 'day' ),
			context: [ 'Single', 'Dashboard' ],
		},
		{
			dataObject: 'modules',
			identifier: 'adsense',
			datapoint: 'earning-this-month-last-year',
			priority: 1,
			maxAge: getTimeInSeconds( 'day' ),
			context: [ 'Single', 'Dashboard' ],
		},
		{
			dataObject: 'modules',
			identifier: 'adsense',
			datapoint: 'earning-28days',
			priority: 1,
			maxAge: getTimeInSeconds( 'day' ),
			context: [ 'Single', 'Dashboard' ],
		},
		{
			dataObject: 'modules',
			identifier: 'adsense',
			datapoint: 'earning-prev28days',
			priority: 1,
			maxAge: getTimeInSeconds( 'day' ),
			context: [ 'Single', 'Dashboard' ],
		},
	],
	AdSenseEstimateEarningsWidget.renderPreviews(),
	{ createGrid: true },
	isDataZero,
);<|MERGE_RESOLUTION|>--- conflicted
+++ resolved
@@ -16,9 +16,6 @@
  * limitations under the License.
  */
 
-/**
- * External dependencies
- */
 import DataBlock from 'GoogleComponents/data-block.js';
 import PreviewBlock from 'GoogleComponents/preview-block';
 import {
@@ -26,15 +23,13 @@
 	readableLargeNumber,
 } from 'GoogleUtil';
 import withData from 'GoogleComponents/higherorder/withdata';
-/**
- * Internal dependencies
- */
 import { isDataZeroAdSense } from '../util';
 
 const { __ } = wp.i18n;
 const { Component } = wp.element;
 
 class AdSenseEstimateEarningsWidget extends Component {
+
 	constructor( props ) {
 		super( props );
 
@@ -58,7 +53,7 @@
 	componentDidUpdate( prevProps ) {
 		const {
 			data,
-			datapoint,
+			datapoint
 		} = this.props;
 
 		this.processCallbackData( data, datapoint, prevProps );
@@ -67,7 +62,7 @@
 	componentDidMount() {
 		const {
 			data,
-			datapoint,
+			datapoint
 		} = this.props;
 
 		this.processCallbackData( data, datapoint );
@@ -76,9 +71,9 @@
 	/**
 	 * Process callback data received from the API.
 	 *
-	 * @param {Object} data Response data from the API.
+	 * @param {object} data Response data from the API.
 	 * @param {string} datapoint data point for the callback conditional.
-	 * @return {null}
+	 * @returns {null}
 	 */
 	processCallbackData( data, datapoint ) {
 		if ( ! data ) {
@@ -86,73 +81,74 @@
 		}
 
 		switch ( datapoint ) {
-			case 'earning-today':
-				if ( data !== this.state.today ) {
-					this.setState( {
-						today: data,
-					} );
-				}
-				break;
-			case 'earning-yesterday':
-				if ( data !== this.state.yesterday ) {
-					this.setState( {
-						yesterday: data,
-					} );
-				}
-				break;
-			case 'earning-samedaylastweek':
-				if ( data !== this.state.sameDayLastWeek ) {
-					this.setState( {
-						sameDayLastWeek: data,
-					} );
-				}
-				break;
-			case 'earning-7days':
-				if ( data !== this.state.sevenDays ) {
-					this.setState( {
-						sevenDays: data,
-					} );
-				}
-				break;
-			case 'earning-prev7days':
-				if ( data !== this.state.prev7Days ) {
-					this.setState( {
-						prev7Days: data,
-					} );
-				}
-				break;
-			case 'earning-this-month':
-				if ( data !== this.state.month ) {
-					this.setState( {
-						month: data,
-					} );
-				}
-				break;
-			case 'earning-this-month-last-year':
-				if ( data !== this.state.monthLastYear ) {
-					this.setState( {
-						monthLastYear: data,
-					} );
-				}
-				break;
-			case 'earning-28days':
-				if ( data !== this.state.twentyEightDays ) {
-					this.setState( {
-						twentyEightDays: data,
-					} );
-				}
-				break;
-			case 'earning-prev28days':
-				if ( data !== this.state.prev28Days ) {
-					this.setState( {
-						prev28Days: data,
-					} );
-				}
-				break;
+				case 'earning-today':
+					if ( data !== this.state.today ) {
+						this.setState( {
+							today: data,
+						} );
+					}
+					break;
+				case 'earning-yesterday':
+					if ( data !== this.state.yesterday ) {
+						this.setState( {
+							yesterday: data,
+						} );
+					}
+					break;
+				case 'earning-samedaylastweek':
+					if ( data !== this.state.sameDayLastWeek ) {
+						this.setState( {
+							sameDayLastWeek: data,
+						} );
+					}
+					break;
+				case 'earning-7days':
+					if ( data !== this.state.sevenDays ) {
+						this.setState( {
+							sevenDays: data,
+						} );
+					}
+					break;
+				case 'earning-prev7days':
+					if ( data !== this.state.prev7Days ) {
+						this.setState( {
+							prev7Days: data,
+						} );
+					}
+					break;
+				case 'earning-this-month':
+					if ( data !== this.state.month ) {
+						this.setState( {
+							month: data,
+						} );
+					}
+					break;
+				case 'earning-this-month-last-year':
+					if ( data !== this.state.monthLastYear ) {
+						this.setState( {
+							monthLastYear: data,
+						} );
+					}
+					break;
+				case 'earning-28days':
+					if ( data !== this.state.twentyEightDays ) {
+						this.setState( {
+							twentyEightDays: data,
+						} );
+					}
+					break;
+				case 'earning-prev28days':
+					if ( data !== this.state.prev28Days ) {
+						this.setState( {
+							prev28Days: data,
+						} );
+					}
+					break;
 		}
 	}
 
 	static renderLayout( dataBlocks ) {
+
 		return (
 			<section className="mdc-layout-grid">
 				<div className="mdc-layout-grid__inner">
@@ -187,8 +183,9 @@
 	}
 
 	static renderPreviews() {
+
 		// Create our grid cells for the preview blocks.
-		const previewBlocks = [];
+		let previewBlocks = [];
 		{
 			for ( let i = 0; 5 > i; i++ ) {
 				previewBlocks.push(
@@ -199,7 +196,7 @@
 						mdc-layout-grid__cell--span-2-tablet
 						mdc-layout-grid__cell--span-4-desktop
 					">
-						<PreviewBlock width="100%" height="104px" />
+						<PreviewBlock width='100%' height='104px'/>
 					</div>
 				);
 			}
@@ -242,69 +239,41 @@
 			return null;
 		}
 
-<<<<<<< HEAD
-		const currency = today.headers.find( ( header ) => null !== header.currency && 0 < header.currency.length ).currency;
-=======
 		const currencyHeader = today.headers.find( header => null !== header.currency && 0 < header.currency.length );
 		const currencyCode = currencyHeader ? currencyHeader.currency : false;
->>>>>>> 9d67f1e6
 
 		const dataBlocks = today.totals ? [
 			{
 				className: 'googlesitekit-data-block--today',
 				title: __( 'Today so far', 'google-site-kit' ),
-<<<<<<< HEAD
-				datapoint: readableLargeNumber( today.totals[ 0 ], currency ),
-=======
 				datapoint: readableLargeNumber( today.totals[0], currencyCode ),
->>>>>>> 9d67f1e6
 			},
 			{
 				className: 'googlesitekit-data-block--yesterday',
 				title: __( 'Yesterday', 'google-site-kit' ),
-<<<<<<< HEAD
-				datapoint: readableLargeNumber( yesterday.totals[ 0 ], currency ),
-				change: sameDayLastWeek.totals[ 0 ],
-=======
 				datapoint: readableLargeNumber( yesterday.totals[0], currencyCode ),
 				change: sameDayLastWeek.totals[0],
->>>>>>> 9d67f1e6
 				changeDataUnit: '%',
 			},
 			{
 				className: 'googlesitekit-data-block--7days',
 				title: __( 'Last 7 days', 'google-site-kit' ),
-<<<<<<< HEAD
-				datapoint: readableLargeNumber( sevenDays.totals[ 0 ], currency ),
-				change: prev7Days.totals[ 0 ],
-=======
 				datapoint: readableLargeNumber( sevenDays.totals[0], currencyCode ),
 				change: prev7Days.totals[0],
->>>>>>> 9d67f1e6
 				changeDataUnit: '%',
 			},
 			{
 				className: 'googlesitekit-data-block--month',
 				title: __( 'This month', 'google-site-kit' ),
-<<<<<<< HEAD
-				datapoint: readableLargeNumber( month.totals[ 0 ], currency ),
-				change: monthLastYear.totals[ 0 ],
-=======
 				datapoint: readableLargeNumber( month.totals[0], currencyCode ),
 				change: monthLastYear.totals[0],
->>>>>>> 9d67f1e6
 				changeDataUnit: '%',
 			},
 			{
 				className: 'googlesitekit-data-block--28days',
 				title: __( 'Last 28 days', 'google-site-kit' ),
-<<<<<<< HEAD
-				datapoint: readableLargeNumber( twentyEightDays.totals[ 0 ], currency ),
-				change: prev28Days.totals[ 0 ],
-=======
 				datapoint: readableLargeNumber( twentyEightDays.totals[0], currencyCode ),
 				change: prev28Days.totals[0],
->>>>>>> 9d67f1e6
 				changeDataUnit: '%',
 			},
 		] : [];
@@ -316,6 +285,7 @@
 }
 
 const isDataZero = ( data, datapoint ) => {
+
 	if ( 'earning-28days' !== datapoint ) {
 		return false;
 	}
@@ -332,7 +302,7 @@
 			datapoint: 'earning-today',
 			priority: 1,
 			maxAge: getTimeInSeconds( 'day' ),
-			context: [ 'Single', 'Dashboard' ],
+			context: [ 'Single', 'Dashboard' ]
 		},
 		{
 			dataObject: 'modules',
@@ -340,7 +310,7 @@
 			datapoint: 'earning-yesterday',
 			priority: 1,
 			maxAge: getTimeInSeconds( 'day' ),
-			context: [ 'Single', 'Dashboard' ],
+			context: [ 'Single', 'Dashboard' ]
 		},
 		{
 			dataObject: 'modules',
@@ -348,7 +318,7 @@
 			datapoint: 'earning-samedaylastweek',
 			priority: 1,
 			maxAge: getTimeInSeconds( 'day' ),
-			context: [ 'Single', 'Dashboard' ],
+			context: [ 'Single', 'Dashboard' ]
 		},
 		{
 			dataObject: 'modules',
@@ -356,7 +326,7 @@
 			datapoint: 'earning-7days',
 			priority: 1,
 			maxAge: getTimeInSeconds( 'day' ),
-			context: [ 'Single', 'Dashboard' ],
+			context: [ 'Single', 'Dashboard' ]
 		},
 		{
 			dataObject: 'modules',
@@ -364,7 +334,7 @@
 			datapoint: 'earning-prev7days',
 			priority: 1,
 			maxAge: getTimeInSeconds( 'day' ),
-			context: [ 'Single', 'Dashboard' ],
+			context: [ 'Single', 'Dashboard' ]
 		},
 		{
 			dataObject: 'modules',
@@ -372,7 +342,7 @@
 			datapoint: 'earning-this-month',
 			priority: 1,
 			maxAge: getTimeInSeconds( 'day' ),
-			context: [ 'Single', 'Dashboard' ],
+			context: [ 'Single', 'Dashboard' ]
 		},
 		{
 			dataObject: 'modules',
@@ -380,7 +350,7 @@
 			datapoint: 'earning-this-month-last-year',
 			priority: 1,
 			maxAge: getTimeInSeconds( 'day' ),
-			context: [ 'Single', 'Dashboard' ],
+			context: [ 'Single', 'Dashboard' ]
 		},
 		{
 			dataObject: 'modules',
@@ -388,7 +358,7 @@
 			datapoint: 'earning-28days',
 			priority: 1,
 			maxAge: getTimeInSeconds( 'day' ),
-			context: [ 'Single', 'Dashboard' ],
+			context: [ 'Single', 'Dashboard' ]
 		},
 		{
 			dataObject: 'modules',
@@ -396,7 +366,7 @@
 			datapoint: 'earning-prev28days',
 			priority: 1,
 			maxAge: getTimeInSeconds( 'day' ),
-			context: [ 'Single', 'Dashboard' ],
+			context: [ 'Single', 'Dashboard' ]
 		},
 	],
 	AdSenseEstimateEarningsWidget.renderPreviews(),
