/**
 * AdSenseDashboardMainSummary component.
 *
 * Site Kit by Google, Copyright 2019 Google LLC
 *
 * Licensed under the Apache License, Version 2.0 (the "License");
 * you may not use this file except in compliance with the License.
 * You may obtain a copy of the License at
 *
 *     https://www.apache.org/licenses/LICENSE-2.0
 *
 * Unless required by applicable law or agreed to in writing, software
 * distributed under the License is distributed on an "AS IS" BASIS,
 * WITHOUT WARRANTIES OR CONDITIONS OF ANY KIND, either express or implied.
 * See the License for the specific language governing permissions and
 * limitations under the License.
 */

/**
 * External dependencies
 */
import withData from 'GoogleComponents/higherorder/withdata';
import PreviewBlock from 'GoogleComponents/preview-block';
import {
	getTimeInSeconds,
	readableLargeNumber,
	extractForSparkline,
	getSiteKitAdminURL,
} from 'GoogleUtil';
import DataBlock from 'GoogleComponents/data-block';
import Sparkline from 'GoogleComponents/sparkline';
/**
 * Internal dependencies
 */
import {
	reduceAdSenseData,
	isDataZeroAdSense,
} from '../util';
import Layout from 'GoogleComponents/layout/layout';

const { __ } = wp.i18n;
const { Component, Fragment } = wp.element;

class AdSenseDashboardMainSummary extends Component {
	constructor( props ) {
		super( props );
		this.state = {
			today: false,
			period: false,
			daily: false,
		};
	}

	setStateFromData( data, datapoint, prevProps = {} ) {
		if ( ! data ) {
			return null;
		}

		if ( 'earning-today' === datapoint && 'earning-today' !== prevProps.datapoint && ! this.state.today ) {
			this.setState( {
				today: data,
			} );
		}

		if ( 'earnings-this-period' === datapoint && 'earnings-this-period' !== prevProps.datapoint && ! this.state.period ) {
			this.setState( {
				period: data,
			} );
		}

		if ( 'earning-daily-this-month' === datapoint && 'earning-daily-this-month' !== prevProps.datapoint && ! this.state.daily ) {
			this.setState( {
				daily: data,
			} );
		}
	}

	// When the second dataset is returned, componentDidUpdate will fire.
	componentDidUpdate( prevProps ) {
		const { data, datapoint } = this.props;
		this.setStateFromData( data, datapoint, prevProps );
	}

	// Handle the first data returned in componentDisMount.
	componentDidMount() {
		const { data, datapoint } = this.props;
		this.setStateFromData( data, datapoint );
	}

	render() {
		const {
			today,
			period,
			daily,
		} = this.state;

		if ( ! today || ! period || ! daily || ! period.totals ) {
			return (
				<div className="
					mdc-layout-grid__cell
					mdc-layout-grid__cell--span-6-desktop
					mdc-layout-grid__cell--span-4-tablet
				">
					<Layout className="googlesitekit-dashboard-adsense-stats" fill>
						<PreviewBlock width="100%" height="276px" padding />
					</Layout>
				</div>
			);
		}

		const processedData = reduceAdSenseData( daily.rows );

		const href = getSiteKitAdminURL(
			'googlesitekit-module-adsense',
			{}
		);

		const currencyHeader = period.headers.find( header => null !== header.currency && 0 < header.currency.length );
		const currencyCode = currencyHeader ? currencyHeader.currency : false;

		return (
			<Fragment>
				<div className="
					mdc-layout-grid__cell
					mdc-layout-grid__cell--span-6-desktop
					mdc-layout-grid__cell--span-4-tablet
				">
					<Layout className="googlesitekit-dashboard-adsense-stats" fill>
						<div className="mdc-layout-grid">
							<div className="mdc-layout-grid__inner">
								<div className="
									mdc-layout-grid__cell
									mdc-layout-grid__cell--span-12
								">
									<DataBlock
										className="overview-adsense-rpm"
										title={ __( 'RPM', 'google-site-kit' ) }
<<<<<<< HEAD
										datapoint={ readableLargeNumber( period.totals[ 1 ] ) }
=======
										datapoint={ readableLargeNumber( period.totals[1], currencyCode ) }
>>>>>>> 9d67f1e6
										source={ {
											name: __( 'AdSense', 'google-site-kit' ),
											link: href,
										} }
										sparkline={ daily &&
											<Sparkline
												data={ extractForSparkline( processedData.dataMap, 2 ) }
												change={ 1 }
												id="adsense-rpm-sparkline"
												loadSmall={ false }
											/>
										}
										context="compact"
									/>
								</div>
								<div className="
									mdc-layout-grid__cell
									mdc-layout-grid__cell--span-12
								">
									<DataBlock
										className="overview-adsense-earnings"
										title={ __( 'Total Earnings', 'google-site-kit' ) }
<<<<<<< HEAD
										datapoint={ readableLargeNumber( period.totals[ 0 ] ) }
=======
										datapoint={ readableLargeNumber( period.totals[0], currencyCode ) }
>>>>>>> 9d67f1e6
										source={ {
											name: __( 'AdSense', 'google-site-kit' ),
											link: href,
										} }
										change={ today.totals[ 0 ] }
										changeDataUnit={ '$' }
										sparkline={ daily &&
											<Sparkline
												data={ extractForSparkline( processedData.dataMap, 1 ) }
												change={ 1 }
												id="adsense-earnings-sparkline"
												loadSmall={ false }
											/>
										}
										context="compact"
									/>
								</div>
								<div className="
									mdc-layout-grid__cell
									mdc-layout-grid__cell--span-12
								">
									<DataBlock
										className="overview-adsense-impressions"
										title={ __( 'Ad Impressions', 'google-site-kit' ) }
										datapoint={ readableLargeNumber( period.totals[ 2 ] ) }
										source={ {
											name: __( 'AdSense', 'google-site-kit' ),
											link: href,
										} }
										sparkline={ daily &&
											<Sparkline
												data={ extractForSparkline( processedData.dataMap, 3 ) }
												change={ 1 }
												id="adsense-impressions-sparkline"
												loadSmall={ false }
											/>
										}
										context="compact"
									/>
								</div>
							</div>
						</div>
					</Layout>
				</div>
			</Fragment>
		);
	}
}

const isDataZero = ( data, datapoint ) => {
	if ( 'earnings-this-period' !== datapoint ) {
		return false;
	}

	return isDataZeroAdSense( data );
};

export default withData(
	AdSenseDashboardMainSummary,
	[
		{
			dataObject: 'modules',
			identifier: 'adsense',
			datapoint: 'earning-today',
			priority: 1,
			maxAge: getTimeInSeconds( 'day' ),
			context: 'Dashboard',
		},
		{
			dataObject: 'modules',
			identifier: 'adsense',
			datapoint: 'earnings-this-period',
			priority: 1,
			maxAge: getTimeInSeconds( 'day' ),
			context: 'Dashboard',
		},
		{
			dataObject: 'modules',
			identifier: 'adsense',
			datapoint: 'earning-daily-this-month',
			priority: 1,
			maxAge: getTimeInSeconds( 'day' ),
			context: 'Dashboard',
		},
	],
	<div className="
		mdc-layout-grid__cell
		mdc-layout-grid__cell--span-6-desktop
		mdc-layout-grid__cell--span-4-tablet
	">
		<Layout className="googlesitekit-dashboard-adsense-stats" fill>
			<PreviewBlock width="100%" height="276px" padding />
		</Layout>
	</div>,
	{
		inGrid: true,
		createGrid: true,
	},
	isDataZero
);<|MERGE_RESOLUTION|>--- conflicted
+++ resolved
@@ -16,9 +16,6 @@
  * limitations under the License.
  */
 
-/**
- * External dependencies
- */
 import withData from 'GoogleComponents/higherorder/withdata';
 import PreviewBlock from 'GoogleComponents/preview-block';
 import {
@@ -29,9 +26,6 @@
 } from 'GoogleUtil';
 import DataBlock from 'GoogleComponents/data-block';
 import Sparkline from 'GoogleComponents/sparkline';
-/**
- * Internal dependencies
- */
 import {
 	reduceAdSenseData,
 	isDataZeroAdSense,
@@ -102,7 +96,7 @@
 					mdc-layout-grid__cell--span-4-tablet
 				">
 					<Layout className="googlesitekit-dashboard-adsense-stats" fill>
-						<PreviewBlock width="100%" height="276px" padding />
+						<PreviewBlock width='100%' height='276px' padding />
 					</Layout>
 				</div>
 			);
@@ -135,11 +129,7 @@
 									<DataBlock
 										className="overview-adsense-rpm"
 										title={ __( 'RPM', 'google-site-kit' ) }
-<<<<<<< HEAD
-										datapoint={ readableLargeNumber( period.totals[ 1 ] ) }
-=======
 										datapoint={ readableLargeNumber( period.totals[1], currencyCode ) }
->>>>>>> 9d67f1e6
 										source={ {
 											name: __( 'AdSense', 'google-site-kit' ),
 											link: href,
@@ -148,7 +138,7 @@
 											<Sparkline
 												data={ extractForSparkline( processedData.dataMap, 2 ) }
 												change={ 1 }
-												id="adsense-rpm-sparkline"
+												id='adsense-rpm-sparkline'
 												loadSmall={ false }
 											/>
 										}
@@ -162,22 +152,18 @@
 									<DataBlock
 										className="overview-adsense-earnings"
 										title={ __( 'Total Earnings', 'google-site-kit' ) }
-<<<<<<< HEAD
-										datapoint={ readableLargeNumber( period.totals[ 0 ] ) }
-=======
 										datapoint={ readableLargeNumber( period.totals[0], currencyCode ) }
->>>>>>> 9d67f1e6
 										source={ {
 											name: __( 'AdSense', 'google-site-kit' ),
 											link: href,
 										} }
-										change={ today.totals[ 0 ] }
+										change={ today.totals[0] }
 										changeDataUnit={ '$' }
 										sparkline={ daily &&
 											<Sparkline
 												data={ extractForSparkline( processedData.dataMap, 1 ) }
 												change={ 1 }
-												id="adsense-earnings-sparkline"
+												id='adsense-earnings-sparkline'
 												loadSmall={ false }
 											/>
 										}
@@ -191,7 +177,7 @@
 									<DataBlock
 										className="overview-adsense-impressions"
 										title={ __( 'Ad Impressions', 'google-site-kit' ) }
-										datapoint={ readableLargeNumber( period.totals[ 2 ] ) }
+										datapoint={ readableLargeNumber( period.totals[2] ) }
 										source={ {
 											name: __( 'AdSense', 'google-site-kit' ),
 											link: href,
@@ -200,7 +186,7 @@
 											<Sparkline
 												data={ extractForSparkline( processedData.dataMap, 3 ) }
 												change={ 1 }
-												id="adsense-impressions-sparkline"
+												id='adsense-impressions-sparkline'
 												loadSmall={ false }
 											/>
 										}
@@ -233,7 +219,7 @@
 			datapoint: 'earning-today',
 			priority: 1,
 			maxAge: getTimeInSeconds( 'day' ),
-			context: 'Dashboard',
+			context: 'Dashboard'
 		},
 		{
 			dataObject: 'modules',
@@ -250,7 +236,7 @@
 			priority: 1,
 			maxAge: getTimeInSeconds( 'day' ),
 			context: 'Dashboard',
-		},
+		}
 	],
 	<div className="
 		mdc-layout-grid__cell
@@ -258,7 +244,7 @@
 		mdc-layout-grid__cell--span-4-tablet
 	">
 		<Layout className="googlesitekit-dashboard-adsense-stats" fill>
-			<PreviewBlock width="100%" height="276px" padding />
+			<PreviewBlock width='100%' height='276px' padding />
 		</Layout>
 	</div>,
 	{
