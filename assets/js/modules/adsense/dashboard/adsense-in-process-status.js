/**
 * AdSenseInProcessStatus component.
 *
 * Site Kit by Google, Copyright 2019 Google LLC
 *
 * Licensed under the Apache License, Version 2.0 (the "License");
 * you may not use this file except in compliance with the License.
 * You may obtain a copy of the License at
 *
 *     https://www.apache.org/licenses/LICENSE-2.0
 *
 * Unless required by applicable law or agreed to in writing, software
 * distributed under the License is distributed on an "AS IS" BASIS,
 * WITHOUT WARRANTIES OR CONDITIONS OF ANY KIND, either express or implied.
 * See the License for the specific language governing permissions and
 * limitations under the License.
 */

/**
 * External dependencies
 */
import PropTypes from 'prop-types';
import Link from 'GoogleComponents/link';
import Error from 'GoogleComponents/notifications/error';
import ProgressBar from 'GoogleComponents/progress-bar';

<<<<<<< HEAD
const { Component, Fragment } = wp.element;
const { __, sprintf } = wp.i18n;
=======
/**
 * WordPress dependencies
 */
import { Component } from '@wordpress/element';
import { __, sprintf } from '@wordpress/i18n';
>>>>>>> 66f7cda1

class AdSenseInProcessStatus extends Component {
	render() {
		const {
			ctaLink,
			ctaLinkText,
			header,
			incomplete,
			loadingMessage,
			subHeader,
			required,
		} = this.props;
		const siteUrl = new URL( googlesitekit.admin.siteURL );
		const adsenseUrl = `https://www.google.com/adsense/new/sites?url=${ siteUrl.hostname }&source=site-kit`;
		const actionableItems = [
			{
				id: 1,

				/* translators: %s: Site URL */
				text: sprintf( __( 'Added your site %s in ', 'google-site-kit' ), siteUrl.hostname ),
				linkText: __( 'Sites', 'google-site-kit' ),
				linkURL: adsenseUrl,
			},
			{
				id: 2,
				text: __( 'Enabled ads in', 'google-site-kit' ),
				linkText: __( 'Ads', 'google-site-kit' ),
				linkURL: 'https://www.google.com/adsense/new/myads/auto-ads',
			},
		];

		return (
			<div className="googlesitekit-setup-module
				googlesitekit-setup-module--adsense">
				{ required && <Error /> }

				{ loadingMessage && (
					<Fragment>
						{ loadingMessage }
						<ProgressBar />
					</Fragment>
				) }

				{ header && (
					<h3 className="
						googlesitekit-heading-4
						googlesitekit-setup-module__title
					">
						{ header }
					</h3> ) }
				{ subHeader && <p>{ subHeader }</p> }

				{ incomplete && (
					<div className="googlesitekit-setup-module__list-wrapper">
						<ol className="googlesitekit-setup-module__list">
							{ actionableItems.map( ( item ) => (
								<li
									className="googlesitekit-setup-module__list-item"
									key={ item.id }
								>
									{ item.text } <Link href={ item.linkURL } external inherit>
										{ item.linkText }
									</Link>
								</li>
							) ) }
						</ol>
					</div>
				) }

				{ ctaLink && ctaLinkText && (
					<div className="googlesitekit-setup-module__cta">
						<Link
							className="googlesitekit-setup-module__cta-link"
							href={ ctaLink }
							external
						>
							{ ctaLinkText }
						</Link>
					</div>
				) }
			</div>
		);
	}
}

AdSenseInProcessStatus.propTypes = {
	status: PropTypes.string,
	module: PropTypes.string,
};

export default AdSenseInProcessStatus;<|MERGE_RESOLUTION|>--- conflicted
+++ resolved
@@ -24,16 +24,11 @@
 import Error from 'GoogleComponents/notifications/error';
 import ProgressBar from 'GoogleComponents/progress-bar';
 
-<<<<<<< HEAD
-const { Component, Fragment } = wp.element;
-const { __, sprintf } = wp.i18n;
-=======
 /**
  * WordPress dependencies
  */
-import { Component } from '@wordpress/element';
+import { Component, Fragment } from '@wordpress/element';
 import { __, sprintf } from '@wordpress/i18n';
->>>>>>> 66f7cda1
 
 class AdSenseInProcessStatus extends Component {
 	render() {
