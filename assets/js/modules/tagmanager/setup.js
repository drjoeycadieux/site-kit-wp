--- conflicted
+++ resolved
@@ -134,13 +134,8 @@
 			const responseData = await data.get( 'modules', 'tagmanager', 'list-accounts', queryArgs, false );
 
 			// Verify if user has access to the selected account.
-<<<<<<< HEAD
-			if ( selectedAccount && ! responseData.accounts.find( account => account.accountId === selectedAccount ) ) {
+			if ( selectedAccount && ! responseData.accounts.find( ( account ) => account.accountId === selectedAccount ) ) {
 				data.deleteCache( 'tagmanager::list-accounts' );
-=======
-			if ( selectedAccount && ! responseData.accounts.find( ( account ) => account.accountId === selectedAccount ) ) {
-				data.deleteCache( 'tagmanager', 'list-accounts' );
->>>>>>> b225df85
 				errorCode = 'insufficientPermissions';
 				errorMsg = __( 'You currently don\'t have access to this Google Tag Manager account. You can either request access from your team, or remove this Google Tag Manager snippet and connect to a different account.', 'google-site-kit' );
 			}
