--- conflicted
+++ resolved
@@ -417,7 +417,6 @@
 							onEnhancedChange={ this.handleContainerChange }
 							outlined
 						>
-<<<<<<< HEAD
 							{ containers.concat( {
 								name: __( 'Set up a new container', 'google-site-kit' ),
 								publicId: 0,
@@ -425,24 +424,10 @@
 								<Option
 									key={ i }
 									value={ publicId /* Capitalization rule exception: `publicId` is a property of an API returned value. */ }
-									children={ name }
-								/>
+								>
+									{ name }
+								</Option>
 							) }
-=======
-							{ containers.map( ( container ) => {
-								return (
-									<Option
-										key={ container.containerId /* Capitalization rule exception: `containerId` is a property of an API returned value. */ }
-										value={ container.publicId /* Capitalization rule exception: `publicId` is a property of an API returned value. */ }>
-										{
-											0 === container.publicId ? // Capitalization rule exception: `publicId` is a property of an API returned value.
-												__( 'Set up a new container', 'google-site-kit' ) :
-												container.publicId /* Capitalization rule exception: `publicId` is a property of an API returned value. */
-										}
-									</Option>
-								);
-							} ) }
->>>>>>> 0d091e84
 						</Select>
 					) }
 				</div>
