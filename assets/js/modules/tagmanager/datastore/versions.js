--- conflicted
+++ resolved
@@ -38,7 +38,10 @@
 	argsToParams: ( accountID, internalContainerID ) => {
 		return { accountID, internalContainerID };
 	},
-<<<<<<< HEAD
+	validateParams: ( { accountID, internalContainerID } = {} ) => {
+		invariant( isValidAccountID( accountID ), 'A valid accountID is required to fetch or receive a live container version.' );
+		invariant( isValidInternalContainerID( internalContainerID ), 'A valid internalContainerID is required to fetch or receive a live container version.' );
+	},
 	controlCallback: async ( { accountID, internalContainerID } ) => {
 		try {
 			return await API.get( 'modules', 'tagmanager', 'live-container-version', { accountID, internalContainerID }, { useCache: false } );
@@ -50,14 +53,6 @@
 			// Otherwise rethrow the error to be handled as usual.
 			throw err;
 		}
-=======
-	validateParams: ( { accountID, internalContainerID } = {} ) => {
-		invariant( isValidAccountID( accountID ), 'A valid accountID is required to fetch or receive a live container version.' );
-		invariant( isValidInternalContainerID( internalContainerID ), 'A valid internalContainerID is required to fetch or receive a live container version.' );
-	},
-	controlCallback: ( { accountID, internalContainerID } ) => {
-		return API.get( 'modules', 'tagmanager', 'live-container-version', { accountID, internalContainerID }, { useCache: false } );
->>>>>>> e2b60a6f
 	},
 	reducerCallback: ( state, liveContainerVersion, { accountID, internalContainerID } ) => {
 		return {
