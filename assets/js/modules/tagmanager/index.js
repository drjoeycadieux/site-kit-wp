--- conflicted
+++ resolved
@@ -34,17 +34,11 @@
 	Modules.registerModule(
 		'tagmanager',
 		{
-<<<<<<< HEAD
 			name: 'Tag Manager',
 			settingsEditComponent: SettingsEdit,
 			settingsViewComponent: SettingsView,
 			setupComponent: SetupMain,
-=======
-			SettingsEditComponent: SettingsEdit,
-			SettingsViewComponent: SettingsView,
-			SetupComponent: SetupMain,
 			Icon: TagManagerIcon,
->>>>>>> 05a4265c
 		}
 	);
 } );