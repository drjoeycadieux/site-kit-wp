/**
 * Tag Manager Form Instructions component.
 *
 * Site Kit by Google, Copyright 2021 Google LLC
 *
 * Licensed under the Apache License, Version 2.0 (the "License");
 * you may not use this file except in compliance with the License.
 * You may obtain a copy of the License at
 *
 *     https://www.apache.org/licenses/LICENSE-2.0
 *
 * Unless required by applicable law or agreed to in writing, software
 * distributed under the License is distributed on an "AS IS" BASIS,
 * WITHOUT WARRANTIES OR CONDITIONS OF ANY KIND, either express or implied.
 * See the License for the specific language governing permissions and
 * limitations under the License.
 */

/**
 * External dependencies
 */
import PropTypes from 'prop-types';

/**
 * WordPress dependencies
 */
import { __ } from '@wordpress/i18n';

/**
 * Internal dependencies
 */
import Data from 'googlesitekit-data';
import { CORE_SITE } from '../../../../googlesitekit/datastore/site/constants';
import { CORE_MODULES } from '../../../../googlesitekit/modules/datastore/constants';
import { MODULES_TAGMANAGER } from '../../datastore/constants';
<<<<<<< HEAD
import { MODULES_ANALYTICS_4 } from '../../../analytics-4/datastore/constants';
import ErrorText from '../../../../components/ErrorText';
=======
>>>>>>> d6213696
const { useSelect } = Data;

export default function FormInstructions( { isSetup } ) {
	const isSecondaryAMP = useSelect( ( select ) =>
		select( CORE_SITE ).isSecondaryAMP()
	);
	const analyticsModuleAvailable = useSelect( ( select ) =>
		select( CORE_MODULES ).isModuleAvailable( 'analytics-4' )
	);
	const analyticsModuleActive = useSelect( ( select ) =>
		select( CORE_MODULES ).isModuleActive( 'analytics-4' )
	);
	const currentGTMGoogleTagID = useSelect( ( select ) =>
		select( MODULES_TAGMANAGER ).getCurrentGTMGoogleTagID()
	);
<<<<<<< HEAD
	const analyticsPropertyID = useSelect( ( select ) => {
		if ( ! analyticsModuleAvailable ) {
			return null;
		}

		return select( MODULES_ANALYTICS_4 ).getPropertyID();
	} );

	// Multiple property IDs implies secondary AMP where selected containers don't reference the same Analytics property ID.
	if ( hasMultipleAnalyticsPropertyIDs ) {
		const message = __(
			'Looks like you’re already using Google Analytics within your Google Tag Manager configurations. However, the configured Analytics tags reference different property IDs, or the setup process was not fully completed. You need to configure the same Analytics property in both containers.',
			'google-site-kit'
		);

		return <ErrorText message={ message } />;
	}

	// If the Analytics property ID in the container(s) matches
	// the property ID configured for the Analytics module,
	// inform the user that Tag Manager will take over outputting the tag/snippet.
	if (
		analyticsModuleActive &&
		singleAnalyticsPropertyID &&
		singleAnalyticsPropertyID === analyticsPropertyID
	) {
		return (
			<p>
				{ sprintf(
					/* translators: %s: Analytics property ID */
					__(
						'Looks like you’re using Google Analytics. Your Analytics property %s is already set up in your Google Tag Manager configuration, so Site Kit will switch to using Google Tag Manager for Analytics.',
						'google-site-kit'
					),
					singleAnalyticsPropertyID
				) }
			</p>
		);
	}
=======
>>>>>>> d6213696

	// If the Analytics module is not active, and the selected container has a valid Google Tag ID,
	// then recommend continuing with Analytics setup.
	if (
		analyticsModuleAvailable &&
		! analyticsModuleActive &&
		currentGTMGoogleTagID
	) {
		return (
			<p>
				{ __(
					'Looks like you may be using Google Analytics within your Google Tag Manager configuration. Activate the Google Analytics module in Site Kit to see relevant insights in your dashboard.',
					'google-site-kit'
				) }
			</p>
		);
	}

	if ( isSecondaryAMP ) {
		return (
			<p>
				{ isSetup
					? __(
							'Looks like your site is using paired AMP. Please select your Tag Manager account and relevant containers below. You can change these later in your settings.',
							'google-site-kit'
					  )
					: __(
							'Looks like your site is using paired AMP. Please select your Tag Manager account and relevant containers below.',
							'google-site-kit'
					  ) }
			</p>
		);
	}

	return (
		<p>
			{ isSetup
				? __(
						'Please select your Tag Manager account and container below. You can change these later in your settings.',
						'google-site-kit'
				  )
				: __(
						'Please select your Tag Manager account and container below',
						'google-site-kit'
				  ) }
		</p>
	);
}

FormInstructions.propTypes = {
	isSetup: PropTypes.bool,
};<|MERGE_RESOLUTION|>--- conflicted
+++ resolved
@@ -33,11 +33,6 @@
 import { CORE_SITE } from '../../../../googlesitekit/datastore/site/constants';
 import { CORE_MODULES } from '../../../../googlesitekit/modules/datastore/constants';
 import { MODULES_TAGMANAGER } from '../../datastore/constants';
-<<<<<<< HEAD
-import { MODULES_ANALYTICS_4 } from '../../../analytics-4/datastore/constants';
-import ErrorText from '../../../../components/ErrorText';
-=======
->>>>>>> d6213696
 const { useSelect } = Data;
 
 export default function FormInstructions( { isSetup } ) {
@@ -53,48 +48,6 @@
 	const currentGTMGoogleTagID = useSelect( ( select ) =>
 		select( MODULES_TAGMANAGER ).getCurrentGTMGoogleTagID()
 	);
-<<<<<<< HEAD
-	const analyticsPropertyID = useSelect( ( select ) => {
-		if ( ! analyticsModuleAvailable ) {
-			return null;
-		}
-
-		return select( MODULES_ANALYTICS_4 ).getPropertyID();
-	} );
-
-	// Multiple property IDs implies secondary AMP where selected containers don't reference the same Analytics property ID.
-	if ( hasMultipleAnalyticsPropertyIDs ) {
-		const message = __(
-			'Looks like you’re already using Google Analytics within your Google Tag Manager configurations. However, the configured Analytics tags reference different property IDs, or the setup process was not fully completed. You need to configure the same Analytics property in both containers.',
-			'google-site-kit'
-		);
-
-		return <ErrorText message={ message } />;
-	}
-
-	// If the Analytics property ID in the container(s) matches
-	// the property ID configured for the Analytics module,
-	// inform the user that Tag Manager will take over outputting the tag/snippet.
-	if (
-		analyticsModuleActive &&
-		singleAnalyticsPropertyID &&
-		singleAnalyticsPropertyID === analyticsPropertyID
-	) {
-		return (
-			<p>
-				{ sprintf(
-					/* translators: %s: Analytics property ID */
-					__(
-						'Looks like you’re using Google Analytics. Your Analytics property %s is already set up in your Google Tag Manager configuration, so Site Kit will switch to using Google Tag Manager for Analytics.',
-						'google-site-kit'
-					),
-					singleAnalyticsPropertyID
-				) }
-			</p>
-		);
-	}
-=======
->>>>>>> d6213696
 
 	// If the Analytics module is not active, and the selected container has a valid Google Tag ID,
 	// then recommend continuing with Analytics setup.
