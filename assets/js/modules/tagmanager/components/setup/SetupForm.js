--- conflicted
+++ resolved
@@ -35,12 +35,8 @@
 import { STORE_NAME as MODULES_ANALYTICS } from '../../../analytics/datastore/constants';
 import { STORE_NAME as CORE_FORMS } from '../../../../googlesitekit/datastore/forms/constants';
 import { STORE_NAME as CORE_USER } from '../../../../googlesitekit/datastore/user/constants';
-<<<<<<< HEAD
 import { STORE_NAME as CORE_MODULES } from '../../../../googlesitekit/modules/datastore/constants';
-import { isPermissionScopeError } from '../../../../googlesitekit/datastore/user/utils/is-permission-scope-error';
-=======
 import { isPermissionScopeError } from '../../../../util/errors';
->>>>>>> 724096a0
 import {
 	AccountSelect,
 	AMPContainerSelect,
@@ -132,18 +128,12 @@
 	const onSetupWithoutAnalytics = useCallback( () => submitForm(), [ submitForm ] );
 
 	return (
-<<<<<<< HEAD
 		<form
 			className="googlesitekit-tagmanager-setup__form"
 			onSubmit={ onSubmit }
 		>
 			<SetupErrorNotice />
 			<SetupFormInstructions />
-=======
-		<form className="googlesitekit-tagmanager-setup__form" onSubmit={ submitForm }>
-			<StoreErrorNotice moduleSlug="tagmanager" storeName={ STORE_NAME } />
-			<FormInstructions />
->>>>>>> 724096a0
 
 			<div className="googlesitekit-setup-module__inputs">
 				<AccountSelect />
