--- conflicted
+++ resolved
@@ -32,19 +32,11 @@
  * @return {Object} Normalized options object.
  */
 export const normalizeReportOptions = memize(
-<<<<<<< HEAD
-	( { metrics, dimensions, dimensionFilters, ...options } = {} ) => {
-=======
 	( { metrics, dimensions, ...options } = {} ) => {
->>>>>>> 7aca1416
 		// TODO: build this out to normalize all options used.
 		return {
 			metrics: normalizeMetrics( metrics ),
 			dimensions: normalizeDimensions( dimensions ),
-<<<<<<< HEAD
-			dimensionFilters: normalizeDimensionFilters( dimensionFilters ),
-=======
->>>>>>> 7aca1416
 			...options,
 		};
 	}
@@ -70,19 +62,4 @@
 		)
 		.filter( ( dimension ) => isPlainObject( dimension ) )
 	;
-<<<<<<< HEAD
-};
-
-const normalizeDimensionFilters = ( dimensionFilters ) => {
-	const normalizedFilters = {};
-	if ( isPlainObject( dimensionFilters ) ) {
-		for ( const [ key, value ] of Object.entries( dimensionFilters ) ) {
-			if ( typeof value === 'string' ) {
-				normalizedFilters[ key ] = value;
-			}
-		}
-	}
-	return normalizedFilters;
-=======
->>>>>>> 7aca1416
 };