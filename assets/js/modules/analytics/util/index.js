/**
 * Analytics utility functions.
 *
 * Site Kit by Google, Copyright 2021 Google LLC
 *
 * Licensed under the Apache License, Version 2.0 (the "License");
 * you may not use this file except in compliance with the License.
 * You may obtain a copy of the License at
 *
 *     https://www.apache.org/licenses/LICENSE-2.0
 *
 * Unless required by applicable law or agreed to in writing, software
 * distributed under the License is distributed on an "AS IS" BASIS,
 * WITHOUT WARRANTIES OR CONDITIONS OF ANY KIND, either express or implied.
 * See the License for the specific language governing permissions and
 * limitations under the License.
 */

/**
 * External dependencies
 */
import { each } from 'lodash';
import classnames from 'classnames';

/**
 * WordPress dependencies
 */
import { __, sprintf, _x } from '@wordpress/i18n';

/**
 * Internal dependencies
 */
import { getLocale } from '../../../util/i18n';
import calculateOverviewData from './calculateOverviewData';
import parseDimensionStringToDate from './parseDimensionStringToDate';
import { convertSecondsToArray, numFmt } from '../../../util';

export { calculateOverviewData };

export { default as parsePropertyID } from './parse-property-id';
export * from './is-zero-report';
export * from './validation';
export * from './time-column-format';

/**
 * Extracts data required for a pie chart from the Analytics report information.
 *
 * @since 1.16.0 Added keyColumnIndex argument.
 * @since 1.24.0 Updated the function signature to use options argument instead of keyColumnIndex.
 *
 * @param {Array}    reports                   The array with reports data.
 * @param {Object}   [options]                 Optional. Data extraction options.
 * @param {number}   [options.keyColumnIndex]  Optional. The number of a column to extract metrics data from.
 * @param {number}   [options.maxSlices]       Optional. Limit the number of slices to display.
 * @param {boolean}  [options.withOthers]      Optional. Whether to add "Others" record to the data map. Only relevant
 *                                             if `maxSlices` is passed. If passed, the final slice will be the
 *                                             "Others" slice, i.e. the number of actual row slices will be
 *                                             `maxSlices - 1`.
 * @param {Function} [options.tooltipCallback] Optional. A callback function for tooltip column values.
 * @return {Array} Extracted data.
 */
export function extractAnalyticsDataForPieChart( reports, options = {} ) {
	if ( ! reports || ! reports.length ) {
		return null;
	}

	const {
		keyColumnIndex = 0,
		maxSlices,
		withOthers = false,
		tooltipCallback,
	} = options;

	const data = reports[ 0 ].data;
	const rows = data.rows;

	const withTooltips = typeof tooltipCallback === 'function';
	const columns = [ 'Source', 'Percent' ];
	if ( withTooltips ) {
		columns.push( {
			type: 'string',
			role: 'tooltip',
			p: {
				html: true,
			},
		} );
	}

	const totalUsers = data.totals[ 0 ].values[ keyColumnIndex ];
	const dataMap = [ columns ];

	let hasOthers = withOthers;
	let rowsNumber = rows.length;
	let others = 1;
	if ( maxSlices > 0 ) {
		hasOthers = withOthers && rows.length > maxSlices;
		rowsNumber = Math.min( rows.length, hasOthers ? maxSlices - 1 : maxSlices );
	} else {
		hasOthers = false;
		rowsNumber = rows.length;
	}

	for ( let i = 0; i < rowsNumber; i++ ) {
		const row = rows[ i ];
		const users = row.metrics[ 0 ].values[ keyColumnIndex ];
		const percent = ( users / totalUsers );

		others -= percent;

		const rowData = [ row.dimensions[ 0 ], percent ];
		if ( withTooltips ) {
			rowData.push( tooltipCallback( row, rowData ) );
		}

		dataMap.push( rowData );
	}

	if ( hasOthers && others > 0 ) {
		const rowData = [ __( 'Others', 'google-site-kit' ), others ];
		if ( withTooltips ) {
			rowData.push( tooltipCallback( null, rowData ) );
		}

		dataMap.push( rowData );
	}

	return dataMap;
}

/**
 * Reduces and processes an array of analytics row data.
 *
 * @since 1.0.0
 *
<<<<<<< HEAD
 * @param {Array}  rows           An array of rows to reduce.
 * @param {number} selectedMetric The currently selected metric index.
 * @param {number} selectedStats  The currently selected stat we need to return data for.
 * @return {Array} Array of selected stats from analytics row data.
 */
function reduceAnalyticsRowsData( rows, selectedMetric, selectedStats ) {
	const dataMap = [];
	each( rows, ( row ) => {
		if ( row.metrics ) {
			const { values } = row.metrics[ selectedMetric ];
=======
 * @param {Array}  rows                 An array of rows to reduce.
 * @param {number} selectedMetricsIndex The index of metrics array in the metrics set.
 * @param {number} selectedStats        The currently selected stat we need to return data for.
 * @return {Array} Array of selected stats from analytics row data.
 */
function reduceAnalyticsRowsData( rows, selectedMetricsIndex, selectedStats ) {
	const dataMap = [];
	each( rows, ( row ) => {
		if ( row.metrics ) {
			const { values } = row.metrics[ selectedMetricsIndex ];
>>>>>>> 6a3b1282
			const dateString = row.dimensions[ 0 ];
			const date = parseDimensionStringToDate( dateString );
			dataMap.push( [
				date,
				values[ selectedStats ],
			] );
		}
	} );
	return dataMap;
}

/**
 * Extracts the data required from an analytics 'site-analytics' request.
 *
 * @since 1.0.0
 *
<<<<<<< HEAD
 * @param {Object} reports The data returned from the Analytics API call.
 * @param {Object} options Extraction options.
 * @return {Array} The dataMap ready for charting.
 */
export function extractAnalyticsDashboardData( reports, options ) {
=======
 * @param {Object} reports                  The data returned from the Analytics API call.
 * @param {Array}  selectedStats            The currently selected stat we need to return data for.
 * @param {number} days                     The number of days to extract data for. Pads empty data days.
 * @param {number} currentMonthMetricIndex  The index of the current month metrics in the metrics set.
 * @param {number} previousMonthMetricIndex The index of the last month metrics in the metrics set.
 * @return {Array} The dataMap ready for charting.
 */
export function extractAnalyticsDashboardData( reports, selectedStats, days, currentMonthMetricIndex = 0, previousMonthMetricIndex = 0 ) {
>>>>>>> 6a3b1282
	if ( ! reports || ! reports.length ) {
		return null;
	}

	// Data is returned as an object.
	const rows = reports[ 0 ].data.rows;
	if ( ! rows ) {
		return false;
	}

	const rowLength = rows.length;
	const {
		selectedStats,
		selectedDataIndex,
		currentMonthMetricIndex = 0,
		previousMonthMetricIndex = 0,
		days,
	} = options;

	// Pad rows to 2 x number of days data points to accommodate new accounts.
	if ( ( days * 2 ) > rowLength ) {
		const date = new Date();
		for ( let i = 0; days > i; i++ ) {
			const month = ( date.getMonth() + 1 ).toString();
			const day = date.getDate().toString();
			const dateString = date.getFullYear().toString() +
				( 2 > month.length ? '0' : '' ) +
				month +
				( 2 > day.length ? '0' : '' ) +
				day;

			if ( i > rowLength ) {
				const emptyWeek = {
					dimensions: [ dateString ],
					metrics: [ { values: [ 0, 0, 0, 0, 0 ] } ],
				};
				rows.unshift( emptyWeek );
			}
			date.setDate( date.getDate() - 1 );
		}
		rows.push( [ 0, 0 ] );
	}

	const dataLabels = [
		__( 'Users', 'google-site-kit' ),
		__( 'Sessions', 'google-site-kit' ),
		__( 'Bounce Rate %', 'google-site-kit' ),
		__( 'Session Duration', 'google-site-kit' ),
	];

	const dataFormats = [
		( x ) => parseFloat( x ).toLocaleString(),
		( x ) => parseFloat( x ).toLocaleString(),
		( x ) => numFmt( x / 100, {
			style: 'percent',
			signDisplay: 'never',
			maximumFractionDigits: 2,
		} ),
		( x ) => numFmt( x, 's' ),
	];

	const isSessionDuration = dataLabels[ selectedStats ] === __( 'Session Duration', 'google-site-kit' );
	const dataType = isSessionDuration ? 'timeofday' : 'number';

	const dataMap = [
		[
			{ type: 'date', label: __( 'Day', 'google-site-kit' ) },
			{ type: 'string', role: 'tooltip', p: { html: true } },
			{ type: dataType, label: dataLabels[ selectedStats ] },
			{ type: dataType, label: __( 'Previous period', 'google-site-kit' ) },
		],
	];

	// Split the results in two chunks of days, and process.
	const lastMonthRows = rows.slice( rows.length - days );
	const lastMonthData = reduceAnalyticsRowsData( lastMonthRows, currentMonthMetricIndex, selectedDataIndex );
	const previousMonthRows = rows.slice( 0, rows.length - days );
<<<<<<< HEAD
	const previousMonthData = reduceAnalyticsRowsData( previousMonthRows, previousMonthMetricIndex, selectedDataIndex );
=======
	const lastMonthData = reduceAnalyticsRowsData( lastMonthRows, currentMonthMetricIndex, selectedStats );
	const previousMonthData = reduceAnalyticsRowsData( previousMonthRows, previousMonthMetricIndex, selectedStats );
>>>>>>> 6a3b1282

	const locale = getLocale();
	const localeDateOptions = {
		weekday: 'short',
		month: 'short',
		day: 'numeric',
	};

	each( lastMonthData, ( row, i ) => {
		if ( ! row[ 0 ] || ! row[ 1 ] || ! previousMonthData[ i ] ) {
			return;
		}

		const prevMonth = parseFloat( previousMonthData[ i ][ 1 ] );
		const difference = prevMonth !== 0
			? ( row[ 1 ] / prevMonth ) - 1
			: 1; // if previous month has 0, we need to pretend it's 100% growth, thus the "difference" has to be 1

		const dateRange = sprintf(
			/* translators: 1: date for user stats, 2: previous date for user stats comparison */
			_x( '%1$s vs %2$s', 'Date range for chart tooltip', 'google-site-kit' ),
			row[ 0 ].toLocaleDateString( locale, localeDateOptions ),
			previousMonthData[ i ][ 0 ].toLocaleDateString( locale, localeDateOptions ),
		);

		const statInfo = sprintf(
		/* translators: 1: selected stat label, 2: numeric value of selected stat, 3: up or down arrow , 4: different change in percentage */
			_x( '%1$s: <strong>%2$s</strong> <em>%3$s %4$s</em>', 'Stat information for chart tooltip', 'google-site-kit' ),
			dataLabels[ selectedStats ],
			dataFormats[ selectedStats ]( row[ 1 ] ),
			`<svg width="9" height="9" viewBox="0 0 10 10" fill="none" xmlns="http://www.w3.org/2000/svg" class="${ classnames( 'googlesitekit-change-arrow', {
				'googlesitekit-change-arrow--up': difference > 0,
				'googlesitekit-change-arrow--down': difference < 0,
			} ) }">
				<path d="M5.625 10L5.625 2.375L9.125 5.875L10 5L5 -1.76555e-07L-2.7055e-07 5L0.875 5.875L4.375 2.375L4.375 10L5.625 10Z" fill="currentColor" />
			</svg>`,
			numFmt( Math.abs( difference ), '%' ),
		);

		dataMap.push( [
			row[ 0 ],
			`<div class="${ classnames( 'googlesitekit-visualization-tooltip', {
				'googlesitekit-visualization-tooltip--up': difference > 0,
				'googlesitekit-visualization-tooltip--down': difference < 0,
			} ) }">
				<p>${ dateRange }</p>
				<p>${ statInfo }</p>
			</div>`,
			isSessionDuration ? convertSecondsToArray( row[ 1 ] ) : row[ 1 ],
			isSessionDuration ? convertSecondsToArray( previousMonthData[ i ][ 1 ] ) : previousMonthData[ i ][ 1 ],
		] );
	} );

	return dataMap;
}

/**
 * Extracts the data required from an analytics 'site-analytics' request.
 *
 * @since 1.0.0
 *
 * @param {Object} reports The data returned from the Analytics API call.
 * @return {Array} Required data from 'site-analytics' request.
 */
export const extractAnalyticsDashboardSparklineData = ( reports ) => {
	if ( ! reports || ! reports.length ) {
		return null;
	}

	// Data is returned as an object.
	const data = reports[ 0 ].data.rows;

	const dataMap = [
		[
			{ type: 'date', label: 'Day' },
			{ type: 'number', label: 'Users' },
			{ type: 'number', label: 'Sessions' },
			{ type: 'number', label: 'Goals Completed' },
		],
	];

	each( data, ( row ) => {
		const { values } = row.metrics[ 0 ];
		const dateString = row.dimensions[ 0 ];
		const date = parseDimensionStringToDate( dateString );
		dataMap.push( [
			date,
			values[ 0 ],
			values[ 1 ],
			values[ 4 ],
		] );
	} );

	return dataMap;
};

/**
 * Translates Analytics API Error Response.
 *
 * @since 1.0.0
 * @see {@link https://developers.google.com/analytics/devguides/reporting/core/v4/errors}
 *
 * @param {string} status  Error status code.
 * @param {string} message Error message.
 * @return {string} Human readable Analytics API error message based on error status.
 */
export const translateAnalyticsError = ( status, message ) => {
	let translatedMessage = '';

	switch ( status ) {
		case 'INVALID_ARGUMENT':
			translatedMessage = __( 'Analytics module needs to be configured.', 'google-site-kit' );
			break;
		case 'UNAUTHENTICATED':
			translatedMessage = __( 'You need to be authenticated to get this data.', 'google-site-kit' );
			break;
		case 'PERMISSION_DENIED':
			translatedMessage = __( 'Your account does not have sufficient permission to access this data, please consult to your web administrator.', 'google-site-kit' );
			break;
		case 'RESOURCE_EXHAUSTED':
			translatedMessage = __( 'Your account exceeded the maximum quota. Please try again later.', 'google-site-kit' );
			break;
		case 'INTERNAL':
			translatedMessage = __( 'Unexpected internal server error occurred.', 'google-site-kit' );
			break;
		case 'BACKEND_ERROR':
			translatedMessage = __( 'Analytics server returned unknown error. Please try again later.', 'google-site-kit' );
			break;
		case 'UNAVAILABLE':
			translatedMessage = __( 'The service was unable to process the request. Please try again later.', 'google-site-kit' );
			break;
		default:
			translatedMessage = message;
			break;
	}

	return translatedMessage;
};

export const getAnalyticsErrorMessageFromData = ( data ) => {
	// Specific Analytics API errors (legacy?).
	if ( data.error && data.error.status ) {
		return translateAnalyticsError( data.error.status, data.error.message );
	}

	// Regular WP error handling.
	if ( data.code && data.message && data.data?.status ) {
		return data.message;
	}

	return false;
};

/**
 * Checks for Zero data from Analytics API.
 *
 * @since 1.0.0
 *
 * @param {Object} data The data returned from the Analytics API call.
 * @return {boolean} Indicates if zero data returned from Analytics API call or not.
 */
export const isDataZeroForReporting = ( data ) => {
	// Handle empty data.
	if ( ! data || ! data.length ) {
		return true;
	}

	if ( data && data[ 0 ] && data[ 0 ].data && data[ 0 ].data.totals && data[ 0 ].data.totals[ 0 ] ) {
		const { values } = data[ 0 ].data.totals[ 0 ];

		// Are all the data points zeros?
		let allZeros = true;
		each( values, ( value ) => {
			if ( 0 !== parseInt( value, 10 ) ) {
				allZeros = false;
			}
		} );
		return allZeros;
	}

	return false;
};

/**
 * Default data object for making Analytics adsense requests.
 *
 * @since 1.0.0
 *
 * @type {Object}
 */
export const analyticsAdsenseReportDataDefaults = {
	dimensions: [
		'ga:pageTitle',
		'ga:pagePath',
	].join( ',' ),
	metrics: [
		{
			expression: 'ga:adsenseRevenue',
			alias: 'Earnings',
		},
		{
			expression: 'ga:adsenseECPM',
			alias: 'Page RPM',
		},
		{
			expression: 'ga:adsensePageImpressions',
			alias: 'Impressions',
		},
	],
	orderby: [
		{
			fieldName: 'ga:adsenseRevenue',
			sortOrder: 'DESCENDING',
		},
	],
	limit: 10,
};

/**
 * Default data object for making Analytics site analytics report requests.
 *
 * @since 1.0.0
 *
 * @type {Object}
 */
export const siteAnalyticsReportDataDefaults = {
	compareDateRanges: 1,
	dimensions: 'ga:date',
	metrics: [
		{
			expression: 'ga:users',
			alias: 'Users',
		},
		{
			expression: 'ga:sessions',
			alias: 'Sessions',
		},
		{
			expression: 'ga:bounceRate',
			alias: 'Bounce Rate',
		},
		{
			expression: 'ga:avgSessionDuration',
			alias: 'Average Session Duration',
		},
		{
			expression: 'ga:goalCompletionsAll',
			alias: 'Goal Completions',
		},
	],
	limit: 180,
};

/**
 * Default data object for making Analytics site analytics report requests.
 *
 * @since 1.0.0
 *
 * @type {Object}
 */
export const overviewReportDataDefaults = {
	multiDateRange: 1,
	dimensions: 'ga:date',
	metrics: [
		{
			expression: 'ga:users',
			alias: 'Users',
		},
		{
			expression: 'ga:sessions',
			alias: 'Sessions',
		},
		{
			expression: 'ga:bounceRate',
			alias: 'Bounce Rate',
		},
		{
			expression: 'ga:avgSessionDuration',
			alias: 'Average Session Duration',
		},
		{
			expression: 'ga:goalCompletionsAll',
			alias: 'Goal Completions',
		},
		{
			expression: 'ga:pageviews',
			alias: 'Pageviews',
		},
	],
	limit: 10,
};

/**
 * Default data object for making Analytics user report requests.
 *
 * @since 1.0.0
 *
 * @type {Object}
 */
export const userReportDataDefaults = {
	multiDateRange: 1,
	metrics: [
		{
			expression: 'ga:users',
			alias: 'Total Users',
		},
	],
};

/**
 * Default data object for making Analytics traffic sources report requests.
 *
 * @since 1.0.0
 *
 * @type {Object}
 */
export const trafficSourcesReportDataDefaults = {
	dimensions: 'ga:channelGrouping',
	metrics: [
		{
			expression: 'ga:sessions',
			alias: 'Sessions',
		},
		{
			expression: 'ga:users',
			alias: 'Users',
		},
		{
			expression: 'ga:newUsers',
			alias: 'New Users',
		},
	],
	orderby: [
		{
			fieldName: 'ga:users',
			sortOrder: 'DESCENDING',
		},
	],
	limit: 10,
};

/**
 * Returns the default data object for making Analytics top pages report requests.
 *
 * @since 1.0.0
 *
 * @return {Object} Request data object defaults.
 */
export const getTopPagesReportDataDefaults = () => {
	const metrics = [
		{
			expression: 'ga:pageviews',
			alias: 'Pageviews',
		},
		{
			expression: 'ga:uniquePageviews',
			alias: 'Unique Pageviews',
		},
		{
			expression: 'ga:bounceRate',
			alias: 'Bounce rate',
		},
	];

	return {
		dimensions: [
			'ga:pageTitle',
			'ga:pagePath',
		].join( ',' ),
		metrics,
		orderby: [
			{
				fieldName: 'ga:pageviews',
				sortOrder: 'DESCENDING',
			},
		],
		limit: 10,
	};
};

/**
 * Returns the extracted total and past user data.
 *
 * @since 1.14.0
 *
 * @param {Array} data The data returned from the Analytics API call.
 * @return {Object} The extracted user data in the form { totalUsers, previousTotalUsers }.
 */
export const parseTotalUsersData = ( data ) => {
	return {
		totalUsers: data?.[ 0 ]?.data?.totals?.[ 0 ]?.values?.[ 0 ],
		previousTotalUsers: data?.[ 0 ]?.data?.totals?.[ 1 ]?.values?.[ 0 ],
	};
};<|MERGE_RESOLUTION|>--- conflicted
+++ resolved
@@ -132,18 +132,6 @@
  *
  * @since 1.0.0
  *
-<<<<<<< HEAD
- * @param {Array}  rows           An array of rows to reduce.
- * @param {number} selectedMetric The currently selected metric index.
- * @param {number} selectedStats  The currently selected stat we need to return data for.
- * @return {Array} Array of selected stats from analytics row data.
- */
-function reduceAnalyticsRowsData( rows, selectedMetric, selectedStats ) {
-	const dataMap = [];
-	each( rows, ( row ) => {
-		if ( row.metrics ) {
-			const { values } = row.metrics[ selectedMetric ];
-=======
  * @param {Array}  rows                 An array of rows to reduce.
  * @param {number} selectedMetricsIndex The index of metrics array in the metrics set.
  * @param {number} selectedStats        The currently selected stat we need to return data for.
@@ -154,7 +142,6 @@
 	each( rows, ( row ) => {
 		if ( row.metrics ) {
 			const { values } = row.metrics[ selectedMetricsIndex ];
->>>>>>> 6a3b1282
 			const dateString = row.dimensions[ 0 ];
 			const date = parseDimensionStringToDate( dateString );
 			dataMap.push( [
@@ -171,13 +158,6 @@
  *
  * @since 1.0.0
  *
-<<<<<<< HEAD
- * @param {Object} reports The data returned from the Analytics API call.
- * @param {Object} options Extraction options.
- * @return {Array} The dataMap ready for charting.
- */
-export function extractAnalyticsDashboardData( reports, options ) {
-=======
  * @param {Object} reports                  The data returned from the Analytics API call.
  * @param {Array}  selectedStats            The currently selected stat we need to return data for.
  * @param {number} days                     The number of days to extract data for. Pads empty data days.
@@ -186,7 +166,6 @@
  * @return {Array} The dataMap ready for charting.
  */
 export function extractAnalyticsDashboardData( reports, selectedStats, days, currentMonthMetricIndex = 0, previousMonthMetricIndex = 0 ) {
->>>>>>> 6a3b1282
 	if ( ! reports || ! reports.length ) {
 		return null;
 	}
@@ -198,13 +177,6 @@
 	}
 
 	const rowLength = rows.length;
-	const {
-		selectedStats,
-		selectedDataIndex,
-		currentMonthMetricIndex = 0,
-		previousMonthMetricIndex = 0,
-		days,
-	} = options;
 
 	// Pad rows to 2 x number of days data points to accommodate new accounts.
 	if ( ( days * 2 ) > rowLength ) {
@@ -261,15 +233,10 @@
 	];
 
 	// Split the results in two chunks of days, and process.
-	const lastMonthRows = rows.slice( rows.length - days );
-	const lastMonthData = reduceAnalyticsRowsData( lastMonthRows, currentMonthMetricIndex, selectedDataIndex );
+	const lastMonthRows = rows.slice( rows.length - days, rows.length );
 	const previousMonthRows = rows.slice( 0, rows.length - days );
-<<<<<<< HEAD
-	const previousMonthData = reduceAnalyticsRowsData( previousMonthRows, previousMonthMetricIndex, selectedDataIndex );
-=======
 	const lastMonthData = reduceAnalyticsRowsData( lastMonthRows, currentMonthMetricIndex, selectedStats );
 	const previousMonthData = reduceAnalyticsRowsData( previousMonthRows, previousMonthMetricIndex, selectedStats );
->>>>>>> 6a3b1282
 
 	const locale = getLocale();
 	const localeDateOptions = {
