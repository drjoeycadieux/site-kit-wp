--- conflicted
+++ resolved
@@ -19,10 +19,6 @@
 /**
  * External dependencies
  */
-<<<<<<< HEAD
-import { changeToPercent, getModulesData } from '../../../util';
-=======
->>>>>>> 91669318
 import { each } from 'lodash';
 
 /**
