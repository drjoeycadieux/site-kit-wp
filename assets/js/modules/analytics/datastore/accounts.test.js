/**
 * `modules/analytics` data store: accounts tests.
 *
 * Site Kit by Google, Copyright 2021 Google LLC
 *
 * Licensed under the Apache License, Version 2.0 (the "License");
 * you may not use this file except in compliance with the License.
 * You may obtain a copy of the License at
 *
 *     https://www.apache.org/licenses/LICENSE-2.0
 *
 * Unless required by applicable law or agreed to in writing, software
 * distributed under the License is distributed on an "AS IS" BASIS,
 * WITHOUT WARRANTIES OR CONDITIONS OF ANY KIND, either express or implied.
 * See the License for the specific language governing permissions and
 * limitations under the License.
 */

/**
 * Internal dependencies
 */
import API from 'googlesitekit-api';
import {
	STORE_NAME,
	FORM_ACCOUNT_CREATE,
	ACCOUNT_CREATE,
	PROPERTY_CREATE,
	PROFILE_CREATE,
<<<<<<< HEAD
	PROPERTY_TYPE_UA, PROPERTY_TYPE_GA4,
=======
>>>>>>> b7b5cdc5
} from './constants';
import { CORE_FORMS } from '../../../googlesitekit/datastore/forms/constants';
import { CORE_SITE } from '../../../googlesitekit/datastore/site/constants';
import { CORE_USER } from '../../../googlesitekit/datastore/user/constants';
import {
	createTestRegistry,
	subscribeUntil,
	unsubscribeFromAll,
	untilResolved,
	provideSiteInfo,
} from '../../../../../tests/js/utils';
import { enabledFeatures } from '../../../features';
import * as factories from './__factories__';
import * as fixtures from './__fixtures__';
<<<<<<< HEAD
import * as ga4Fixtures from '../../analytics-4/datastore/__fixtures__';
import { MODULES_ANALYTICS_4 } from '../../analytics-4/datastore/constants';
=======
import { provideSiteInfo } from '../../../../../tests/js/utils';
>>>>>>> b7b5cdc5

describe( 'modules/analytics accounts', () => {
	let registry;
	let store;

	beforeAll( () => {
		API.setUsingCache( false );
	} );

	beforeEach( () => {
		registry = createTestRegistry();
		store = registry.stores[ STORE_NAME ].store;
		// Receive empty settings to prevent unexpected fetch by resolver.
		registry.dispatch( STORE_NAME ).receiveGetSettings( {} );
	} );

	afterAll( () => {
		API.setUsingCache( true );
	} );

	afterEach( () => {
		unsubscribeFromAll( registry );
	} );

	describe( 'actions', () => {
		describe( 'createAccount', () => {
			const accountName = fixtures.createAccount.account.name;
			const propertyName = fixtures.createAccount.webproperty.name;
			const profileName = fixtures.createAccount.profile.name;
			const timezone = fixtures.createAccount.profile.timezone;

			it( 'creates an account ticket and sets the account ticket ID', async () => {
				fetchMock.post(
					/^\/google-site-kit\/v1\/modules\/analytics\/data\/create-account-ticket/,
					{
						body: fixtures.createAccount,
						status: 200,
					}
				);

				registry.dispatch( CORE_FORMS ).setValues( FORM_ACCOUNT_CREATE, { accountName, propertyName, profileName, timezone } );

				await registry.dispatch( STORE_NAME ).createAccount();

				// Ensure the proper body parameters were sent.
				expect( fetchMock ).toHaveFetched(
					/^\/google-site-kit\/v1\/modules\/analytics\/data\/create-account-ticket/,
					{
						body: {
							data: { accountName, propertyName, profileName, timezone },
						},
					}
				);

				expect( store.getState().accountTicketID ).toEqual( fixtures.createAccount.id );
			} );

			it( 'sets isDoingCreateAccount ', async () => {
				fetchMock.post(
					/^\/google-site-kit\/v1\/modules\/analytics\/data\/create-account-ticket/,
					{ body: fixtures.createAccount, status: 200 }
				);

				registry.dispatch( STORE_NAME ).createAccount();
				expect( registry.select( STORE_NAME ).isDoingCreateAccount() ).toEqual( true );
			} );

			it( 'dispatches an error if the request fails ', async () => {
				const response = {
					code: 'internal_server_error',
					message: 'Internal server error',
					data: { status: 500 },
				};
				fetchMock.post(
					/^\/google-site-kit\/v1\/modules\/analytics\/data\/create-account-ticket/,
					{ body: response, status: 500 }
				);

				registry.dispatch( CORE_FORMS ).setValues( FORM_ACCOUNT_CREATE, { accountName, propertyName, profileName, timezone } );
				await registry.dispatch( STORE_NAME ).createAccount();

				expect( registry.select( STORE_NAME ).getErrorForAction( 'createAccount' ) ).toMatchObject( response );
				expect( console ).toHaveErrored();
			} );
		} );

		describe( 'resetAccounts', () => {
			it( 'sets accounts and related values back to their initial values', async () => {
				registry.dispatch( STORE_NAME ).receiveGetExistingTag( null );
				registry.dispatch( STORE_NAME ).setSettings( {
					accountID: '12345',
					propertyID: 'UA-12345-1',
					internalWebPropertyID: '23245',
					profileID: '54321',
					useSnippet: true,
					trackingDisabled: [],
					anonymizeIP: true,
				} );
				const propertyID = fixtures.accountsPropertiesProfiles.properties[ 0 ].id;
				const accountID = fixtures.accountsPropertiesProfiles.accounts[ 0 ].id;
				registry.dispatch( STORE_NAME ).receiveGetAccounts( fixtures.accountsPropertiesProfiles.accounts );
				registry.dispatch( STORE_NAME ).receiveGetProperties( fixtures.accountsPropertiesProfiles.properties, { accountID } );
				registry.dispatch( STORE_NAME ).receiveGetProfiles( fixtures.accountsPropertiesProfiles.profiles, { accountID, propertyID } );

				registry.dispatch( STORE_NAME ).resetAccounts();

				// getAccounts() will trigger a request again.
				fetchMock.getOnce(
					/^\/google-site-kit\/v1\/modules\/analytics\/data\/accounts-properties-profiles/,
					{ body: fixtures.accountsPropertiesProfiles, status: 200 }
				);
				expect( registry.select( STORE_NAME ).getAccountID() ).toStrictEqual( undefined );
				expect( registry.select( STORE_NAME ).getPropertyID() ).toStrictEqual( undefined );
				expect( registry.select( STORE_NAME ).getInternalWebPropertyID() ).toStrictEqual( undefined );
				expect( registry.select( STORE_NAME ).getProfileID() ).toStrictEqual( undefined );

				expect( registry.select( STORE_NAME ).getAccounts() ).toStrictEqual( undefined );
				// Other settings are left untouched.
				expect( registry.select( STORE_NAME ).getUseSnippet() ).toStrictEqual( true );
				expect( registry.select( STORE_NAME ).getTrackingDisabled() ).toStrictEqual( [] );
				expect( registry.select( STORE_NAME ).getAnonymizeIP() ).toStrictEqual( true );
				// Wait until selector is resolved to prevent unmatched fetch error.
				await subscribeUntil( registry, () => registry.select( STORE_NAME )
					.hasFinishedResolution( 'getAccounts' ) );
			} );

			it( 'invalidates the resolver for getAccounts', async () => {
				registry.dispatch( STORE_NAME ).receiveGetAccounts( fixtures.accountsPropertiesProfiles.accounts );
				registry.select( STORE_NAME ).getAccounts();

				await subscribeUntil(
					registry,
					() => registry.select( STORE_NAME ).hasFinishedResolution( 'getAccounts' )
				);

				registry.dispatch( STORE_NAME ).resetAccounts();

				expect( registry.select( STORE_NAME ).hasFinishedResolution( 'getAccounts' ) ).toStrictEqual( false );
			} );
		} );

		describe( 'selectAccount', () => {
<<<<<<< HEAD
=======
			beforeEach( () => {
				provideSiteInfo( registry, {
					referenceSiteURL: fixtures.propertiesProfiles.properties[ 0 ].websiteUrl, // eslint-disable-line sitekit/acronym-case
				} );
			} );

>>>>>>> b7b5cdc5
			it( 'should throw an error if accountID is invalid', () => {
				expect( () => registry.dispatch( STORE_NAME ).selectAccount( false ) ).toThrow();
			} );

			it( 'should property reset propertyID and profileID when selecting ACCOUNT_CREATE option', () => {
				registry.dispatch( STORE_NAME ).selectAccount( ACCOUNT_CREATE );
				expect( registry.select( STORE_NAME ).getAccountID() ).toBe( ACCOUNT_CREATE );
				expect( registry.select( STORE_NAME ).getPropertyID() ).toBe( '' );
				expect( registry.select( STORE_NAME ).getInternalWebPropertyID() ).toBe( '' );
				expect( registry.select( STORE_NAME ).getProfileID() ).toBe( '' );
			} );

			it( 'should correctly select property and profile IDs', async () => {
				fetchMock.get(
					/^\/google-site-kit\/v1\/modules\/analytics\/data\/properties-profiles/,
					{ body: fixtures.propertiesProfiles, status: 200 }
				);

				const accountID = fixtures.propertiesProfiles.properties[ 0 ].accountId; // eslint-disable-line sitekit/acronym-case

				await registry.dispatch( STORE_NAME ).selectAccount( accountID );

				expect( registry.select( STORE_NAME ).getAccountID() ).toBe( accountID );
				expect( registry.select( STORE_NAME ).getPropertyID() ).toBe( fixtures.propertiesProfiles.profiles[ 0 ].webPropertyId ); // eslint-disable-line sitekit/acronym-case
				expect( registry.select( STORE_NAME ).getInternalWebPropertyID() ).toBe( fixtures.propertiesProfiles.profiles[ 0 ].internalWebPropertyId ); // eslint-disable-line sitekit/acronym-case
				expect( registry.select( STORE_NAME ).getProfileID() ).toBe( fixtures.propertiesProfiles.profiles[ 0 ].id );
			} );

			it( 'should correctly select PROPERTY_CREATE and PROFILE_CREATE when account has no properties', async () => {
				fetchMock.get(
					/^\/google-site-kit\/v1\/modules\/analytics\/data\/properties-profiles/,
					{ body: { properties: [], profiles: [] }, status: 200 }
				);

				const accountID = fixtures.propertiesProfiles.properties[ 0 ].accountId; // eslint-disable-line sitekit/acronym-case

				await registry.dispatch( STORE_NAME ).selectAccount( accountID );

				expect( registry.select( STORE_NAME ).getAccountID() ).toBe( accountID );
				expect( registry.select( STORE_NAME ).getPropertyID() ).toBe( PROPERTY_CREATE );
				expect( registry.select( STORE_NAME ).getInternalWebPropertyID() ).toBe( '' );
				expect( registry.select( STORE_NAME ).getProfileID() ).toBe( PROFILE_CREATE );
			} );
<<<<<<< HEAD

			describe( 'analytics-4', () => {
				const accountID = fixtures.propertiesProfiles.properties[ 0 ].accountId; // eslint-disable-line sitekit/acronym-case

				beforeEach( () => {
					enabledFeatures.add( 'ga4setup' );

					[
						[ /^\/google-site-kit\/v1\/modules\/analytics\/data\/properties-profiles/, fixtures.propertiesProfiles ],
						[ /^\/google-site-kit\/v1\/modules\/analytics-4\/data\/properties/, ga4Fixtures.properties ],
						[ /^\/google-site-kit\/v1\/modules\/analytics-4\/data\/webdatastreams-batch/, ga4Fixtures.webDataStreamsBatch ],
					].forEach( ( mock ) => {
						fetchMock.get( ...mock );
					} );

					provideSiteInfo( registry );
				} );

				it( 'should select correct ga4 property', async () => {
					await registry.dispatch( STORE_NAME ).selectAccount( accountID );
					expect( registry.select( MODULES_ANALYTICS_4 ).getPropertyID() ).toBe( ga4Fixtures.properties[ 0 ]._id );
				} );

				it( 'should set primary property type to UA when there is a matching UA property', async () => {
					registry.dispatch( STORE_NAME ).receiveMatchedProperty( fixtures.propertiesProfiles.properties[ 0 ] );
					await registry.dispatch( STORE_NAME ).selectAccount( accountID );
					expect( registry.select( STORE_NAME ).getPrimaryPropertyType() ).toBe( PROPERTY_TYPE_UA );
				} );

				it( 'should set primary property type to GA4 when there is no matching UA property', async () => {
					await registry.dispatch( STORE_NAME ).selectAccount( accountID );
					expect( registry.select( STORE_NAME ).getPrimaryPropertyType() ).toBe( PROPERTY_TYPE_GA4 );
				} );
			} );
=======
>>>>>>> b7b5cdc5
		} );
	} );

	describe( 'selectors', () => {
		describe( 'getAccounts', () => {
			it( 'uses a resolver to make a network request', async () => {
				registry.dispatch( STORE_NAME ).receiveGetExistingTag( null );
				fetchMock.getOnce(
					/^\/google-site-kit\/v1\/modules\/analytics\/data\/accounts-properties-profiles/,
					{ body: fixtures.accountsPropertiesProfiles, status: 200 }
				);

				const accountID = fixtures.accountsPropertiesProfiles.properties[ 0 ].accountId; // eslint-disable-line sitekit/acronym-case
				const propertyID = fixtures.accountsPropertiesProfiles.profiles[ 0 ].webPropertyId; // eslint-disable-line sitekit/acronym-case

				const initialAccounts = registry.select( STORE_NAME ).getAccounts();

				expect( initialAccounts ).toEqual( undefined );
				await subscribeUntil( registry,
					() => (
						registry.select( STORE_NAME ).getAccounts() !== undefined
					),
				);

				const accounts = registry.select( STORE_NAME ).getAccounts();
				expect( fetchMock ).toHaveFetchedTimes( 1 );

				// Properties and profiles should also have been received by
				// this action.
				const properties = registry.select( STORE_NAME ).getProperties( accountID );
				const profiles = registry.select( STORE_NAME ).getProfiles( accountID, propertyID );

				expect( accounts ).toEqual( fixtures.accountsPropertiesProfiles.accounts );
				expect( properties ).toEqual( fixtures.accountsPropertiesProfiles.properties );
				expect( profiles ).toEqual( fixtures.accountsPropertiesProfiles.profiles );
			} );

			it( 'does not make a network request if accounts are already present', async () => {
				registry.dispatch( STORE_NAME ).receiveGetAccounts( fixtures.accountsPropertiesProfiles.accounts );

				const accounts = registry.select( STORE_NAME ).getAccounts();

				await subscribeUntil( registry, () => registry
					.select( STORE_NAME )
					.hasFinishedResolution( 'getAccounts' )
				);

				expect( accounts ).toEqual( fixtures.accountsPropertiesProfiles.accounts );
				expect( fetchMock ).not.toHaveFetched();
			} );

			it( 'does not make a network request if accounts exist but are empty (this is a valid state)', async () => {
				registry.dispatch( STORE_NAME ).receiveGetAccounts( [] );

				const accounts = registry.select( STORE_NAME ).getAccounts();

				await subscribeUntil( registry, () => registry
					.select( STORE_NAME )
					.hasFinishedResolution( 'getAccounts' )
				);

				expect( accounts ).toEqual( [] );
				expect( fetchMock ).not.toHaveFetched();
			} );

			it( 'dispatches an error if the request fails', async () => {
				const response = {
					code: 'internal_server_error',
					message: 'Internal server error',
					data: { status: 500 },
				};
				fetchMock.getOnce(
					/^\/google-site-kit\/v1\/modules\/analytics\/data\/accounts-properties-profiles/,
					{ body: response, status: 500 }
				);

				registry.dispatch( STORE_NAME ).receiveGetExistingTag( null );

				registry.select( STORE_NAME ).getAccounts();
				await untilResolved( registry, STORE_NAME ).getAccounts();

				expect( fetchMock ).toHaveFetchedTimes( 1 );

				const accounts = registry.select( STORE_NAME ).getAccounts();
				expect( accounts ).toEqual( undefined );
				expect( console ).toHaveErrored();
			} );

			it( 'passes existing tag ID when fetching accounts', async () => {
				const existingPropertyID = 'UA-1234567-1';

				registry.dispatch( STORE_NAME ).receiveGetExistingTag( existingPropertyID );
				registry.dispatch( STORE_NAME ).receiveGetTagPermission( {
					accountID: '1234567',
					permission: true,
				}, { propertyID: existingPropertyID } );

				fetchMock.getOnce(
					/^\/google-site-kit\/v1\/modules\/analytics\/data\/accounts-properties-profiles/,
					{ body: fixtures.accountsPropertiesProfiles, status: 200 }
				);

				registry.select( STORE_NAME ).getAccounts();

				await subscribeUntil( registry,
					() => registry.select( STORE_NAME ).getAccounts() !== undefined ||
					registry.select( STORE_NAME ).getErrorForSelector( 'getAccounts' )
				);

				// Ensure the proper parameters were sent.
				expect( fetchMock ).toHaveFetched(
					/^\/google-site-kit\/v1\/modules\/analytics\/data\/accounts-properties-profiles/,
					{
						query: { existingPropertyID },
					}
				);
				expect( fetchMock ).toHaveFetchedTimes( 1 );
			} );

			it( 'supports asynchronous tag resolution before fetching accounts', async () => {
				const existingPropertyID = 'UA-1234567-1';
				fetchMock.getOnce(
					{ query: { tagverify: '1' } },
					{ body: factories.generateHTMLWithTag( existingPropertyID ), status: 200 }
				);
				fetchMock.getOnce(
					/^\/google-site-kit\/v1\/modules\/analytics\/data\/tag-permission/,
					{ body: { accountID: '1234567', permission: true }, status: 200 }
				);
				fetchMock.getOnce(
					/^\/google-site-kit\/v1\/modules\/analytics\/data\/accounts-properties-profiles/,
					{ body: fixtures.accountsPropertiesProfiles, status: 200 }
				);
				registry.dispatch( CORE_SITE ).receiveSiteInfo( { homeURL: 'http://example.com/' } );

				registry.select( STORE_NAME ).getAccounts();

				await untilResolved( registry, STORE_NAME ).getAccounts();

				expect( fetchMock ).toHaveFetched( true, { query: { tagverify: '1' } } );
				expect( fetchMock ).toHaveFetched(
					/^\/google-site-kit\/v1\/modules\/analytics\/data\/tag-permission/,
					{ query: { propertyID: existingPropertyID } }
				);
				// Ensure the proper parameters were sent.
				expect( fetchMock ).toHaveFetched(
					/^\/google-site-kit\/v1\/modules\/analytics\/data\/accounts-properties-profiles/,
					{
						query: { existingPropertyID },
					}
				);
				expect( fetchMock ).toHaveFetchedTimes( 3 );
			} );

			it( 'sets account, property, and profile IDs in the store, if a matchedProperty is received and an account is not selected yet', async () => {
				const { accounts, properties, profiles, matchedProperty } = fixtures.accountsPropertiesProfiles;
				const matchedProfile = {
					...fixtures.profiles[ 0 ],
					id: '123456',
					webPropertyId: matchedProperty.id, // eslint-disable-line sitekit/acronym-case
					accountId: matchedProperty.accountId, // eslint-disable-line sitekit/acronym-case
				};
				const response = {
					accounts,
					properties,
					profiles: [
						matchedProfile,
						...profiles,
					],
					matchedProperty,
				};

				registry.dispatch( STORE_NAME ).receiveGetExistingTag( null );

				fetchMock.getOnce(
					/^\/google-site-kit\/v1\/modules\/analytics\/data\/accounts-properties-profiles/,
					{ body: response, status: 200 }
				);

				expect( store.getState().matchedProperty ).toBeFalsy();
				expect( registry.select( STORE_NAME ).getAccountID() ).toBeFalsy();
				expect( registry.select( STORE_NAME ).getPropertyID() ).toBeFalsy();
				expect( registry.select( STORE_NAME ).getInternalWebPropertyID() ).toBeFalsy();
				expect( registry.select( STORE_NAME ).getProfileID() ).toBeFalsy();

				registry.select( STORE_NAME ).getAccounts();

				await untilResolved( registry, STORE_NAME ).getAccounts();

				expect( store.getState().matchedProperty ).toMatchObject( matchedProperty );
				expect( registry.select( STORE_NAME ).getAccountID() ).toBe( matchedProperty.accountId ); // eslint-disable-line sitekit/acronym-case
				expect( registry.select( STORE_NAME ).getPropertyID() ).toBe( matchedProperty.id );
				expect( registry.select( STORE_NAME ).getInternalWebPropertyID() ).toBe( matchedProperty.internalWebPropertyId ); // eslint-disable-line sitekit/acronym-case
				expect( registry.select( STORE_NAME ).getProfileID() ).toBe( matchedProperty.defaultProfileId ); // eslint-disable-line sitekit/acronym-case
			} );

			describe( 'analytics-4', () => {
				const accountID = fixtures.propertiesProfiles.properties[ 0 ].accountId; // eslint-disable-line sitekit/acronym-case

				beforeEach( () => {
					enabledFeatures.add( 'ga4setup' );

					[
						[ /^\/google-site-kit\/v1\/modules\/analytics\/data\/accounts-properties-profiles/, fixtures.accountsPropertiesProfiles ],
						[ /^\/google-site-kit\/v1\/modules\/analytics\/data\/properties-profiles/, fixtures.propertiesProfiles ],
						[ /^\/google-site-kit\/v1\/modules\/analytics-4\/data\/properties/, ga4Fixtures.properties ],
						[ /^\/google-site-kit\/v1\/modules\/analytics-4\/data\/webdatastreams-batch/, ga4Fixtures.webDataStreamsBatch ],
					].forEach( ( mock ) => {
						fetchMock.get( ...mock );
					} );

					provideSiteInfo( registry );

					registry.dispatch( STORE_NAME ).receiveGetExistingTag( null );
					registry.dispatch( MODULES_ANALYTICS_4 ).receiveGetSettings( {} );
				} );

				it( 'should select correct ga4 property', async () => {
					await registry.__experimentalResolveSelect( STORE_NAME ).getAccounts( accountID );
					expect( registry.select( MODULES_ANALYTICS_4 ).getPropertyID() ).toBe( ga4Fixtures.properties[ 0 ]._id );
				} );
			} );
		} );

		describe( 'getAccountTicketTermsOfServiceURL', () => {
			it( 'requires the accountTicketID from createAccount', () => {
				registry.dispatch( CORE_USER ).receiveUserInfo( { email: 'test@gmail.com' } );

				expect( registry.select( STORE_NAME ).getAccountTicketTermsOfServiceURL() ).toEqual( undefined );

				registry.dispatch( STORE_NAME ).receiveCreateAccount( { id: 'test-account-ticket-id' }, { data: {} } );

				expect( registry.select( STORE_NAME ).getAccountTicketTermsOfServiceURL() ).toEqual( 'https://analytics.google.com/analytics/web/?provisioningSignup=false&authuser=test%40gmail.com#/termsofservice/test-account-ticket-id' );
			} );

			it( 'requires the user’s email', () => {
				expect( registry.select( STORE_NAME ).getAccountTicketTermsOfServiceURL() ).toEqual( undefined );

				registry.dispatch( STORE_NAME ).receiveCreateAccount( { id: 'test-account-ticket-id' }, { data: {} } );

				expect( registry.select( STORE_NAME ).getAccountTicketTermsOfServiceURL() ).toEqual( undefined );

				registry.dispatch( CORE_USER ).receiveUserInfo( { email: 'test@gmail.com' } );

				expect( registry.select( STORE_NAME ).getAccountTicketTermsOfServiceURL() ).toEqual( 'https://analytics.google.com/analytics/web/?provisioningSignup=false&authuser=test%40gmail.com#/termsofservice/test-account-ticket-id' );
			} );
		} );
	} );
} );<|MERGE_RESOLUTION|>--- conflicted
+++ resolved
@@ -26,10 +26,8 @@
 	ACCOUNT_CREATE,
 	PROPERTY_CREATE,
 	PROFILE_CREATE,
-<<<<<<< HEAD
-	PROPERTY_TYPE_UA, PROPERTY_TYPE_GA4,
-=======
->>>>>>> b7b5cdc5
+	PROPERTY_TYPE_UA,
+	PROPERTY_TYPE_GA4,
 } from './constants';
 import { CORE_FORMS } from '../../../googlesitekit/datastore/forms/constants';
 import { CORE_SITE } from '../../../googlesitekit/datastore/site/constants';
@@ -44,12 +42,8 @@
 import { enabledFeatures } from '../../../features';
 import * as factories from './__factories__';
 import * as fixtures from './__fixtures__';
-<<<<<<< HEAD
 import * as ga4Fixtures from '../../analytics-4/datastore/__fixtures__';
 import { MODULES_ANALYTICS_4 } from '../../analytics-4/datastore/constants';
-=======
-import { provideSiteInfo } from '../../../../../tests/js/utils';
->>>>>>> b7b5cdc5
 
 describe( 'modules/analytics accounts', () => {
 	let registry;
@@ -192,15 +186,12 @@
 		} );
 
 		describe( 'selectAccount', () => {
-<<<<<<< HEAD
-=======
 			beforeEach( () => {
 				provideSiteInfo( registry, {
 					referenceSiteURL: fixtures.propertiesProfiles.properties[ 0 ].websiteUrl, // eslint-disable-line sitekit/acronym-case
 				} );
 			} );
 
->>>>>>> b7b5cdc5
 			it( 'should throw an error if accountID is invalid', () => {
 				expect( () => registry.dispatch( STORE_NAME ).selectAccount( false ) ).toThrow();
 			} );
@@ -244,7 +235,6 @@
 				expect( registry.select( STORE_NAME ).getInternalWebPropertyID() ).toBe( '' );
 				expect( registry.select( STORE_NAME ).getProfileID() ).toBe( PROFILE_CREATE );
 			} );
-<<<<<<< HEAD
 
 			describe( 'analytics-4', () => {
 				const accountID = fixtures.propertiesProfiles.properties[ 0 ].accountId; // eslint-disable-line sitekit/acronym-case
@@ -279,8 +269,6 @@
 					expect( registry.select( STORE_NAME ).getPrimaryPropertyType() ).toBe( PROPERTY_TYPE_GA4 );
 				} );
 			} );
-=======
->>>>>>> b7b5cdc5
 		} );
 	} );
 
