/**
 * `modules/analytics` data store: accounts.
 *
 * Site Kit by Google, Copyright 2021 Google LLC
 *
 * Licensed under the Apache License, Version 2.0 (the "License");
 * you may not use this file except in compliance with the License.
 * You may obtain a copy of the License at
 *
 *     https://www.apache.org/licenses/LICENSE-2.0
 *
 * Unless required by applicable law or agreed to in writing, software
 * distributed under the License is distributed on an "AS IS" BASIS,
 * WITHOUT WARRANTIES OR CONDITIONS OF ANY KIND, either express or implied.
 * See the License for the specific language governing permissions and
 * limitations under the License.
 */

/**
 * External dependencies
 */
import invariant from 'invariant';
import isPlainObject from 'lodash/isPlainObject';

/**
 * Internal dependencies
 */
import API from 'googlesitekit-api';
import Data from 'googlesitekit-data';
import { createValidatedAction } from '../../../googlesitekit/data/utils';
import { isValidAccountSelection } from '../util';
import { STORE_NAME, ACCOUNT_CREATE, PROPERTY_CREATE, FORM_ACCOUNT_CREATE } from './constants';
import { CORE_FORMS } from '../../../googlesitekit/datastore/forms/constants';
import { createFetchStore } from '../../../googlesitekit/data/create-fetch-store';
import { actions as errorStoreActions } from '../../../googlesitekit/data/create-error-store';
import { actions as tagActions } from './tags';
import { actions as propertyActions } from './properties';
import { CORE_SITE } from '../../../googlesitekit/datastore/site/constants';
<<<<<<< HEAD
=======
import { matchPropertyByURL } from '../util/property';
>>>>>>> 3c789c40
const { createRegistrySelector } = Data;
const { receiveError, clearError } = errorStoreActions;

const fetchGetAccountsPropertiesProfilesStore = createFetchStore( {
	baseName: 'getAccountsPropertiesProfiles',
	controlCallback: ( { data } ) => {
		return API.get( 'modules', 'analytics', 'accounts-properties-profiles', data, {
			useCache: false,
		} );
	},
	reducerCallback: ( state ) => {
		// Actual accounts, properties, profiles are set by resolver with
		// custom logic, hence here we just set a flag.
		return {
			...state,
			isAwaitingAccountsPropertiesProfilesCompletion: true,
		};
	},
	argsToParams: ( data ) => {
		return { data };
	},
	validateParams: ( { data } = {} ) => {
		invariant( isPlainObject( data ), 'data must be an object.' );
	},
} );

const fetchCreateAccountStore = createFetchStore( {
	baseName: 'createAccount',
	controlCallback: ( { data } ) => {
		return API.set( 'modules', 'analytics', 'create-account-ticket', data );
	},
	reducerCallback: ( state, accountTicket ) => {
		const { id } = accountTicket;
		return {
			...state,
			accountTicketID: id,
		};
	},
	argsToParams: ( data ) => {
		return { data };
	},
	validateParams: ( { data } = {} ) => {
		invariant( isPlainObject( data ), 'data must be an object.' );
	},
} );

// Actions
const RECEIVE_GET_ACCOUNTS = 'RECEIVE_GET_ACCOUNTS';
const RECEIVE_ACCOUNTS_PROPERTIES_PROFILES_COMPLETION = 'RECEIVE_ACCOUNTS_PROPERTIES_PROFILES_COMPLETION';
const RESET_ACCOUNTS = 'RESET_ACCOUNTS';

const baseInitialState = {
	accounts: undefined,
	isAwaitingAccountsPropertiesProfilesCompletion: false,
	accountTicketID: undefined,
};

const baseActions = {
	receiveGetAccounts( accounts ) {
		invariant( Array.isArray( accounts ), 'accounts must be an array.' );

		return {
			payload: { accounts },
			type: RECEIVE_GET_ACCOUNTS,
		};
	},

	receiveAccountsPropertiesProfilesCompletion() {
		return {
			payload: {},
			type: RECEIVE_ACCOUNTS_PROPERTIES_PROFILES_COMPLETION,
		};
	},

	*resetAccounts() {
		const { dispatch } = yield Data.commonActions.getRegistry();

		yield {
			payload: {},
			type: RESET_ACCOUNTS,
		};

		return dispatch( STORE_NAME )
			.invalidateResolutionForStoreSelector( 'getAccounts' );
	},

	selectAccount: createValidatedAction(
		( accountID ) => {
			invariant( isValidAccountSelection( accountID ), 'A valid accountID is required to select.' );
		},
		function* ( accountID ) {
			const registry = yield Data.commonActions.getRegistry();

			registry.dispatch( STORE_NAME ).setSettings( {
				accountID,
				internalWebPropertyID: '',
				propertyID: '',
				profileID: '',
			} );

			if ( ACCOUNT_CREATE === accountID ) {
				return;
			}

			yield propertyActions.waitForProperties( accountID );

			const urls = registry.select( CORE_SITE ).getSiteURLPermutations();
			const uaProperties = registry.select( STORE_NAME ).getProperties( accountID );

<<<<<<< HEAD
			let uaProperty = yield Data.commonActions.await( registry.dispatch( STORE_NAME ).matchPropertyByURL( uaProperties, urls ) );
=======
			let uaProperty = matchPropertyByURL( uaProperties, urls );
>>>>>>> 3c789c40
			if ( ! uaProperty ) {
				uaProperty = {
					id: PROPERTY_CREATE,
					internalWebPropertyId: '', // eslint-disable-line sitekit/acronym-case
				};
			}

<<<<<<< HEAD
			yield Data.commonActions.await(
				registry.dispatch( STORE_NAME ).selectProperty(
					uaProperty?.id,
					uaProperty?.internalWebPropertyId, // eslint-disable-line sitekit/acronym-case
				),
			);
=======
			yield propertyActions.selectProperty( uaProperty?.id, uaProperty?.internalWebPropertyId ); // eslint-disable-line sitekit/acronym-case
>>>>>>> 3c789c40
		}
	),

	/**
	 * Creates a new Analytics account.
	 *
	 * @since 1.9.0
	 *
	 * @return {Object} Object with `response` and `error`.
	 */
	*createAccount() {
		const registry = yield Data.commonActions.getRegistry();

		const { getValue } = registry.select( CORE_FORMS );
		const data = {
			accountName: getValue( FORM_ACCOUNT_CREATE, 'accountName' ),
			propertyName: getValue( FORM_ACCOUNT_CREATE, 'propertyName' ),
			profileName: getValue( FORM_ACCOUNT_CREATE, 'profileName' ),
			timezone: getValue( FORM_ACCOUNT_CREATE, 'timezone' ),
		};

		yield clearError( 'createAccount', [] );
		const { response, error } = yield fetchCreateAccountStore.actions.fetchCreateAccount( data );
		if ( error ) {
			// Store error manually since createAccount signature differs from fetchCreateAccount.
			yield receiveError( error, 'createAccount', [] );
		}

		return { response, error };
	},
};

const baseReducer = ( state, { type, payload } ) => {
	switch ( type ) {
		case RECEIVE_GET_ACCOUNTS: {
			const { accounts } = payload;
			return {
				...state,
				accounts,
			};
		}

		case RECEIVE_ACCOUNTS_PROPERTIES_PROFILES_COMPLETION: {
			return {
				...state,
				isAwaitingAccountsPropertiesProfilesCompletion: false,
			};
		}

		case RESET_ACCOUNTS: {
			return {
				...state,
				accounts: baseInitialState.accounts,
				settings: {
					...state.settings,
					accountID: undefined,
					propertyID: undefined,
					internalWebPropertyID: undefined,
					profileID: undefined,
				},
			};
		}

		default: {
			return state;
		}
	}
};

const baseResolvers = {
	*getAccounts() {
		const registry = yield Data.commonActions.getRegistry();
		yield clearError( 'getAccounts', [] );

		const existingAccounts = registry.select( STORE_NAME ).getAccounts();
		let matchedProperty = registry.select( STORE_NAME ).getMatchedProperty();
		// Only fetch accounts if there are none in the store.
		if ( existingAccounts === undefined ) {
			yield tagActions.waitForExistingTag();
			const existingTag = registry.select( STORE_NAME ).getExistingTag();
			let existingTagPermission;
			if ( existingTag ) {
				yield tagActions.waitForTagPermission( existingTag );
				existingTagPermission = registry.select( STORE_NAME ).getTagPermission( existingTag );
			}

			const { response, error } = yield fetchGetAccountsPropertiesProfilesStore.actions.fetchGetAccountsPropertiesProfiles( {
				existingPropertyID: existingTag,
				existingAccountID: existingTagPermission?.accountID,
			} );

			const { dispatch } = registry;
			if ( response ) {
				dispatch( STORE_NAME ).receiveGetAccounts( response.accounts );

				if ( response.properties?.[ 0 ]?.accountId ) { // eslint-disable-line sitekit/acronym-case
					const accountID = response.properties[ 0 ].accountId; // eslint-disable-line sitekit/acronym-case
					dispatch( STORE_NAME ).receiveGetProperties( response.properties, { accountID } );
				}

				if ( response.profiles?.[ 0 ]?.webPropertyId ) { // eslint-disable-line sitekit/acronym-case
					const propertyID = response.profiles[ 0 ].webPropertyId; // eslint-disable-line sitekit/acronym-case
					const accountID = response.profiles[ 0 ].accountId; // eslint-disable-line sitekit/acronym-case
					dispatch( STORE_NAME ).receiveGetProfiles( response.profiles, { accountID, propertyID } );
				}

				if ( response.matchedProperty ) {
					dispatch( STORE_NAME ).receiveMatchedProperty( response.matchedProperty );
				}

				( { matchedProperty } = response );
			}

			if ( error ) {
				// Store error manually since getAccounts signature differs from fetchGetAccountsPropertiesProfiles.
				yield receiveError( error, 'getAccounts', [] );
			}

			dispatch( STORE_NAME ).receiveAccountsPropertiesProfilesCompletion();
		}

		const accountID = registry.select( STORE_NAME ).getAccountID();
		// Pre-select values from the matched property if no account is selected.
		if ( matchedProperty && ! accountID ) {
			registry.dispatch( STORE_NAME ).setAccountID( matchedProperty.accountId ); // eslint-disable-line sitekit/acronym-case
			registry.dispatch( STORE_NAME ).selectProperty( matchedProperty.id, matchedProperty.internalWebPropertyId ); // eslint-disable-line sitekit/acronym-case
		}
	},
};

const baseSelectors = {
	/**
	 * Gets all Google Analytics accounts this user can access.
	 *
	 * Returns an array of all analytics accounts.
	 *
	 * Returns `undefined` if accounts have not yet loaded.
	 *
	 * @since 1.8.0
	 *
	 * @param {Object} state Data store's state.
	 * @return {(Array.<Object>|undefined)} An array of Analytics accounts; `undefined` if not loaded.
	 */
	getAccounts( state ) {
		const { accounts } = state;

		return accounts;
	},

	/**
	 * Checks whether accounts are currently being fetched.
	 *
	 * @since 1.8.0
	 * @private
	 *
	 * @param {Object} state Data store's state.
	 * @return {boolean} Whether accounts are currently being fetched or not.
	 */
	isDoingGetAccounts( state ) {
		// Check if dispatch calls right after fetching are still awaiting.
		if ( state.isAwaitingAccountsPropertiesProfilesCompletion ) {
			return true;
		}
		// Since isFetchingGetAccountsPropertiesProfiles (via createFetchStore)
		// holds information based on specific values but we only need
		// generic information here, we need to check whether ANY such
		// request is in progress.
		return Object.values( state.isFetchingGetAccountsPropertiesProfiles ).some( Boolean );
	},

	/**
	 * Indicates whether account creation is currently in progress.
	 *
	 * @since 1.9.0
	 *
	 * @param {Object} state Data store's state.
	 * @return {boolean} True if an account is being created, false otherwise.
	 */
	isDoingCreateAccount( state ) {
		// Since isFetchingCreateAccount (via createFetchStore)
		// holds information based on specific values but we only need
		// generic information here, we need to check whether ANY such
		// request is in progress.
		return Object.values( state.isFetchingCreateAccount ).some( Boolean );
	},

	/**
	 * Get the terms of service URL.
	 *
	 * @since 1.9.0
	 *
	 * @param {Object} state Data store's state.
	 * @return {(string|undefined)} The terms of service URL.
	 */
	getAccountTicketTermsOfServiceURL: createRegistrySelector( ( select ) => ( state ) => {
		const { accountTicketID } = state;
		const tosURL = select( STORE_NAME ).getServiceURL( { path: `/termsofservice/${ accountTicketID }`, query: { provisioningSignup: 'false' } } );

		if ( undefined === accountTicketID || ! tosURL ) {
			return undefined;
		}

		return tosURL;
	} ),

	/**
	 * Whether or not the account create form is valid to submit.
	 *
	 * @since 1.9.0
	 * @private
	 *
	 * @return {boolean} True if valid, otherwise false.
	 */
	canSubmitAccountCreate: createRegistrySelector( ( select ) => () => {
		const { getValue } = select( CORE_FORMS );

		if ( ! getValue( FORM_ACCOUNT_CREATE, 'accountName' ) ) {
			return false;
		}
		if ( ! getValue( FORM_ACCOUNT_CREATE, 'propertyName' ) ) {
			return false;
		}
		if ( ! getValue( FORM_ACCOUNT_CREATE, 'profileName' ) ) {
			return false;
		}
		if ( ! getValue( FORM_ACCOUNT_CREATE, 'timezone' ) ) {
			return false;
		}
		return true;
	} ),
};

const store = Data.combineStores(
	fetchGetAccountsPropertiesProfilesStore,
	fetchCreateAccountStore,
	{
		initialState: baseInitialState,
		actions: baseActions,
		reducer: baseReducer,
		resolvers: baseResolvers,
		selectors: baseSelectors,
	}
);

export const initialState = store.initialState;
export const actions = store.actions;
export const controls = store.controls;
export const reducer = store.reducer;
export const resolvers = store.resolvers;
export const selectors = store.selectors;

export default store;<|MERGE_RESOLUTION|>--- conflicted
+++ resolved
@@ -36,10 +36,7 @@
 import { actions as tagActions } from './tags';
 import { actions as propertyActions } from './properties';
 import { CORE_SITE } from '../../../googlesitekit/datastore/site/constants';
-<<<<<<< HEAD
-=======
 import { matchPropertyByURL } from '../util/property';
->>>>>>> 3c789c40
 const { createRegistrySelector } = Data;
 const { receiveError, clearError } = errorStoreActions;
 
@@ -149,11 +146,7 @@
 			const urls = registry.select( CORE_SITE ).getSiteURLPermutations();
 			const uaProperties = registry.select( STORE_NAME ).getProperties( accountID );
 
-<<<<<<< HEAD
-			let uaProperty = yield Data.commonActions.await( registry.dispatch( STORE_NAME ).matchPropertyByURL( uaProperties, urls ) );
-=======
 			let uaProperty = matchPropertyByURL( uaProperties, urls );
->>>>>>> 3c789c40
 			if ( ! uaProperty ) {
 				uaProperty = {
 					id: PROPERTY_CREATE,
@@ -161,16 +154,7 @@
 				};
 			}
 
-<<<<<<< HEAD
-			yield Data.commonActions.await(
-				registry.dispatch( STORE_NAME ).selectProperty(
-					uaProperty?.id,
-					uaProperty?.internalWebPropertyId, // eslint-disable-line sitekit/acronym-case
-				),
-			);
-=======
 			yield propertyActions.selectProperty( uaProperty?.id, uaProperty?.internalWebPropertyId ); // eslint-disable-line sitekit/acronym-case
->>>>>>> 3c789c40
 		}
 	),
 
