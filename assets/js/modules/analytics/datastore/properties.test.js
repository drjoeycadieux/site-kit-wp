--- conflicted
+++ resolved
@@ -1,3 +1,4 @@
+/* eslint-disable sitekit/camelcase-acronyms */
 /**
  * modules/analytics data store: properties tests.
  *
@@ -53,13 +54,8 @@
 
 	describe( 'actions', () => {
 		describe( 'createProperty', () => {
-<<<<<<< HEAD
 			it( 'creates a property and adds it to the store', async () => {
 				const accountID = fixtures.createProperty.accountId; // Capitalization rule exception: `accountId` is a property of an API returned value.
-=======
-			it( 'creates a property and adds it to the store ', async () => {
-				const accountID = fixtures.createProperty.accountId; // eslint-disable-line sitekit/camelcase-acronyms
->>>>>>> 1f73999d
 				fetchMock.post(
 					/^\/google-site-kit\/v1\/modules\/analytics\/data\/create-property/,
 					{ body: fixtures.createProperty, status: 200 }
@@ -78,13 +74,8 @@
 				expect( properties ).toMatchObject( [ fixtures.createProperty ] );
 			} );
 
-<<<<<<< HEAD
 			it( 'sets isDoingCreateProperty', async () => {
 				const accountID = fixtures.createProperty.accountId; // Capitalization rule exception: `accountId` is a property of an API returned value.
-=======
-			it( 'sets isDoingCreateProperty ', async () => {
-				const accountID = fixtures.createProperty.accountId; // eslint-disable-line sitekit/camelcase-acronyms
->>>>>>> 1f73999d
 				fetchMock.post(
 					/^\/google-site-kit\/v1\/modules\/analytics\/data\/create-property/,
 					{ body: fixtures.createProperty, status: 200 }
@@ -94,13 +85,8 @@
 				expect( registry.select( STORE_NAME ).isDoingCreateProperty( accountID ) ).toEqual( true );
 			} );
 
-<<<<<<< HEAD
 			it( 'dispatches an error if the request fails', async () => {
 				const accountID = fixtures.createProperty.accountId; // Capitalization rule exception: `accountId` is a property of an API returned value.
-=======
-			it( 'dispatches an error if the request fails ', async () => {
-				const accountID = fixtures.createProperty.accountId; // eslint-disable-line sitekit/camelcase-acronyms
->>>>>>> 1f73999d
 				const response = {
 					code: 'internal_server_error',
 					message: 'Internal server error',
