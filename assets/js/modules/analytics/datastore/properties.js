--- conflicted
+++ resolved
@@ -244,11 +244,7 @@
 	setPrimaryPropertyType( primaryPropertyType ) {
 		invariant(
 			[ PROPERTY_TYPE_UA, PROPERTY_TYPE_GA4 ].includes( primaryPropertyType ),
-<<<<<<< HEAD
-			'type must be "ua" or "ga4"',
-=======
 			`type must be "${ PROPERTY_TYPE_UA }" or "${ PROPERTY_TYPE_GA4 }"`,
->>>>>>> 4b211be1
 		);
 
 		return {
