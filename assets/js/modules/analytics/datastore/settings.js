/**
 * `modules/analytics` data store: settings.
 *
 * Site Kit by Google, Copyright 2021 Google LLC
 *
 * Licensed under the Apache License, Version 2.0 (the "License");
 * you may not use this file except in compliance with the License.
 * You may obtain a copy of the License at
 *
 *     https://www.apache.org/licenses/LICENSE-2.0
 *
 * Unless required by applicable law or agreed to in writing, software
 * distributed under the License is distributed on an "AS IS" BASIS,
 * WITHOUT WARRANTIES OR CONDITIONS OF ANY KIND, either express or implied.
 * See the License for the specific language governing permissions and
 * limitations under the License.
 */

/**
 * External dependencies
 */
import invariant from 'invariant';

/**
 * Internal dependencies
 */
import Data from 'googlesitekit-data';
import API from 'googlesitekit-api';
import { CORE_FORMS } from '../../../googlesitekit/datastore/forms/constants';
import { CORE_USER } from '../../../googlesitekit/datastore/user/constants';
import {
	MODULES_ANALYTICS_4,
	PROPERTY_CREATE as GA4_PROPERTY_CREATE,
	WEBDATASTREAM_CREATE,
} from '../../analytics-4/datastore/constants';
import {
	INVARIANT_DOING_SUBMIT_CHANGES,
	INVARIANT_SETTINGS_NOT_CHANGED,
} from '../../../googlesitekit/data/create-settings-store';
import {
	isValidAccountID,
	isValidInternalWebPropertyID,
	isValidPropertySelection,
	isValidProfileSelection,
	isValidPropertyID,
	isValidProfileName,
	isValidAdsConversionID,
} from '../util';
import {
	MODULES_ANALYTICS,
	PROPERTY_CREATE,
	PROFILE_CREATE,
	FORM_SETUP,
	DASHBOARD_VIEW_GA4,
	DASHBOARD_VIEW_UA,
	GA4_DASHBOARD_VIEW_NOTIFICATION_ID,
} from './constants';
import { createStrictSelect } from '../../../googlesitekit/data/utils';
import { CORE_MODULES } from '../../../googlesitekit/modules/datastore/constants';
import { CORE_USER } from '../../../googlesitekit/datastore/user/constants';
import { MODULES_TAGMANAGER } from '../../tagmanager/datastore/constants';
import { isFeatureEnabled } from '../../../features';
import ga4Reporting from '../../../feature-tours/ga4-reporting';

const { createRegistrySelector } = Data;

// Invariant error messages.
export const INVARIANT_INVALID_ACCOUNT_ID =
	'a valid accountID is required to submit changes';
export const INVARIANT_INVALID_PROPERTY_SELECTION =
	'a valid propertyID is required to submit changes';
export const INVARIANT_INVALID_PROFILE_SELECTION =
	'a valid profileID is required to submit changes';
export const INVARIANT_INVALID_CONVERSION_ID =
	'a valid adsConversionID is required to submit changes';
export const INVARIANT_INVALID_PROFILE_NAME =
	'a valid profile name is required to submit changes';
export const INVARIANT_INVALID_INTERNAL_PROPERTY_ID =
	'cannot submit changes with incorrect internal webPropertyID';

async function submitGA4Changes( { select, dispatch } ) {
	if ( ! select( MODULES_ANALYTICS_4 ).haveSettingsChanged() ) {
		return {};
	}

	return await dispatch( MODULES_ANALYTICS_4 ).submitChanges();
}

export async function submitChanges( registry ) {
	const { select, dispatch } = registry;

	const ga4ReportingEnabled = isFeatureEnabled( 'ga4Reporting' );

	const isUAEnabled = select( CORE_FORMS ).getValue( FORM_SETUP, 'enableUA' );
	let propertyID = select( MODULES_ANALYTICS ).getPropertyID();
	if (
		( ! ga4ReportingEnabled || isUAEnabled ) &&
		propertyID === PROPERTY_CREATE
	) {
		const accountID = select( MODULES_ANALYTICS ).getAccountID();
		const { response: property, error } = await dispatch(
			MODULES_ANALYTICS
		).createProperty( accountID );

		if ( error ) {
			return { error };
		}

		propertyID = property.id;
		dispatch( MODULES_ANALYTICS ).setPropertyID( property.id );
		dispatch( MODULES_ANALYTICS ).setInternalWebPropertyID(
			// eslint-disable-next-line sitekit/acronym-case
			property.internalWebPropertyId
		);
	}

	const profileID = select( MODULES_ANALYTICS ).getProfileID();
	if (
		( ! ga4ReportingEnabled || isUAEnabled ) &&
		profileID === PROFILE_CREATE
	) {
		const profileName = select( CORE_FORMS ).getValue(
			FORM_SETUP,
			'profileName'
		);
		const accountID = select( MODULES_ANALYTICS ).getAccountID();
		const { response: profile, error } = await dispatch(
			MODULES_ANALYTICS
		).createProfile( accountID, propertyID, { profileName } );

		if ( error ) {
			return { error };
		}

		dispatch( MODULES_ANALYTICS ).setProfileID( profile.id );
	}

	// If `ga4Reporting` is enabled, the dashboard view is set to UA
	// and UA is not enabled, we need to set the dashboard view to GA4.
	let dashboardView = select( MODULES_ANALYTICS ).getDashboardView();
	if (
		ga4ReportingEnabled &&
		dashboardView === DASHBOARD_VIEW_UA &&
		! isUAEnabled
	) {
		dispatch( MODULES_ANALYTICS ).setDashboardView( DASHBOARD_VIEW_GA4 );
		dashboardView = DASHBOARD_VIEW_GA4;
	}

	const ga4PropertyID = select( MODULES_ANALYTICS_4 ).getPropertyID();
	const ga4StreamID = select( MODULES_ANALYTICS_4 ).getWebDataStreamID();

	if (
		ga4PropertyID === GA4_PROPERTY_CREATE ||
		ga4StreamID === WEBDATASTREAM_CREATE
	) {
		const { error } = await submitGA4Changes( registry );
		if ( error ) {
			return { error };
		}
	}

	// This action shouldn't be called if settings haven't changed,
	// but this prevents errors in tests.
	if ( select( MODULES_ANALYTICS ).haveSettingsChanged() ) {
		const { error } = await dispatch( MODULES_ANALYTICS ).saveSettings();
		if ( error ) {
			return { error };
		}
	}

	await API.invalidateCache( 'modules', 'analytics' );

	const { error } = await submitGA4Changes( registry );
	if ( error ) {
		return { error };
	}

<<<<<<< HEAD
	const dismissedItems = await registry
		.__experimentalResolveSelect( CORE_USER )
		.getDismissedItems();

	if (
		! dismissedItems.includes( GA4_DASHBOARD_VIEW_NOTIFICATION_ID ) &&
		dashboardView === DASHBOARD_VIEW_GA4
	) {
		dispatch( CORE_USER ).dismissItem( GA4_DASHBOARD_VIEW_NOTIFICATION_ID );
=======
	if ( dashboardView === DASHBOARD_VIEW_GA4 ) {
		if ( ! select( CORE_USER ).isTourDismissed( ga4Reporting.slug ) ) {
			dispatch( CORE_USER ).dismissTour( ga4Reporting.slug );
		}
>>>>>>> 2b475344
	}

	return {};
}

export function rollbackChanges( { select, dispatch } ) {
	dispatch( MODULES_ANALYTICS_4 ).rollbackChanges();

	dispatch( CORE_FORMS ).setValues( FORM_SETUP, { enableGA4: undefined } );

	if ( select( MODULES_ANALYTICS ).haveSettingsChanged() ) {
		dispatch( MODULES_ANALYTICS ).rollbackSettings();
	}
}

export function validateCanSubmitChanges( select ) {
	const strictSelect = createStrictSelect( select );
	const {
		getAccountID,
		getAdsConversionID,
		getInternalWebPropertyID,
		getProfileID,
		getPropertyID,
		haveSettingsChanged,
		isDoingSubmitChanges,
	} = strictSelect( MODULES_ANALYTICS );

	// Note: these error messages are referenced in test assertions.
	invariant( ! isDoingSubmitChanges(), INVARIANT_DOING_SUBMIT_CHANGES );

	invariant(
		haveSettingsChanged() ||
			select( MODULES_ANALYTICS_4 ).haveSettingsChanged(),
		INVARIANT_SETTINGS_NOT_CHANGED
	);

	invariant(
		isValidAccountID( getAccountID() ),
		INVARIANT_INVALID_ACCOUNT_ID
	);

	const isUAEnabled = select( CORE_FORMS ).getValue( FORM_SETUP, 'enableUA' );
	// Do not require selecting a property or profile if `ga4Reporting` is enabled.
	// Only validate UA settings if `ga4Reporting` is not enabled OR `enableUA` is enabled.
	if ( ! isFeatureEnabled( 'ga4Reporting' ) || isUAEnabled ) {
		invariant(
			isValidPropertySelection( getPropertyID() ),
			INVARIANT_INVALID_PROPERTY_SELECTION
		);
		invariant(
			isValidProfileSelection( getProfileID() ),
			INVARIANT_INVALID_PROFILE_SELECTION
		);

		if ( getProfileID() === PROFILE_CREATE ) {
			const profileName = select( CORE_FORMS ).getValue(
				FORM_SETUP,
				'profileName'
			);
			invariant(
				isValidProfileName( profileName ),
				INVARIANT_INVALID_PROFILE_NAME
			);
		}

		// If the property ID is valid (non-create) the internal ID must be valid as well.
		invariant(
			! isValidPropertyID( getPropertyID() ) ||
				isValidInternalWebPropertyID( getInternalWebPropertyID() ),
			INVARIANT_INVALID_INTERNAL_PROPERTY_ID
		);
	}

	if ( getAdsConversionID() ) {
		invariant(
			isValidAdsConversionID( getAdsConversionID() ),
			INVARIANT_INVALID_CONVERSION_ID
		);
	}

	if ( select( MODULES_ANALYTICS ).canUseGA4Controls() ) {
		select( MODULES_ANALYTICS_4 ).__dangerousCanSubmitChanges();
	}
}

/**
 * Gets the value of canUseSnippet based on the gaPropertyID of tagmanager module and propertyID.
 *
 * @since 1.75.0
 *
 * @return {boolean|undefined} Computed value of canUseSnippet. `undefined` if not loaded.
 */
export const getCanUseSnippet = createRegistrySelector( ( select ) => () => {
	const analyticsSettings = select( MODULES_ANALYTICS ).getSettings();

	if ( ! analyticsSettings ) {
		return undefined;
	}

	const isTagManagerAvailable =
		select( CORE_MODULES ).isModuleAvailable( 'tagmanager' );
	const isTagManagerConnected =
		isTagManagerAvailable &&
		select( CORE_MODULES ).isModuleConnected( 'tagmanager' );

	if ( ! isTagManagerConnected || ! select( MODULES_TAGMANAGER ) ) {
		return analyticsSettings.canUseSnippet;
	}

	const tagManagerUseSnippet = select( MODULES_TAGMANAGER ).getUseSnippet();

	if ( ! tagManagerUseSnippet ) {
		return analyticsSettings.canUseSnippet;
	}

	const gtmGAPropertyID = select( MODULES_TAGMANAGER ).getGAPropertyID();

	if ( isValidPropertyID( gtmGAPropertyID ) ) {
		return gtmGAPropertyID !== analyticsSettings.propertyID;
	}

	return analyticsSettings.canUseSnippet;
} );

/**
 * Gets the value of dashboardView from the Analytics settings.
 *
 * @since 1.98.0
 *
 * @return {boolean|undefined} True if the dashboard view is GA4, false if it is UA, or undefined if not loaded.
 */
export const isGA4DashboardView = createRegistrySelector( ( select ) => () => {
	const ga4ReportingEnabled = isFeatureEnabled( 'ga4Reporting' );

	if ( ! ga4ReportingEnabled ) {
		return false;
	}

	const ga4ModuleConnected =
		select( CORE_MODULES ).isModuleConnected( 'analytics-4' );

	const dashboardView = select( MODULES_ANALYTICS ).getDashboardView();

	if ( ga4ModuleConnected === undefined || dashboardView === undefined ) {
		return undefined;
	}

	if ( ! ga4ModuleConnected ) {
		return false;
	}

	return dashboardView === DASHBOARD_VIEW_GA4;
} );

/**
 * Determines whether the user should be prompted to switch to GA4 Dashboard View.
 *
 * @since 1.98.0
 *
 * @return {boolean} True if the user should be prompted to switch to the GA4 Dashboard View, false otherwise, or undefined if not loaded.
 */
export const shouldPromptGA4DashboardView = createRegistrySelector(
	( select ) => () => {
		const ga4ReportingEnabled = isFeatureEnabled( 'ga4Reporting' );

		if ( ! ga4ReportingEnabled ) {
			return false;
		}

		const ga4ModuleConnected =
			select( CORE_MODULES ).isModuleConnected( 'analytics-4' );

		if ( ga4ModuleConnected === undefined ) {
			return undefined;
		}

		if ( ! ga4ModuleConnected ) {
			return false;
		}

		const ga4DashboardView =
			select( MODULES_ANALYTICS ).isGA4DashboardView();

		if ( ga4DashboardView === undefined ) {
			return undefined;
		}

		// Don't prompt if the user is already on the GA4 Dashboard.
		if ( ga4DashboardView ) {
			return false;
		}

		const ga4GatheringData =
			select( MODULES_ANALYTICS_4 ).isGatheringData();

		if ( ga4GatheringData === undefined ) {
			return undefined;
		}

		// Don't prompt if GA4 is still gathering data.
		if ( ga4GatheringData ) {
			return false;
		}

		return true;
	}
);<|MERGE_RESOLUTION|>--- conflicted
+++ resolved
@@ -57,7 +57,6 @@
 } from './constants';
 import { createStrictSelect } from '../../../googlesitekit/data/utils';
 import { CORE_MODULES } from '../../../googlesitekit/modules/datastore/constants';
-import { CORE_USER } from '../../../googlesitekit/datastore/user/constants';
 import { MODULES_TAGMANAGER } from '../../tagmanager/datastore/constants';
 import { isFeatureEnabled } from '../../../features';
 import ga4Reporting from '../../../feature-tours/ga4-reporting';
@@ -86,6 +85,7 @@
 	return await dispatch( MODULES_ANALYTICS_4 ).submitChanges();
 }
 
+// eslint-disable-next-line complexity
 export async function submitChanges( registry ) {
 	const { select, dispatch } = registry;
 
@@ -176,22 +176,20 @@
 		return { error };
 	}
 
-<<<<<<< HEAD
 	const dismissedItems = await registry
 		.__experimentalResolveSelect( CORE_USER )
 		.getDismissedItems();
 
-	if (
-		! dismissedItems.includes( GA4_DASHBOARD_VIEW_NOTIFICATION_ID ) &&
-		dashboardView === DASHBOARD_VIEW_GA4
-	) {
-		dispatch( CORE_USER ).dismissItem( GA4_DASHBOARD_VIEW_NOTIFICATION_ID );
-=======
 	if ( dashboardView === DASHBOARD_VIEW_GA4 ) {
 		if ( ! select( CORE_USER ).isTourDismissed( ga4Reporting.slug ) ) {
 			dispatch( CORE_USER ).dismissTour( ga4Reporting.slug );
 		}
->>>>>>> 2b475344
+
+		if ( ! dismissedItems.includes( GA4_DASHBOARD_VIEW_NOTIFICATION_ID ) ) {
+			dispatch( CORE_USER ).dismissItem(
+				GA4_DASHBOARD_VIEW_NOTIFICATION_ID
+			);
+		}
 	}
 
 	return {};
