/**
 * Analytics-4 Settings controls.
 *
 * Site Kit by Google, Copyright 2021 Google LLC
 *
 * Licensed under the Apache License, Version 2.0 (the "License");
 * you may not use this file except in compliance with the License.
 * You may obtain a copy of the License at
 *
 *     https://www.apache.org/licenses/LICENSE-2.0
 *
 * Unless required by applicable law or agreed to in writing, software
 * distributed under the License is distributed on an "AS IS" BASIS,
 * WITHOUT WARRANTIES OR CONDITIONS OF ANY KIND, either express or implied.
 * See the License for the specific language governing permissions and
 * limitations under the License.
 */

/**
 * External dependencies
 */
import PropTypes from 'prop-types';

/**
 * WordPress dependencies
 */
import { __ } from '@wordpress/i18n';
import { useCallback } from '@wordpress/element';

/**
 * Internal dependencies
 */
import Data from 'googlesitekit-data';
import { Button } from 'googlesitekit-components';
import { CORE_FORMS } from '../../../../googlesitekit/datastore/forms/constants';
import { MODULES_ANALYTICS_4 } from '../../../analytics-4/datastore/constants';
import { FORM_SETUP, MODULES_ANALYTICS } from '../../datastore/constants';
import { CORE_MODULES } from '../../../../googlesitekit/modules/datastore/constants';
import { AccountSelect, GA4ActivateSwitch } from '../common';
import {
	PropertySelect,
	WebDataStreamSelect,
} from '../../../analytics-4/components/common';
import SettingsEnhancedMeasurementSwitch from '../../../analytics-4/components/settings/SettingsEnhancedMeasurementSwitch';
import SettingsUseSnippetSwitch from '../../../analytics-4/components/settings/SettingsUseSnippetSwitch';
import JoyrideTooltip from '../../../../components/JoyrideTooltip';
import StoreErrorNotices from '../../../../components/StoreErrorNotices';
import GA4SettingsNotice from './GA4SettingsNotice';
import useViewContext from '../../../../hooks/useViewContext';
import { trackEvent } from '../../../../util';
import { CORE_SITE } from '../../../../googlesitekit/datastore/site/constants';
import PropertyOrWebDataStreamNotAvailableError from './PropertyOrWebDataStreamNotAvailableError';
const { useSelect, useDispatch } = Data;

export default function GA4SettingsControls( props ) {
	const { hasAnalyticsAccess, hasAnalytics4Access } = props;

<<<<<<< HEAD
=======
	const enhancedMeasurementEnabled = useFeature( 'enhancedMeasurement' );
	const ga4ReportingEnabled = useFeature( 'ga4Reporting' );

>>>>>>> c6325c0c
	const viewContext = useViewContext();

	const { setValues } = useDispatch( CORE_FORMS );
	const { matchAndSelectProperty } = useDispatch( MODULES_ANALYTICS_4 );

	const accountID = useSelect( ( select ) =>
		select( MODULES_ANALYTICS ).getAccountID()
	);

	const enableGA4 = useSelect( ( select ) =>
		select( CORE_FORMS ).getValue( FORM_SETUP, 'enableGA4' )
	);
	const enableGA4PropertyTooltip = useSelect( ( select ) =>
		select( CORE_FORMS ).getValue( FORM_SETUP, 'enableGA4PropertyTooltip' )
	);

	const propertyID = useSelect( ( select ) =>
		select( MODULES_ANALYTICS_4 ).getPropertyID()
	);

	const isModuleConnected = useSelect( ( select ) =>
		select( CORE_MODULES ).isModuleConnected( 'analytics-4' )
	);

	const documentationURL = useSelect( ( select ) =>
		select( CORE_SITE ).getDocumentationLinkURL( 'ga4' )
	);

	const onActivate = useCallback( () => {
		matchAndSelectProperty( accountID );
	}, [ matchAndSelectProperty, accountID ] );

	const eventCategory = `${ viewContext }_ga4-setup`;

	const onViewTooltip = useCallback( () => {
		trackEvent( eventCategory, 'feature_tooltip_view' );
	}, [ eventCategory ] );

	const onDismissTooltip = useCallback( () => {
		trackEvent( eventCategory, 'feature_tooltip_dismiss' );

		setValues( FORM_SETUP, {
			enableGA4PropertyTooltip: false,
		} );
	}, [ eventCategory, setValues ] );

	const toggleDocumentClass = useCallback( () => {
		global.document.body.classList.toggle(
			'googlesitekit--has-visible-tooltip'
		);
	}, [] );

	const isDisabled = ! propertyID && ! enableGA4;
	const hasModuleAccess = hasAnalyticsAccess && hasAnalytics4Access;

	return (
		<div className="googlesitekit-settings-module__fields-group">
			<h4 className="googlesitekit-settings-module__fields-group-title">
				{ __( 'Google Analytics 4', 'google-site-kit' ) }
			</h4>
			<StoreErrorNotices
				moduleSlug="analytics-4"
				storeName={ MODULES_ANALYTICS_4 }
			/>
			<PropertyOrWebDataStreamNotAvailableError
				hasModuleAccess={ hasModuleAccess }
				isDisabled={ isDisabled }
			/>
			<div className="googlesitekit-setup-module__inputs">
				<AccountSelect hasModuleAccess={ hasModuleAccess } />
				<PropertySelect
					hasModuleAccess={ hasModuleAccess }
					isDisabled={ isDisabled }
					onChange={ () =>
						enableGA4PropertyTooltip &&
						setValues( FORM_SETUP, {
							enableGA4PropertyTooltip: false,
						} )
					}
				/>

				<WebDataStreamSelect
					hasModuleAccess={ hasModuleAccess }
					isDisabled={ isDisabled }
				/>

				{ ! isDisabled &&
					! isModuleConnected &&
					enableGA4PropertyTooltip &&
					hasModuleAccess && (
						<JoyrideTooltip
							title={ __(
								'Set up your Google Analytics 4 property here',
								'google-site-kit'
							) }
							styles={ {
								options: {
									zIndex: 10,
								},
							} }
							target=".googlesitekit-analytics-4__select-property--loaded"
							onDismiss={ onDismissTooltip }
							cta={
								<Button
									className="googlesitekit-tooltip-button"
									href={ documentationURL }
									target="_blank"
									text
								>
									{ __( 'Learn more', 'google-site-kit' ) }
								</Button>
							}
							onView={ onViewTooltip }
							onTourStart={ toggleDocumentClass }
							onTourEnd={ toggleDocumentClass }
						/>
					) }
			</div>

			<GA4SettingsNotice
				isGA4Connected={ isModuleConnected }
				hasAnalyticsAccess={ hasAnalyticsAccess }
				hasAnalytics4Access={ hasAnalytics4Access }
			/>

			{ isDisabled && (
				<GA4ActivateSwitch
					disabled={ ! hasAnalyticsAccess }
					onActivate={ onActivate }
				/>
			) }

			{ ! isDisabled && (
				<div className="googlesitekit-settings-module__meta-item">
					<SettingsUseSnippetSwitch />
				</div>
			) }

			{ enhancedMeasurementEnabled && (
				<SettingsEnhancedMeasurementSwitch
					hasAnalytics4Access={ hasAnalytics4Access }
				/>
			) }
		</div>
	);
}

// eslint-disable-next-line sitekit/acronym-case
GA4SettingsControls.propTypes = {
	hasAnalyticsAccess: PropTypes.bool,
	hasAnalytics4Access: PropTypes.bool,
};<|MERGE_RESOLUTION|>--- conflicted
+++ resolved
@@ -46,6 +46,7 @@
 import JoyrideTooltip from '../../../../components/JoyrideTooltip';
 import StoreErrorNotices from '../../../../components/StoreErrorNotices';
 import GA4SettingsNotice from './GA4SettingsNotice';
+import { useFeature } from '../../../../hooks/useFeature';
 import useViewContext from '../../../../hooks/useViewContext';
 import { trackEvent } from '../../../../util';
 import { CORE_SITE } from '../../../../googlesitekit/datastore/site/constants';
@@ -55,12 +56,8 @@
 export default function GA4SettingsControls( props ) {
 	const { hasAnalyticsAccess, hasAnalytics4Access } = props;
 
-<<<<<<< HEAD
-=======
 	const enhancedMeasurementEnabled = useFeature( 'enhancedMeasurement' );
-	const ga4ReportingEnabled = useFeature( 'ga4Reporting' );
-
->>>>>>> c6325c0c
+
 	const viewContext = useViewContext();
 
 	const { setValues } = useDispatch( CORE_FORMS );
