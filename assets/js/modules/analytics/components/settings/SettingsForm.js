--- conflicted
+++ resolved
@@ -72,22 +72,7 @@
 
 			<SettingsControls />
 
-<<<<<<< HEAD
-			{ isGA4Connected &&
-				( ga4Properties === undefined ||
-					ga4Properties?.length > 0 ) && (
-					<div className="googlesitekit-setup-module__inputs googlesitekit-setup-module__inputs--collapsed">
-						<GA4PropertySelect
-							label={ __(
-								'Google Analytics 4 Property',
-								'google-site-kit'
-							) }
-						/>
-					</div>
-				) }
-=======
 			<GA4SettingsControls />
->>>>>>> cbb153d4
 
 			{ isValidAccountID( accountID ) && (
 				<Fragment>
