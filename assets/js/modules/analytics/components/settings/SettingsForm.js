--- conflicted
+++ resolved
@@ -26,16 +26,7 @@
  */
 import Data from 'googlesitekit-data';
 import { ProgressBar } from 'googlesitekit-components';
-import {
-	AdsConversionIDTextField,
-	AnonymizeIPSwitch,
-<<<<<<< HEAD
-	EnableUniversalAnalytics,
-=======
-	ExistingGTMPropertyNotice,
->>>>>>> d3160769
-	TrackingExclusionSwitches,
-} from '../common';
+import { AdsConversionIDTextField, TrackingExclusionSwitches } from '../common';
 import { CORE_MODULES } from '../../../../googlesitekit/modules/datastore/constants';
 import { MODULES_ANALYTICS } from '../../datastore/constants';
 import { MODULES_TAGMANAGER } from '../../../tagmanager/datastore/constants';
@@ -43,13 +34,6 @@
 import GA4SettingsControls from './GA4SettingsControls';
 import EntityOwnershipChangeNotice from '../../../../components/settings/EntityOwnershipChangeNotice';
 import { isValidAccountID, isValidPropertyID } from '../../util';
-<<<<<<< HEAD
-import { stringToDate } from '../../../../util';
-import GA4DashboardViewToggle from './GA4DashboardViewToggle';
-import SettingsUseSnippetSwitch from './SettingsUseSnippetSwitch';
-=======
-import { useFeature } from '../../../../hooks/useFeature';
->>>>>>> d3160769
 const { useSelect } = Data;
 
 export default function SettingsForm( {
@@ -65,9 +49,6 @@
 	const isUAConnected = isValidPropertyID( propertyID );
 	const accountID = useSelect( ( select ) =>
 		select( MODULES_ANALYTICS ).getAccountID()
-	);
-	const useAnalyticsSnippet = useSelect( ( select ) =>
-		select( MODULES_ANALYTICS ).getUseSnippet()
 	);
 	const isTagManagerAvailable = useSelect( ( select ) =>
 		select( CORE_MODULES ).isModuleAvailable( 'tagmanager' )
@@ -97,38 +78,6 @@
 
 	return (
 		<Fragment>
-<<<<<<< HEAD
-			{ stringToDate( referenceDate ) <
-				stringToDate( GA4_AUTO_SWITCH_DATE ) && (
-				<div className="googlesitekit-settings-module__fields-group googlesitekit-settings-module__fields-group--no-border">
-					<h4 className="googlesitekit-settings-module__fields-group-title">
-						{ __( 'Dashboard View', 'google-site-kit' ) }
-					</h4>
-					<div className="googlesitekit-settings-module__meta-item googlesitekit-settings-module__meta-item--dashboard-view">
-						{ isGA4Connected && (
-							<GA4DashboardViewToggle
-								isUAConnected={ isUAConnected }
-								isUAEnabled={ isUAEnabled }
-							/>
-						) }
-						{ ! isGA4Connected &&
-							__( 'Universal Analytics', 'google-site-kit' ) }
-					</div>
-				</div>
-=======
-			{ ! ga4ReportingEnabled && (
-				<Fragment>
-					<ExistingGTMPropertyNotice
-						gtmAnalyticsPropertyID={ analyticsSinglePropertyID }
-					/>
-					<StoreErrorNotices
-						moduleSlug="analytics"
-						storeName={ MODULES_ANALYTICS }
-					/>
-				</Fragment>
->>>>>>> d3160769
-			) }
-
 			<SettingsUACutoffWarning />
 
 			<GA4SettingsControls
@@ -136,18 +85,6 @@
 				hasAnalytics4Access={ hasAnalytics4Access }
 			/>
 
-<<<<<<< HEAD
-			<EnableUniversalAnalytics
-				hasModuleAccess={ hasAnalyticsAccess }
-				showErrors
-				showTitle
-			>
-				{ isUAConnected && <SettingsUseSnippetSwitch /> }
-				{ useAnalyticsSnippet && <AnonymizeIPSwitch /> }
-			</EnableUniversalAnalytics>
-
-=======
->>>>>>> d3160769
 			{ isValidAccountID( accountID ) && (
 				<Fragment>
 					{ showTrackingExclusion && <TrackingExclusionSwitches /> }
