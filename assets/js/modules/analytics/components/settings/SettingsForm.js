--- conflicted
+++ resolved
@@ -20,6 +20,7 @@
  * WordPress dependencies
  */
 import { Fragment } from '@wordpress/element';
+import { __ } from '@wordpress/i18n';
 
 /**
  * Internal dependencies
@@ -41,18 +42,19 @@
 import EntityOwnershipChangeNotice from '../../../../components/settings/EntityOwnershipChangeNotice';
 import { isValidAccountID } from '../../util';
 import { CORE_MODULES } from '../../../../googlesitekit/modules/datastore/constants';
-<<<<<<< HEAD
-=======
-import { CORE_SITE } from '../../../../googlesitekit/datastore/site/constants';
 import GA4DashboardViewToggle from './GA4DashboardViewToggle';
 import { useFeature } from '../../../../hooks/useFeature';
->>>>>>> a70063a6
 const { useSelect } = Data;
 
 export default function SettingsForm( {
 	hasAnalyticsAccess,
 	hasAnalytics4Access,
 } ) {
+	const ga4ReportingEnabled = useFeature( 'ga4Reporting' );
+	const isGA4Connected = useSelect( ( select ) =>
+		select( CORE_MODULES ).isModuleConnected( 'analytics-4' )
+	);
+
 	const accountID = useSelect( ( select ) =>
 		select( MODULES_ANALYTICS ).getAccountID()
 	);
