--- conflicted
+++ resolved
@@ -115,9 +115,7 @@
 				</div>
 			) }
 
-<<<<<<< HEAD
-			{ isGA4Enabled &&
-				isGA4Connected &&
+			{ isGA4Connected &&
 				( ga4Properties === undefined ||
 					ga4Properties?.length > 0 ) && (
 					<div className="googlesitekit-setup-module__inputs googlesitekit-setup-module__inputs--collapsed">
@@ -129,18 +127,6 @@
 						/>
 					</div>
 				) }
-=======
-			{ isGA4Connected && ga4Properties?.length > 0 && (
-				<div className="googlesitekit-setup-module__inputs googlesitekit-setup-module__inputs--collapsed">
-					<GA4PropertySelect
-						label={ __(
-							'Google Analytics 4 Property',
-							'google-site-kit'
-						) }
-					/>
-				</div>
-			) }
->>>>>>> 8616abb3
 
 			{ isGA4Connected && ga4Properties?.length === 0 && (
 				<GA4PropertyNotice
