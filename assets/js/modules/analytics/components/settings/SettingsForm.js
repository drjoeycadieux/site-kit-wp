/**
 * Analytics Settings form.
 *
 * Site Kit by Google, Copyright 2021 Google LLC
 *
 * Licensed under the Apache License, Version 2.0 (the "License");
 * you may not use this file except in compliance with the License.
 * You may obtain a copy of the License at
 *
 *     https://www.apache.org/licenses/LICENSE-2.0
 *
 * Unless required by applicable law or agreed to in writing, software
 * distributed under the License is distributed on an "AS IS" BASIS,
 * WITHOUT WARRANTIES OR CONDITIONS OF ANY KIND, either express or implied.
 * See the License for the specific language governing permissions and
 * limitations under the License.
 */

/**
 * External dependencies
 */
import classnames from 'classnames';

/**
 * WordPress dependencies
 */
import { Fragment } from '@wordpress/element';
import { __ } from '@wordpress/i18n';

/**
 * Internal dependencies
 */
import Data from 'googlesitekit-data';
import { ProgressBar } from 'googlesitekit-components';
import {
	AdsConversionIDTextField,
	AnonymizeIPSwitch,
	EnableUniversalAnalytics,
	ExistingGTMPropertyNotice,
	TrackingExclusionSwitches,
} from '../common';
import StoreErrorNotices from '../../../../components/StoreErrorNotices';
import { FORM_SETUP, MODULES_ANALYTICS } from '../../datastore/constants';
import { MODULES_TAGMANAGER } from '../../../tagmanager/datastore/constants';
import SettingsUACutoffWarning from './SettingsUACutoffWarning';
import SettingsControls from './SettingsControls';
import GA4SettingsControls from './GA4SettingsControls';
import EntityOwnershipChangeNotice from '../../../../components/settings/EntityOwnershipChangeNotice';
import { isValidAccountID, isValidPropertyID } from '../../util';
import { CORE_MODULES } from '../../../../googlesitekit/modules/datastore/constants';
import GA4DashboardViewToggle from './GA4DashboardViewToggle';
import { useFeature } from '../../../../hooks/useFeature';
import SettingsUseSnippetSwitch from './SettingsUseSnippetSwitch';
import { CORE_FORMS } from '../../../../googlesitekit/datastore/forms/constants';
const { useSelect } = Data;

export default function SettingsForm( {
	hasAnalyticsAccess,
	hasAnalytics4Access,
} ) {
	const ga4ReportingEnabled = useFeature( 'ga4Reporting' );
	const isGA4Connected = useSelect( ( select ) =>
		select( CORE_MODULES ).isModuleConnected( 'analytics-4' )
	);
	const propertyID = useSelect( ( select ) =>
		select( MODULES_ANALYTICS ).getPropertyID()
	);
	const isUAConnected = isValidPropertyID( propertyID );
	const isUAEnabled = useSelect( ( select ) =>
		select( CORE_FORMS ).getValue( FORM_SETUP, 'enableUA' )
	);

	const accountID = useSelect( ( select ) =>
		select( MODULES_ANALYTICS ).getAccountID()
	);
	const isTagManagerAvailable = useSelect( ( select ) =>
		select( CORE_MODULES ).isModuleAvailable( 'tagmanager' )
	);
	const analyticsSinglePropertyID = useSelect(
		( select ) =>
			isTagManagerAvailable &&
			select( MODULES_TAGMANAGER ).getSingleAnalyticsPropertyID()
	);
	const gtmContainersResolved = useSelect( ( select ) =>
		select( MODULES_ANALYTICS ).hasFinishedLoadingGTMContainers()
	);

	const showTrackingExclusion = isGA4Connected || isUAConnected;

	if ( ! gtmContainersResolved ) {
		return <ProgressBar />;
	}

	return (
		<Fragment>
			<SettingsUACutoffWarning />
			{ ! ga4ReportingEnabled && (
				<Fragment>
					<ExistingGTMPropertyNotice
						gtmAnalyticsPropertyID={ analyticsSinglePropertyID }
					/>
					<StoreErrorNotices
						moduleSlug="analytics"
						storeName={ MODULES_ANALYTICS }
					/>
				</Fragment>
			) }
			{ ga4ReportingEnabled && (
				<div
					className={ classnames(
						'googlesitekit-settings-module__fields-group googlesitekit-settings-module__fields-group--no-border'
					) }
				>
					<h4 className="googlesitekit-settings-module__fields-group-title">
						{ __( 'Dashboard View', 'google-site-kit' ) }
					</h4>
					<div className="googlesitekit-settings-module__meta-item googlesitekit-settings-module__meta-item--dashboard-view">
						{ isGA4Connected && (
							<GA4DashboardViewToggle
								isUAAvailable={
									!! ( isUAConnected && isUAEnabled )
								}
							/>
						) }
						{ ! isGA4Connected &&
							__( 'Universal Analytics', 'google-site-kit' ) }
					</div>
				</div>
			) }

			{ ! ga4ReportingEnabled && (
				<SettingsControls hasModuleAccess={ hasAnalyticsAccess } />
			) }

			<GA4SettingsControls
				hasAnalyticsAccess={ hasAnalyticsAccess }
				hasAnalytics4Access={ hasAnalytics4Access }
			/>

<<<<<<< HEAD
			{ ga4ReportingEnabled && properties.length > 0 && (
				<div className="googlesitekit-settings-module__fields-group">
					<h4 className="googlesitekit-settings-module__fields-group-title">
						{ __( 'Universal Analytics', 'google-site-kit' ) }
					</h4>
					<EnableUniversalAnalytics
						hasModuleAccess={ hasAnalyticsAccess }
						showErrors
					>
						{ isUAConnected && <SettingsUseSnippetSwitch /> }
						{ isUAConnected && <AnonymizeIPSwitch /> }
					</EnableUniversalAnalytics>
				</div>
=======
			{ ga4ReportingEnabled && (
				<EnableUniversalAnalytics
					hasModuleAccess={ hasAnalyticsAccess }
					showErrors
					showTitle
				>
					<SettingsUseSnippetSwitch />
				</EnableUniversalAnalytics>
>>>>>>> 7d6e1eac
			) }

			{ isValidAccountID( accountID ) && (
				<Fragment>
					{ showTrackingExclusion && <TrackingExclusionSwitches /> }
					<AdsConversionIDTextField />
				</Fragment>
			) }

			{ hasAnalyticsAccess && (
				<EntityOwnershipChangeNotice
					slug={ [ 'analytics', 'analytics-4' ] }
				/>
			) }
		</Fragment>
	);
}<|MERGE_RESOLUTION|>--- conflicted
+++ resolved
@@ -137,30 +137,15 @@
 				hasAnalytics4Access={ hasAnalytics4Access }
 			/>
 
-<<<<<<< HEAD
-			{ ga4ReportingEnabled && properties.length > 0 && (
-				<div className="googlesitekit-settings-module__fields-group">
-					<h4 className="googlesitekit-settings-module__fields-group-title">
-						{ __( 'Universal Analytics', 'google-site-kit' ) }
-					</h4>
-					<EnableUniversalAnalytics
-						hasModuleAccess={ hasAnalyticsAccess }
-						showErrors
-					>
-						{ isUAConnected && <SettingsUseSnippetSwitch /> }
-						{ isUAConnected && <AnonymizeIPSwitch /> }
-					</EnableUniversalAnalytics>
-				</div>
-=======
 			{ ga4ReportingEnabled && (
 				<EnableUniversalAnalytics
 					hasModuleAccess={ hasAnalyticsAccess }
 					showErrors
 					showTitle
 				>
-					<SettingsUseSnippetSwitch />
+					{ isUAConnected && <SettingsUseSnippetSwitch /> }
+					{ isUAConnected && <AnonymizeIPSwitch /> }
 				</EnableUniversalAnalytics>
->>>>>>> 7d6e1eac
 			) }
 
 			{ isValidAccountID( accountID ) && (
