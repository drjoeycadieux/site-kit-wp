--- conflicted
+++ resolved
@@ -40,12 +40,7 @@
 
 	return (
 		<div className="googlesitekit-analytics-settings-fields">
-<<<<<<< HEAD
 			<StoreErrorNotices moduleSlug="analytics" storeName={ STORE_NAME } />
-=======
-			<StoreErrorNotice moduleSlug="analytics" storeName={ STORE_NAME } />
-
->>>>>>> ba6ce2e7
 			<ExistingTagNotice />
 			{ ! hasExistingTag && <ExistingGTMPropertyNotice /> }
 
