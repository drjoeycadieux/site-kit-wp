/**
 * Analytics Settings form.
 *
 * Site Kit by Google, Copyright 2021 Google LLC
 *
 * Licensed under the Apache License, Version 2.0 (the "License");
 * you may not use this file except in compliance with the License.
 * You may obtain a copy of the License at
 *
 *     https://www.apache.org/licenses/LICENSE-2.0
 *
 * Unless required by applicable law or agreed to in writing, software
 * distributed under the License is distributed on an "AS IS" BASIS,
 * WITHOUT WARRANTIES OR CONDITIONS OF ANY KIND, either express or implied.
 * See the License for the specific language governing permissions and
 * limitations under the License.
 */

/**
 * WordPress dependencies
 */
import { __ } from '@wordpress/i18n';

/**
 * Internal dependencies
 */
import Data from 'googlesitekit-data';
import {
	AccountSelect,
	AdsConversionIDTextField,
	AnonymizeIPSwitch,
	ExistingTagNotice,
	ProfileSelect,
	PropertySelect,
	TrackingExclusionSwitches,
	UseUASnippetSwitch,
	UseUAandGA4SnippetSwitches,
	ProfileNameTextField,
	ExistingGTMPropertyNotice,
	GA4Notice,
	GA4PropertyNotice,
} from '../common';
import GA4PropertySelect from '../../../analytics-4/components/common/PropertySelect';
import StoreErrorNotices from '../../../../components/StoreErrorNotices';
import { CORE_MODULES } from '../../../../googlesitekit/modules/datastore/constants';
import {
	SETUP_FLOW_MODE_LEGACY,
	MODULES_ANALYTICS,
	PROFILE_CREATE,
} from '../../datastore/constants';
import { MODULES_TAGMANAGER } from '../../../tagmanager/datastore/constants';
import { MODULES_ANALYTICS_4 } from '../../../analytics-4/datastore/constants';
const { useSelect } = Data;

export default function SettingsForm() {
<<<<<<< HEAD
	const isGA4Connected = useSelect( ( select ) => select( CORE_MODULES ).isModuleConnected( 'analytics-4' ) );
	const setupFlowMode = useSelect( ( select ) => select( MODULES_ANALYTICS ).getSetupFlowMode() );
	const hasExistingTag = useSelect( ( select ) => select( MODULES_ANALYTICS ).hasExistingTag() );
	const accountID = useSelect( ( select ) => select( MODULES_ANALYTICS ).getAccountID() );
	const profileID = useSelect( ( select ) => select( MODULES_ANALYTICS ).getProfileID() );
	const hasExistingGA4Property = useSelect( ( select ) => select( MODULES_ANALYTICS_4 ).getPropertyID() );
	const ga4Properties = useSelect( ( select ) => select( MODULES_ANALYTICS_4 ).getProperties( accountID ) );
=======
	const isGA4Enabled = useFeature( 'ga4setup' );
	const isGA4Connected = useSelect( ( select ) =>
		select( CORE_MODULES ).isModuleConnected( 'analytics-4' )
	);
	const setupFlowMode = useSelect( ( select ) =>
		select( MODULES_ANALYTICS ).getSetupFlowMode()
	);
	const hasExistingTag = useSelect( ( select ) =>
		select( MODULES_ANALYTICS ).hasExistingTag()
	);
	const accountID = useSelect( ( select ) =>
		select( MODULES_ANALYTICS ).getAccountID()
	);
	const profileID = useSelect( ( select ) =>
		select( MODULES_ANALYTICS ).getProfileID()
	);
	const hasExistingGA4Property = useSelect(
		( select ) =>
			isGA4Enabled && select( MODULES_ANALYTICS_4 ).getPropertyID()
	);
	const ga4Properties = useSelect( ( select ) =>
		isGA4Enabled
			? select( MODULES_ANALYTICS_4 ).getProperties( accountID )
			: null
	);
>>>>>>> 43e3866a

	const useAnalyticsSnippet = useSelect( ( select ) =>
		select( MODULES_ANALYTICS ).getUseSnippet()
	);
	const useTagManagerSnippet = useSelect( ( select ) =>
		select( MODULES_TAGMANAGER ).getUseSnippet()
	);
	const analyticsSinglePropertyID = useSelect( ( select ) =>
		select( MODULES_TAGMANAGER ).getSingleAnalyticsPropertyID()
	);
	const shouldShowTrackingExclusionSwitches =
		useAnalyticsSnippet ||
		( useTagManagerSnippet && analyticsSinglePropertyID );

<<<<<<< HEAD
	const SnippetSwitchComponent = ( hasExistingGA4Property )
		? UseUAandGA4SnippetSwitches
		: UseUASnippetSwitch;
=======
	const SnippetSwitchComponent =
		isGA4Enabled && hasExistingGA4Property
			? UseUAandGA4SnippetSwitches
			: UseUASnippetSwitch;
>>>>>>> 43e3866a

	return (
		<div className="googlesitekit-analytics-settings-fields">
			{ SETUP_FLOW_MODE_LEGACY === setupFlowMode && <GA4Notice /> }

			<StoreErrorNotices
				moduleSlug="analytics"
				storeName={ MODULES_ANALYTICS }
			/>
			<ExistingTagNotice />
			{ ! hasExistingTag && <ExistingGTMPropertyNotice /> }

			<div className="googlesitekit-setup-module__inputs">
				<AccountSelect />
				<PropertySelect />
				<ProfileSelect />
			</div>

			{ profileID === PROFILE_CREATE && (
				<div className="googlesitekit-setup-module__inputs googlesitekit-setup-module__inputs--multiline">
					<ProfileNameTextField />
				</div>
			) }

<<<<<<< HEAD
			{ ( isGA4Connected && ga4Properties?.length > 0 ) && (
=======
			{ isGA4Enabled && isGA4Connected && ga4Properties?.length > 0 && (
>>>>>>> 43e3866a
				<div className="googlesitekit-setup-module__inputs googlesitekit-setup-module__inputs--collapsed">
					<GA4PropertySelect
						label={ __(
							'Google Analytics 4 Property',
							'google-site-kit'
						) }
					/>
				</div>
			) }

<<<<<<< HEAD
			{ ( isGA4Connected && ga4Properties?.length === 0 ) && (
				<GA4PropertyNotice notice={ __( 'A Google Analytics 4 property will be created.', 'google-site-kit' ) } />
=======
			{ isGA4Enabled && isGA4Connected && ga4Properties?.length === 0 && (
				<GA4PropertyNotice
					notice={ __(
						'A Google Analytics 4 property will be created.',
						'google-site-kit'
					) }
				/>
>>>>>>> 43e3866a
			) }

			<div className="googlesitekit-setup-module__inputs googlesitekit-setup-module__inputs--multiline">
				<fieldset>
					<legend className="googlesitekit-setup-module__text">
						{ __(
							'Let Site Kit place the Analytics code on your site',
							'google-site-kit'
						) }
					</legend>
					<SnippetSwitchComponent />
				</fieldset>

				<AnonymizeIPSwitch />
				{ shouldShowTrackingExclusionSwitches && (
					<TrackingExclusionSwitches />
				) }
				<AdsConversionIDTextField />
			</div>
		</div>
	);
}<|MERGE_RESOLUTION|>--- conflicted
+++ resolved
@@ -53,16 +53,6 @@
 const { useSelect } = Data;
 
 export default function SettingsForm() {
-<<<<<<< HEAD
-	const isGA4Connected = useSelect( ( select ) => select( CORE_MODULES ).isModuleConnected( 'analytics-4' ) );
-	const setupFlowMode = useSelect( ( select ) => select( MODULES_ANALYTICS ).getSetupFlowMode() );
-	const hasExistingTag = useSelect( ( select ) => select( MODULES_ANALYTICS ).hasExistingTag() );
-	const accountID = useSelect( ( select ) => select( MODULES_ANALYTICS ).getAccountID() );
-	const profileID = useSelect( ( select ) => select( MODULES_ANALYTICS ).getProfileID() );
-	const hasExistingGA4Property = useSelect( ( select ) => select( MODULES_ANALYTICS_4 ).getPropertyID() );
-	const ga4Properties = useSelect( ( select ) => select( MODULES_ANALYTICS_4 ).getProperties( accountID ) );
-=======
-	const isGA4Enabled = useFeature( 'ga4setup' );
 	const isGA4Connected = useSelect( ( select ) =>
 		select( CORE_MODULES ).isModuleConnected( 'analytics-4' )
 	);
@@ -78,16 +68,12 @@
 	const profileID = useSelect( ( select ) =>
 		select( MODULES_ANALYTICS ).getProfileID()
 	);
-	const hasExistingGA4Property = useSelect(
-		( select ) =>
-			isGA4Enabled && select( MODULES_ANALYTICS_4 ).getPropertyID()
+	const hasExistingGA4Property = useSelect( ( select ) =>
+		select( MODULES_ANALYTICS_4 ).getPropertyID()
 	);
 	const ga4Properties = useSelect( ( select ) =>
-		isGA4Enabled
-			? select( MODULES_ANALYTICS_4 ).getProperties( accountID )
-			: null
+		select( MODULES_ANALYTICS_4 ).getProperties( accountID )
 	);
->>>>>>> 43e3866a
 
 	const useAnalyticsSnippet = useSelect( ( select ) =>
 		select( MODULES_ANALYTICS ).getUseSnippet()
@@ -102,16 +88,9 @@
 		useAnalyticsSnippet ||
 		( useTagManagerSnippet && analyticsSinglePropertyID );
 
-<<<<<<< HEAD
-	const SnippetSwitchComponent = ( hasExistingGA4Property )
+	const SnippetSwitchComponent = hasExistingGA4Property
 		? UseUAandGA4SnippetSwitches
 		: UseUASnippetSwitch;
-=======
-	const SnippetSwitchComponent =
-		isGA4Enabled && hasExistingGA4Property
-			? UseUAandGA4SnippetSwitches
-			: UseUASnippetSwitch;
->>>>>>> 43e3866a
 
 	return (
 		<div className="googlesitekit-analytics-settings-fields">
@@ -136,11 +115,7 @@
 				</div>
 			) }
 
-<<<<<<< HEAD
-			{ ( isGA4Connected && ga4Properties?.length > 0 ) && (
-=======
-			{ isGA4Enabled && isGA4Connected && ga4Properties?.length > 0 && (
->>>>>>> 43e3866a
+			{ isGA4Connected && ga4Properties?.length > 0 && (
 				<div className="googlesitekit-setup-module__inputs googlesitekit-setup-module__inputs--collapsed">
 					<GA4PropertySelect
 						label={ __(
@@ -151,18 +126,13 @@
 				</div>
 			) }
 
-<<<<<<< HEAD
-			{ ( isGA4Connected && ga4Properties?.length === 0 ) && (
-				<GA4PropertyNotice notice={ __( 'A Google Analytics 4 property will be created.', 'google-site-kit' ) } />
-=======
-			{ isGA4Enabled && isGA4Connected && ga4Properties?.length === 0 && (
+			{ isGA4Connected && ga4Properties?.length === 0 && (
 				<GA4PropertyNotice
 					notice={ __(
 						'A Google Analytics 4 property will be created.',
 						'google-site-kit'
 					) }
 				/>
->>>>>>> 43e3866a
 			) }
 
 			<div className="googlesitekit-setup-module__inputs googlesitekit-setup-module__inputs--multiline">
