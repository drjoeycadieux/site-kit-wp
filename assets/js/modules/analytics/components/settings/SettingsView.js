--- conflicted
+++ resolved
@@ -50,7 +50,7 @@
 		select( MODULES_ANALYTICS_4 ).getMeasurementID()
 	);
 	const webDataStreamID = useSelect( ( select ) =>
-		isGA4Enabled ? select( MODULES_ANALYTICS_4 ).getWebDataStreamID() : ''
+		select( MODULES_ANALYTICS_4 ).getWebDataStreamID()
 	);
 
 	const accountID = useSelect( ( select ) =>
@@ -178,7 +178,6 @@
 								__(
 									'<VisuallyHidden>Google Analytics 4</VisuallyHidden> Measurement ID',
 									'google-site-kit'
-<<<<<<< HEAD
 								),
 								{
 									VisuallyHidden: <VisuallyHidden />,
@@ -186,62 +185,26 @@
 							) }
 						</h5>
 						<p className="googlesitekit-settings-module__meta-item-data">
-							<DisplaySetting value={ ga4MeasurementID } />
-						</p>
-					</div>
-				</div>
-			) }
-			<div className="googlesitekit-settings-module__meta-items">
-				<div className="googlesitekit-settings-module__meta-item">
-					<Link href={ editViewSettingsURL } external>
-						{ __(
-							'You can make changes to this view (e.g. exclude URL query parameters) in Google Analytics',
-							'google-site-kit'
-						) }
-					</Link>
-				</div>
-			</div>
-=======
-								) }
-							</h5>
-							<p className="googlesitekit-settings-module__meta-item-data">
-								<DisplaySetting value={ ga4PropertyID } />
-							</p>
-						</div>
-						<div className="googlesitekit-settings-module__meta-item">
-							<h5 className="googlesitekit-settings-module__meta-item-type">
+							<DisplaySetting value={ ga4MeasurementID } />{ ' ' }
+							<Link
+								href={ editDataStreamSettingsURL }
+								external
+								inherit
+							>
 								{ createInterpolateElement(
 									__(
-										'<VisuallyHidden>Google Analytics 4</VisuallyHidden> Measurement ID',
+										'Edit <VisuallyHidden>Google Analytics 4 web data stream </VisuallyHidden>in Analytics',
 										'google-site-kit'
 									),
 									{
 										VisuallyHidden: <VisuallyHidden />,
 									}
 								) }
-							</h5>
-							<p className="googlesitekit-settings-module__meta-item-data">
-								<DisplaySetting value={ ga4MeasurementID } />{ ' ' }
-								<Link
-									href={ editDataStreamSettingsURL }
-									external
-									inherit
-								>
-									{ createInterpolateElement(
-										__(
-											'Edit <VisuallyHidden>Google Analytics 4 web data stream </VisuallyHidden>in Analytics',
-											'google-site-kit'
-										),
-										{
-											VisuallyHidden: <VisuallyHidden />,
-										}
-									) }
-								</Link>
-							</p>
-						</div>
+							</Link>
+						</p>
 					</div>
-				) }
->>>>>>> 332a78d2
+				</div>
+			) }
 
 			<div className="googlesitekit-settings-module__meta-items">
 				<div className="googlesitekit-settings-module__meta-item">
