/**
 * Analytics SettingsView component stories.
 *
 * Site Kit by Google, Copyright 2021 Google LLC
 *
 * Licensed under the Apache License, Version 2.0 (the "License");
 * you may not use this file except in compliance with the License.
 * You may obtain a copy of the License at
 *
 *     https://www.apache.org/licenses/LICENSE-2.0
 *
 * Unless required by applicable law or agreed to in writing, software
 * distributed under the License is distributed on an "AS IS" BASIS,
 * WITHOUT WARRANTIES OR CONDITIONS OF ANY KIND, either express or implied.
 * See the License for the specific language governing permissions and
 * limitations under the License.
 */

/**
 * Internal dependencies
 */
import SettingsView from './SettingsView';
import { Cell, Grid, Row } from '../../../../material-components';
import { CORE_USER } from '../../../../googlesitekit/datastore/user/constants';
import { MODULES_ANALYTICS } from '../../datastore/constants';
import { MODULES_ANALYTICS_4 } from '../../../analytics-4/datastore/constants';
import { GA4_AUTO_SWITCH_DATE } from '../../..//analytics-4/constants';
import {
	provideModules,
	provideModuleRegistrations,
	provideSiteInfo,
} from '../../../../../../tests/js/utils';
import WithRegistrySetup from '../../../../../../tests/js/WithRegistrySetup';
import * as fixtures from '../../datastore/__fixtures__';
import * as ga4Fixtures from '../../../analytics-4/datastore/__fixtures__';

const accounts = fixtures.accountsPropertiesProfiles.accounts.slice( 0, 1 );
const properties = [
	{
		...fixtures.accountsPropertiesProfiles.properties[ 0 ],
		websiteUrl: 'http://example.com', // eslint-disable-line sitekit/acronym-case
	},
	{
		...fixtures.accountsPropertiesProfiles.properties[ 1 ],
	},
];

const accountID = accounts[ 0 ].id;

function Template( { setupRegistry = () => {}, ...args } ) {
	return (
		<WithRegistrySetup func={ setupRegistry }>
			<div className="googlesitekit-layout">
				<div className="googlesitekit-settings-module googlesitekit-settings-module--active googlesitekit-settings-module--analytics">
					<div className="googlesitekit-settings-module__content googlesitekit-settings-module__content--open">
						<Grid>
							<Row>
								<Cell size={ 12 }>
									<SettingsView { ...args } />
								</Cell>
							</Row>
						</Grid>
					</div>
				</div>
			</div>
		</WithRegistrySetup>
	);
}

export const WithGA4MeasurementID = Template.bind( null );
WithGA4MeasurementID.storyName = 'Settings with GA4 Measurement ID';

export const WithGA4Snippet = Template.bind( null );
WithGA4Snippet.storyName = 'Settings with GA4 Snippet inserted';
WithGA4Snippet.args = {
	setupRegistry: ( registry ) => {
		registry.dispatch( MODULES_ANALYTICS_4 ).receiveGetSettings( {
			useSnippet: true,
		} );
	},
};

<<<<<<< HEAD
export const WithDashboardView = Template.bind( null );
WithDashboardView.storyName = 'Settings with Dashboard View';
WithDashboardView.args = {
	setupRegistry: ( registry ) => {
		registry.dispatch( MODULES_ANALYTICS ).selectProperty(
			properties[ 0 ].id,
			// eslint-disable-next-line sitekit/acronym-case
			properties[ 0 ].internalWebPropertyId
		);

		registry
			.dispatch( MODULES_ANALYTICS )
			.setDashboardView( DASHBOARD_VIEW_GA4 );
	},
};
WithDashboardView.parameters = {};
WithDashboardView.scenario = {
	label: 'Modules/Analytics/Settings/SettingsView/WithDashboardView',
	delay: 250,
};

=======
>>>>>>> d3160769
export const PostGA4AutoSwitch = Template.bind( null );
PostGA4AutoSwitch.storyName = 'Settings post GA4 auto-switch';
PostGA4AutoSwitch.args = {
	setupRegistry: ( registry ) => {
		// Ensure UA is in a connected state so that the Dashboard View section would ordinarily be shown.
		registry.dispatch( MODULES_ANALYTICS ).selectProperty(
			properties[ 0 ].id,
			// eslint-disable-next-line sitekit/acronym-case
			properties[ 0 ].internalWebPropertyId
		);

		// Set the reference date to the GA4 auto-switch date, to demonstrate that the Dashboard View section is hidden
		// in this case.
		registry.dispatch( CORE_USER ).setReferenceDate( GA4_AUTO_SWITCH_DATE );
	},
};
PostGA4AutoSwitch.parameters = {};
PostGA4AutoSwitch.scenario = {
	label: 'Modules/Analytics/Settings/SettingsView/PostGA4AutoSwitch',
};

export default {
	title: 'Modules/Analytics/Settings/SettingsView',
	decorators: [
		( Story ) => {
			const setupRegistry = ( registry ) => {
				provideModules( registry, [
					{
						slug: 'analytics',
						active: true,
						connected: true,
					},
					{
						slug: 'analytics-4',
						active: true,
						connected: true,
					},
				] );
				provideSiteInfo( registry );
				provideModuleRegistrations( registry );

				registry
					.dispatch( MODULES_ANALYTICS_4 )
					.receiveGetSettings( {} );
				registry
					.dispatch( MODULES_ANALYTICS_4 )
					.receiveGetExistingTag( null );
				registry
					.dispatch( MODULES_ANALYTICS_4 )
					.receiveGetProperties( ga4Fixtures.properties, {
						accountID,
					} );
				registry
					.dispatch( MODULES_ANALYTICS_4 )
					.receiveGetWebDataStreams( ga4Fixtures.webDataStreams, {
						propertyID: ga4Fixtures.properties[ 0 ]._id,
					} );

				registry.dispatch( MODULES_ANALYTICS ).receiveGetSettings( {
					useSnippet: true,
					canUseSnippet: true,
				} );
				registry
					.dispatch( MODULES_ANALYTICS )
					.receiveGetExistingTag( null );
				registry
					.dispatch( MODULES_ANALYTICS )
					.receiveGetAccounts( accounts );
				registry
					.dispatch( MODULES_ANALYTICS )
					.receiveGetProperties( properties, { accountID } );
				registry
					.dispatch( MODULES_ANALYTICS )
					.receiveGetProfiles(
						fixtures.accountsPropertiesProfiles.profiles,
						{ accountID, propertyID: properties[ 0 ].id }
					);
				registry
					.dispatch( MODULES_ANALYTICS )
					.receiveGetProfiles(
						fixtures.accountsPropertiesProfiles.profiles,
						{ accountID, propertyID: properties[ 1 ].id }
					);

				registry
					.dispatch( MODULES_ANALYTICS )
					.selectAccount( accountID );
			};

			return (
				<WithRegistrySetup func={ setupRegistry }>
					<Story />
				</WithRegistrySetup>
			);
		},
	],
};<|MERGE_RESOLUTION|>--- conflicted
+++ resolved
@@ -80,30 +80,6 @@
 	},
 };
 
-<<<<<<< HEAD
-export const WithDashboardView = Template.bind( null );
-WithDashboardView.storyName = 'Settings with Dashboard View';
-WithDashboardView.args = {
-	setupRegistry: ( registry ) => {
-		registry.dispatch( MODULES_ANALYTICS ).selectProperty(
-			properties[ 0 ].id,
-			// eslint-disable-next-line sitekit/acronym-case
-			properties[ 0 ].internalWebPropertyId
-		);
-
-		registry
-			.dispatch( MODULES_ANALYTICS )
-			.setDashboardView( DASHBOARD_VIEW_GA4 );
-	},
-};
-WithDashboardView.parameters = {};
-WithDashboardView.scenario = {
-	label: 'Modules/Analytics/Settings/SettingsView/WithDashboardView',
-	delay: 250,
-};
-
-=======
->>>>>>> d3160769
 export const PostGA4AutoSwitch = Template.bind( null );
 PostGA4AutoSwitch.storyName = 'Settings post GA4 auto-switch';
 PostGA4AutoSwitch.args = {
