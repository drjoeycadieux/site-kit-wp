/**
 * Analytics SettingsView component stories.
 *
 * Site Kit by Google, Copyright 2021 Google LLC
 *
 * Licensed under the Apache License, Version 2.0 (the "License");
 * you may not use this file except in compliance with the License.
 * You may obtain a copy of the License at
 *
 *     https://www.apache.org/licenses/LICENSE-2.0
 *
 * Unless required by applicable law or agreed to in writing, software
 * distributed under the License is distributed on an "AS IS" BASIS,
 * WITHOUT WARRANTIES OR CONDITIONS OF ANY KIND, either express or implied.
 * See the License for the specific language governing permissions and
 * limitations under the License.
 */

/**
 * Internal dependencies
 */
import SettingsView from './SettingsView';
import { MODULES_ANALYTICS } from '../../datastore/constants';
import { MODULES_ANALYTICS_4 } from '../../../analytics-4/datastore/constants';
import {
	provideModules,
	provideModuleRegistrations,
	provideSiteInfo,
} from '../../../../../../tests/js/utils';
import WithRegistrySetup from '../../../../../../tests/js/WithRegistrySetup';
import * as fixtures from '../../datastore/__fixtures__';
import * as ga4Fixtures from '../../../analytics-4/datastore/__fixtures__';

<<<<<<< HEAD
function Template() {
=======
const features = [ 'ga4setup' ];

function Template( { setupRegistry = () => {}, ...args } ) {
>>>>>>> 6101771d
	return (
		<WithRegistrySetup func={ setupRegistry }>
			<div className="googlesitekit-layout">
				<div className="googlesitekit-settings-module googlesitekit-settings-module--active googlesitekit-settings-module--analytics">
					<div className="googlesitekit-settings-module__content googlesitekit-settings-module__content--open">
						<div className="mdc-layout-grid">
							<div className="mdc-layout-inner">
								<div className="mdc-layout-grid__cell mdc-layout-grid__cell--span-12">
									<SettingsView { ...args } />
								</div>
							</div>
						</div>
					</div>
				</div>
			</div>
		</WithRegistrySetup>
	);
}

export const WithGA4MeasurementID = Template.bind( null );
WithGA4MeasurementID.storyName = 'Settings with GA4 Measurement ID';

export const WithGA4Snippet = Template.bind( null );
WithGA4Snippet.storyName = 'Settings with GA4 Snippet inserted';
WithGA4Snippet.parameters = { features };
WithGA4Snippet.args = {
	setupRegistry: ( registry ) => {
		registry.dispatch( MODULES_ANALYTICS_4 ).receiveGetSettings( {
			useSnippet: true,
		} );
	},
};

export default {
	title: 'Modules/Analytics/Settings/SettingsView',
	decorators: [
		( Story ) => {
			const setupRegistry = ( registry ) => {
				const accounts = fixtures.accountsPropertiesProfiles.accounts.slice(
					0,
					1
				);
				const properties = [
					{
						...fixtures.accountsPropertiesProfiles.properties[ 0 ],
						websiteUrl: 'http://example.com', // eslint-disable-line sitekit/acronym-case
					},
					{
						...fixtures.accountsPropertiesProfiles.properties[ 1 ],
					},
				];

				const accountID = accounts[ 0 ].id;

				provideModules( registry, [
					{
						slug: 'analytics',
						active: true,
						connected: true,
					},
					{
						slug: 'analytics-4',
						active: true,
						connected: true,
					},
				] );
				provideSiteInfo( registry );
				provideModuleRegistrations( registry );

				registry
					.dispatch( MODULES_ANALYTICS_4 )
					.receiveGetSettings( {} );
				registry
					.dispatch( MODULES_ANALYTICS_4 )
					.receiveGetExistingTag( null );
				registry
					.dispatch( MODULES_ANALYTICS_4 )
					.receiveGetProperties( ga4Fixtures.properties, {
						accountID,
					} );
				registry
					.dispatch( MODULES_ANALYTICS_4 )
					.receiveGetWebDataStreams( ga4Fixtures.webDataStreams, {
						propertyID: ga4Fixtures.properties[ 0 ]._id,
					} );

				registry.dispatch( MODULES_ANALYTICS ).receiveGetSettings( {
					useSnippet: true,
					canUseSnippet: true,
				} );
				registry
					.dispatch( MODULES_ANALYTICS )
					.receiveGetExistingTag( null );
				registry
					.dispatch( MODULES_ANALYTICS )
					.receiveGetAccounts( accounts );
				registry
					.dispatch( MODULES_ANALYTICS )
					.receiveGetProperties( properties, { accountID } );
				registry
					.dispatch( MODULES_ANALYTICS )
					.receiveGetProfiles(
						fixtures.accountsPropertiesProfiles.profiles,
						{ accountID, propertyID: properties[ 0 ].id }
					);
				registry
					.dispatch( MODULES_ANALYTICS )
					.receiveGetProfiles(
						fixtures.accountsPropertiesProfiles.profiles,
						{ accountID, propertyID: properties[ 1 ].id }
					);

				registry
					.dispatch( MODULES_ANALYTICS )
					.selectAccount( accountID );
			};

			return (
				<WithRegistrySetup func={ setupRegistry }>
					<Story />
				</WithRegistrySetup>
			);
		},
	],
};<|MERGE_RESOLUTION|>--- conflicted
+++ resolved
@@ -31,13 +31,7 @@
 import * as fixtures from '../../datastore/__fixtures__';
 import * as ga4Fixtures from '../../../analytics-4/datastore/__fixtures__';
 
-<<<<<<< HEAD
-function Template() {
-=======
-const features = [ 'ga4setup' ];
-
 function Template( { setupRegistry = () => {}, ...args } ) {
->>>>>>> 6101771d
 	return (
 		<WithRegistrySetup func={ setupRegistry }>
 			<div className="googlesitekit-layout">
@@ -62,7 +56,6 @@
 
 export const WithGA4Snippet = Template.bind( null );
 WithGA4Snippet.storyName = 'Settings with GA4 Snippet inserted';
-WithGA4Snippet.parameters = { features };
 WithGA4Snippet.args = {
 	setupRegistry: ( registry ) => {
 		registry.dispatch( MODULES_ANALYTICS_4 ).receiveGetSettings( {
