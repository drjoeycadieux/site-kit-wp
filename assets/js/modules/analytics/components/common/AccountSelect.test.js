--- conflicted
+++ resolved
@@ -106,7 +106,7 @@
 		expect( newAccountID ).toEqual( ACCOUNT_CREATE );
 	} );
 
-	it( 'should pre-select the property and profile IDs when changed', async () => {
+	it( 'should pre-select the property and profile IDs when changed', () => {
 		const { accounts, properties, profiles } = fixtures.accountsPropertiesProfiles;
 		const { getByText, container, registry } = render( <AccountSelect />, { setupRegistry } );
 		const propertyID = properties[ 0 ].id;
@@ -116,11 +116,7 @@
 		registry.dispatch( STORE_NAME ).receiveGetProperties( properties, { accountID } );
 		registry.dispatch( STORE_NAME ).receiveGetProfiles( profiles, { accountID, propertyID } );
 
-<<<<<<< HEAD
-		await act( async () => {
-=======
 		act( () => {
->>>>>>> 3c789c40
 			// Click the label to expose the elements in the menu.
 			fireEvent.click( container.querySelector( '.mdc-floating-label' ) );
 			// Click this element to select it and fire the onChange event.
