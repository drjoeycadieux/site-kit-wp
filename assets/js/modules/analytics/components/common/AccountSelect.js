--- conflicted
+++ resolved
@@ -34,18 +34,13 @@
 const { useSelect, useDispatch } = Data;
 
 export default function AccountSelect() {
-<<<<<<< HEAD
-	const {
-		accounts,
-		hasResolvedAccounts,
-	} = useSelect( ( select ) => ( {
+	const accountID = useSelect( ( select ) => select( STORE_NAME ).getAccountID() );
+
+	const { accounts, hasResolvedAccounts } = useSelect( ( select ) => ( {
 		accounts: select( STORE_NAME ).getAccounts(),
 		hasResolvedAccounts: select( STORE_NAME ).hasFinishedResolution( 'getAccounts' ),
 	} ) );
 
-	const accountID = useSelect( ( select ) => select( STORE_NAME ).getAccountID() );
-	const hasExistingTag = useSelect( ( select ) => select( STORE_NAME ).hasExistingTag() );
-=======
 	const { hasExistingTag, hasGTMPropertyID } = useSelect( ( select ) => {
 		const data = {
 			hasExistingTag: select( STORE_NAME ).hasExistingTag(),
@@ -59,11 +54,6 @@
 
 		return data;
 	} );
-
-	const accounts = useSelect( ( select ) => select( STORE_NAME ).getAccounts() );
-	const accountID = useSelect( ( select ) => select( STORE_NAME ).getAccountID() );
-	const hasResolvedAccounts = useSelect( ( select ) => select( STORE_NAME ).hasFinishedResolution( 'getAccounts' ) );
->>>>>>> d194354d
 
 	const { selectAccount } = useDispatch( STORE_NAME );
 	const onChange = useCallback( ( index, item ) => {
