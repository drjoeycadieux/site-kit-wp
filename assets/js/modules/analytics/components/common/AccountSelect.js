--- conflicted
+++ resolved
@@ -46,22 +46,6 @@
 		),
 	} ) );
 
-<<<<<<< HEAD
-	const hasGTMPropertyID = useSelect( ( select ) => {
-		const hasExistingTag = select( MODULES_ANALYTICS ).hasExistingTag();
-
-		// No need to get a single Analytics property ID if we already have an existing Analytics tag.
-		if ( ! hasExistingTag ) {
-			return !! select(
-				MODULES_TAGMANAGER
-			).getSingleAnalyticsPropertyID();
-		}
-
-		return false;
-	} );
-
-=======
->>>>>>> 300a0ccf
 	const { selectAccount } = useDispatch( MODULES_ANALYTICS );
 	const onChange = useCallback(
 		( index, item ) => {
@@ -88,10 +72,6 @@
 			label={ __( 'Account', 'google-site-kit' ) }
 			value={ accountID }
 			onEnhancedChange={ onChange }
-<<<<<<< HEAD
-			disabled={ hasGTMPropertyID }
-=======
->>>>>>> 300a0ccf
 			enhanced
 			outlined
 		>
