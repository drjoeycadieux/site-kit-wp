/**
 * Enable Universal Analytics component.
 *
 * Site Kit by Google, Copyright 2023 Google LLC
 *
 * Licensed under the Apache License, Version 2.0 (the "License");
 * you may not use this file except in compliance with the License.
 * You may obtain a copy of the License at
 *
 *     https://www.apache.org/licenses/LICENSE-2.0
 *
 * Unless required by applicable law or agreed to in writing, software
 * distributed under the License is distributed on an "AS IS" BASIS,
 * WITHOUT WARRANTIES OR CONDITIONS OF ANY KIND, either express or implied.
 * See the License for the specific language governing permissions and
 * limitations under the License.
 */

/**
 * External dependencies
 */
import PropTypes from 'prop-types';
import { useMount } from 'react-use';

/**
 * WordPress dependencies
 */
import { __, sprintf } from '@wordpress/i18n';
import {
	Fragment,
	useCallback,
	createInterpolateElement,
} from '@wordpress/element';

/**
 * Internal dependencies
 */
import Data from 'googlesitekit-data';
import { Switch } from 'googlesitekit-components';
import { CORE_FORMS } from '../../../../googlesitekit/datastore/forms/constants';
import { CORE_MODULES } from '../../../../googlesitekit/modules/datastore/constants';
import { MODULES_ANALYTICS, FORM_SETUP } from '../../datastore/constants';
import { TYPE_INFO } from '../../../../components/SettingsNotice';
import ProfileSelect from './ProfileSelect';
import PropertySelect from './PropertySelect';
import SettingsNotice from '../../../../components/SettingsNotice/SettingsNotice';
import StoreErrorNotices from '../../../../components/StoreErrorNotices';
import WarningIcon from '../../../../../../assets/svg/icons/warning-icon.svg';
import { MODULES_TAGMANAGER } from '../../../tagmanager/datastore/constants';
import ExistingGTMPropertyNotice from './ExistingGTMPropertyNotice';
const { useSelect, useDispatch } = Data;

export default function EnableUniversalAnalytics( {
	children,
	hasModuleAccess = true,
	showErrors = false,
} ) {
	const accountID = useSelect( ( select ) =>
		select( MODULES_ANALYTICS ).getAccountID()
	);
	const properties = useSelect( ( select ) => {
		if ( ! accountID ) {
			return [];
		}

		return select( MODULES_ANALYTICS ).getProperties( accountID ) || [];
	} );
	const propertyID = useSelect( ( select ) =>
		select( MODULES_ANALYTICS ).getPropertyID()
	);
	const isUAEnabled = useSelect( ( select ) =>
		select( CORE_FORMS ).getValue( FORM_SETUP, 'enableUA' )
	);
	const module = useSelect( ( select ) =>
		select( CORE_MODULES ).getModule( 'analytics' )
	);
	const isTagManagerAvailable = useSelect( ( select ) =>
		select( CORE_MODULES ).isModuleAvailable( 'tagmanager' )
	);
	const gtmAnalyticsPropertyID = useSelect(
		( select ) =>
			isTagManagerAvailable &&
			select( MODULES_TAGMANAGER ).getSingleAnalyticsPropertyID()
	);

	const { setValues } = useDispatch( CORE_FORMS );
	const { resetPropertyAndProfileIDs, revertPropertyAndProfileIDs } =
		useDispatch( MODULES_ANALYTICS );

	const onChange = useCallback( () => {
		if ( isUAEnabled ) {
			resetPropertyAndProfileIDs();
		} else {
			revertPropertyAndProfileIDs();
		}

		setValues( FORM_SETUP, { enableUA: ! isUAEnabled } );
	}, [
		isUAEnabled,
		setValues,
		resetPropertyAndProfileIDs,
		revertPropertyAndProfileIDs,
	] );

	const formattedOwnerName = module?.owner?.login
		? `<strong>${ module.owner.login }</strong>`
		: __( 'Another admin', 'google-site-kit' );

	useMount( () => {
		if ( propertyID ) {
			setValues( FORM_SETUP, { enableUA: true } );
		}
	} );

	if ( properties.length === 0 ) {
		return null;
	}

	return (
		<Fragment>
			<div className="googlesitekit-analytics-enable">
				<Switch
					label={ __(
						'Enable Universal Analytics',
						'google-site-kit'
					) }
					checked={ isUAEnabled }
					onClick={ onChange }
					hideLabel={ false }
				/>
				<p>
					{ __(
						'The old version of Analytics, which stops recording data after July 1, 2023',
						'google-site-kit'
					) }
				</p>
			</div>
			{ isUAEnabled && (
				<Fragment>
<<<<<<< HEAD
					{ showErrors && (
						<StoreErrorNotices
							moduleSlug="analytics"
							storeName={ MODULES_ANALYTICS }
						/>
					) }
=======
					<ExistingGTMPropertyNotice
						gtmAnalyticsPropertyID={ gtmAnalyticsPropertyID }
					/>

>>>>>>> d70073da
					<div className="googlesitekit-setup-module__inputs">
						<PropertySelect hasModuleAccess={ hasModuleAccess } />
						<ProfileSelect hasModuleAccess={ hasModuleAccess } />
					</div>

					{ /* Renders the SetupUseSnippetSwitch or SettingsUseSnippetSwitch */ }
					{ children }

					{ hasModuleAccess === false && (
						<SettingsNotice
							type={ TYPE_INFO }
							Icon={ WarningIcon }
							notice={ createInterpolateElement(
								sprintf(
									/* translators: 1: module owner's name, 2: module name */
									__(
										'%1$s configured %2$s and you don’t have access to its configured property. Contact them to share access or change the configured property.',
										'google-site-kit'
									),
									formattedOwnerName,
									module?.name
								),
								{
									strong: <strong />,
								}
							) }
						/>
					) }
				</Fragment>
			) }
		</Fragment>
	);
}

EnableUniversalAnalytics.propTypes = {
	children: PropTypes.node.isRequired,
	hasModuleAccess: PropTypes.bool,
	showErrors: PropTypes.bool,
};<|MERGE_RESOLUTION|>--- conflicted
+++ resolved
@@ -137,19 +137,15 @@
 			</div>
 			{ isUAEnabled && (
 				<Fragment>
-<<<<<<< HEAD
+					<ExistingGTMPropertyNotice
+						gtmAnalyticsPropertyID={ gtmAnalyticsPropertyID }
+					/>
 					{ showErrors && (
 						<StoreErrorNotices
 							moduleSlug="analytics"
 							storeName={ MODULES_ANALYTICS }
 						/>
 					) }
-=======
-					<ExistingGTMPropertyNotice
-						gtmAnalyticsPropertyID={ gtmAnalyticsPropertyID }
-					/>
-
->>>>>>> d70073da
 					<div className="googlesitekit-setup-module__inputs">
 						<PropertySelect hasModuleAccess={ hasModuleAccess } />
 						<ProfileSelect hasModuleAccess={ hasModuleAccess } />
