--- conflicted
+++ resolved
@@ -48,11 +48,7 @@
 				{ sprintf(
 					/* translators: 1: GTM property ID */
 					__(
-<<<<<<< HEAD
 						'A Google Tag Manager container with a tag for the selected property, %s. was found on your site, so Site Kit will not place its own tag. If you would prefer to have Site Kit insert this tag, remove it from your Google Tag Manager container and update later in Settings.',
-=======
-						'An existing Google Analytics property with the ID %s was found on your site, added by Google Tag Manager. Since it refers to the same property selected here, Site Kit will not place its own tag and rely on the existing one. If later on you decide to remove this property, Site Kit can place a new tag for you.',
->>>>>>> 11173f3f
 						'google-site-kit'
 					),
 					gtmAnalyticsPropertyID
