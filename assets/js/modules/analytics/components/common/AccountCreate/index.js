/**
 * AccountCreate component.
 *
 * Site Kit by Google, Copyright 2021 Google LLC
 *
 * Licensed under the Apache License, Version 2.0 (the "License");
 * you may not use this file except in compliance with the License.
 * You may obtain a copy of the License at
 *
 *     https://www.apache.org/licenses/LICENSE-2.0
 *
 * Unless required by applicable law or agreed to in writing, software
 * distributed under the License is distributed on an "AS IS" BASIS,
 * WITHOUT WARRANTIES OR CONDITIONS OF ANY KIND, either express or implied.
 * See the License for the specific language governing permissions and
 * limitations under the License.
 */

/**
 * WordPress dependencies
 */
import { __ } from '@wordpress/i18n';
import { useCallback, useState, useEffect } from '@wordpress/element';

/**
 * Internal dependencies
 */
import API from 'googlesitekit-api';
import Data from 'googlesitekit-data';
import { Button, ProgressBar } from 'googlesitekit-components';
import {
	MODULES_ANALYTICS,
	FORM_ACCOUNT_CREATE,
	EDIT_SCOPE,
} from '../../../datastore/constants';
import {
	GTM_SCOPE,
	MODULES_ANALYTICS_4,
} from '../../../../analytics-4/datastore/constants';
import { CORE_SITE } from '../../../../../googlesitekit/datastore/site/constants';
import { CORE_USER } from '../../../../../googlesitekit/datastore/user/constants';
import { CORE_FORMS } from '../../../../../googlesitekit/datastore/forms/constants';
import { CORE_LOCATION } from '../../../../../googlesitekit/datastore/location/constants';
import { ERROR_CODE_MISSING_REQUIRED_SCOPE } from '../../../../../util/errors';
import { trackEvent } from '../../../../../util';
import { getAccountDefaults as getAccountDefaults } from '../../../../analytics-4/utils/account';
import { Cell } from '../../../../../material-components';
import Link from '../../../../../components/Link';
import StoreErrorNotices from '../../../../../components/StoreErrorNotices';
import TimezoneSelect from './TimezoneSelect';
import AccountField from './AccountField';
import PropertyField from './PropertyField';
import CountrySelect from './CountrySelect';
import WebDataStreamField from './WebDataStreamField';
import useViewContext from '../../../../../hooks/useViewContext';
<<<<<<< HEAD
const { useDispatch, useSelect } = Data;

export default function AccountCreate() {
=======
import { useFeature } from '../../../../../hooks/useFeature';
import EnhancedMeasurementSwitch from '../../../../analytics-4/components/common/EnhancedMeasurementSwitch';
const { useDispatch, useSelect } = Data;

export default function AccountCreate() {
	const ga4ReportingEnabled = useFeature( 'ga4Reporting' );
	const enhancedMeasurementEnabled = useFeature( 'enhancedMeasurement' );

>>>>>>> c6325c0c
	const [ isNavigating, setIsNavigating ] = useState( false );
	const accounts = useSelect( ( select ) =>
		select( MODULES_ANALYTICS ).getAccounts()
	);
	const hasResolvedAccounts = useSelect( ( select ) =>
		select( MODULES_ANALYTICS ).hasFinishedResolution( 'getAccounts' )
	);
	const accountTicketTermsOfServiceURL = useSelect( ( select ) =>
		select( MODULES_ANALYTICS_4 ).getAccountTicketTermsOfServiceURL()
	);
	const canSubmitAccountCreate = useSelect( ( select ) =>
		select( MODULES_ANALYTICS_4 ).canSubmitAccountCreate()
	);
	const isDoingCreateAccount = useSelect( ( select ) =>
		select( MODULES_ANALYTICS_4 ).isDoingCreateAccount()
	);
	const hasEditScope = useSelect( ( select ) =>
		select( CORE_USER ).hasScope( EDIT_SCOPE )
	);
	const hasGTMScope = useSelect( ( select ) =>
		select( CORE_USER ).hasScope( GTM_SCOPE )
	);
	const hasAccountCreateForm = useSelect( ( select ) =>
		select( CORE_FORMS ).hasForm( FORM_ACCOUNT_CREATE )
	);
	const autoSubmit = useSelect( ( select ) =>
		select( CORE_FORMS ).getValue( FORM_ACCOUNT_CREATE, 'autoSubmit' )
	);
	const siteURL = useSelect( ( select ) =>
		select( CORE_SITE ).getReferenceSiteURL()
	);
	const siteName = useSelect( ( select ) =>
		select( CORE_SITE ).getSiteName()
	);
	const timezone = useSelect( ( select ) =>
		select( CORE_SITE ).getTimezone()
	);

	const viewContext = useViewContext();
	const { setValues } = useDispatch( CORE_FORMS );
	const { navigateTo } = useDispatch( CORE_LOCATION );
	const { createAccount } = useDispatch( MODULES_ANALYTICS_4 );
	const { setPermissionScopeError } = useDispatch( CORE_USER );

	const hasRequiredScope = hasEditScope;

	// Redirect if the accountTicketTermsOfServiceURL is set.
	useEffect( () => {
		if ( accountTicketTermsOfServiceURL ) {
			( async () => {
				await API.invalidateCache( 'modules', 'analytics-4' );
				navigateTo( accountTicketTermsOfServiceURL );
			} )();
		}
	}, [ accountTicketTermsOfServiceURL, navigateTo ] );

	// Set form defaults on initial render.
	useEffect( () => {
		// Only set the form if not already present in store.
		// e.g. after a snapshot has been restored.
		if ( ! hasAccountCreateForm ) {
			setValues(
				FORM_ACCOUNT_CREATE,
				getAccountDefaults( {
					siteName,
					siteURL,
					timezone,
				} )
			);
		}
	}, [ hasAccountCreateForm, siteName, siteURL, timezone, setValues ] );

	const handleSubmit = useCallback( async () => {
		const scopes = [];

		if ( ! hasEditScope ) {
			scopes.push( EDIT_SCOPE );
		}
		// The GTM scope should be granted for GTE support, but
		// it is possible for it not to be at this point.
		// This saves an extra OAuth flow and is necessary for the
		// Google tag sync at the end of the post-provisioning flow.
		if ( ! hasGTMScope ) {
			scopes.push( GTM_SCOPE );
		}

		// If scope not granted, trigger scope error right away. These are
		// typically handled automatically based on API responses, but
		// this particular case has some special handling to improve UX.
		if ( scopes.length > 0 ) {
			// When state is restored, auto-submit the request again.
			setValues( FORM_ACCOUNT_CREATE, { autoSubmit: true } );
			setPermissionScopeError( {
				code: ERROR_CODE_MISSING_REQUIRED_SCOPE,
				message: __(
					'Additional permissions are required to create a new Analytics account.',
					'google-site-kit'
				),
				data: {
					status: 403,
					scopes,
					skipModal: true,
				},
			} );
			return;
		}

		setValues( FORM_ACCOUNT_CREATE, { autoSubmit: false } );
		await trackEvent(
			`${ viewContext }_analytics`,
			'create_account',
			'proxy'
		);

		const { error } = await createAccount();
		if ( ! error ) {
			setIsNavigating( true );
		}
	}, [
		createAccount,
		setIsNavigating,
		hasEditScope,
		hasGTMScope,
		setPermissionScopeError,
		setValues,
		viewContext,
	] );

	// If the user ends up back on this component with the required scope granted,
	// and already submitted the form, trigger the submit again.
	useEffect( () => {
		if ( hasRequiredScope && autoSubmit ) {
			handleSubmit();
		}
	}, [ hasRequiredScope, autoSubmit, handleSubmit ] );

	// If the user clicks "Back", rollback settings to restore saved values, if any.
	const { rollbackSettings } = useDispatch( MODULES_ANALYTICS );
	const handleBack = useCallback(
		() => rollbackSettings(),
		[ rollbackSettings ]
	);

	if (
		isDoingCreateAccount ||
		isNavigating ||
		! hasResolvedAccounts ||
		hasRequiredScope === undefined
	) {
		return <ProgressBar />;
	}

	return (
		<div>
			<StoreErrorNotices
				moduleSlug="analytics"
				storeName={ MODULES_ANALYTICS }
			/>
			<StoreErrorNotices
				moduleSlug="analytics-4"
				storeName={ MODULES_ANALYTICS_4 }
			/>

			<h3 className="googlesitekit-heading-4">
				{ __( 'Create your Analytics account', 'google-site-kit' ) }
			</h3>

			<p>
				{ __(
					'We’ve pre-filled the required information for your new account. Confirm or edit any details:',
					'google-site-kit'
				) }
			</p>

			<div className="googlesitekit-setup-module__inputs">
				<Cell size={ 6 }>
					<AccountField />
				</Cell>
				<Cell size={ 6 }>
					<PropertyField />
				</Cell>
				<Cell size={ 6 }>
					<WebDataStreamField />
				</Cell>
			</div>

			<div className="googlesitekit-setup-module__inputs">
				<CountrySelect />

				<TimezoneSelect />
			</div>

			{ enhancedMeasurementEnabled && (
				<div className="googlesitekit-setup-module__inputs">
					<EnhancedMeasurementSwitch
						formName={ FORM_ACCOUNT_CREATE }
					/>
				</div>
			) }

			<p>
				{ hasRequiredScope && (
					<span>
						{ __(
							'You will be redirected to Google Analytics to accept the terms of service.',
							'google-site-kit'
						) }
					</span>
				) }
				{ ! hasRequiredScope && (
					<span>
						{ __(
							'You will need to give Site Kit permission to create an Analytics account on your behalf and also accept the Google Analytics terms of service.',
							'google-site-kit'
						) }
					</span>
				) }
			</p>

			<div className="googlesitekit-setup-module__action">
				<Button
					disabled={ ! canSubmitAccountCreate }
					onClick={ handleSubmit }
				>
					{ __( 'Create Account', 'google-site-kit' ) }
				</Button>

				{ accounts && !! accounts.length && (
					<Link
						className="googlesitekit-setup-module__sub-action"
						onClick={ handleBack }
					>
						{ __( 'Back', 'google-site-kit' ) }
					</Link>
				) }
			</div>
		</div>
	);
}<|MERGE_RESOLUTION|>--- conflicted
+++ resolved
@@ -52,21 +52,15 @@
 import PropertyField from './PropertyField';
 import CountrySelect from './CountrySelect';
 import WebDataStreamField from './WebDataStreamField';
+import EnhancedMeasurementSwitch from '../../../../analytics-4/components/common/EnhancedMeasurementSwitch';
 import useViewContext from '../../../../../hooks/useViewContext';
-<<<<<<< HEAD
+import { useFeature } from '../../../../../hooks/useFeature';
+
 const { useDispatch, useSelect } = Data;
 
 export default function AccountCreate() {
-=======
-import { useFeature } from '../../../../../hooks/useFeature';
-import EnhancedMeasurementSwitch from '../../../../analytics-4/components/common/EnhancedMeasurementSwitch';
-const { useDispatch, useSelect } = Data;
-
-export default function AccountCreate() {
-	const ga4ReportingEnabled = useFeature( 'ga4Reporting' );
 	const enhancedMeasurementEnabled = useFeature( 'enhancedMeasurement' );
 
->>>>>>> c6325c0c
 	const [ isNavigating, setIsNavigating ] = useState( false );
 	const accounts = useSelect( ( select ) =>
 		select( MODULES_ANALYTICS ).getAccounts()
