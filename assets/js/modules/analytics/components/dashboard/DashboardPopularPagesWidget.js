--- conflicted
+++ resolved
@@ -33,14 +33,9 @@
 import SourceLink from '../../../../components/SourceLink';
 import { getDataTableFromData, TableOverflowContainer } from '../../../../components/data-table';
 import { numberFormat } from '../../../../util';
-<<<<<<< HEAD
-import getDataErrorComponent from '../../../../components/notifications/data-error';
-import getNoDataComponent from '../../../../components/notifications/nodata';
 import { isZeroReport } from '../../util';
-=======
 import ReportError from '../../../../components/ReportError';
 import ReportZero from '../../../../components/ReportZero';
->>>>>>> 07d95edd
 const { useSelect } = Data;
 const { Widget } = Widgets.components;
 
@@ -89,13 +84,8 @@
 		return <ReportError moduleSlug="analytics" error={ error } />;
 	}
 
-<<<<<<< HEAD
 	if ( ! loading && isZeroReport( data ) ) {
-		return getNoDataComponent( _x( 'Analytics', 'Service name', 'google-site-kit' ) );
-=======
-	if ( ! Array.isArray( data?.[ 0 ]?.data?.rows ) ) {
 		return <ReportZero moduleSlug="analytics" />;
->>>>>>> 07d95edd
 	}
 
 	const headers = [
