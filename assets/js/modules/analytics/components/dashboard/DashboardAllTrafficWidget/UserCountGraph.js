--- conflicted
+++ resolved
@@ -31,17 +31,8 @@
  * Internal dependencies
  */
 import Data from 'googlesitekit-data';
-<<<<<<< HEAD
-import { CORE_USER } from '../../../../../googlesitekit/datastore/user/constants';
 import { CORE_UI } from '../../../../../googlesitekit/datastore/ui/constants';
-import {
-	DATE_RANGE_OFFSET,
-	DIMENSION_COLOR_ALL_TRAFFIC_WIDGET,
-} from '../../../datastore/constants';
-=======
-import { CORE_FORMS } from '../../../../../googlesitekit/datastore/forms/constants';
-import { FORM_ALL_TRAFFIC_WIDGET } from '../../../datastore/constants';
->>>>>>> d822d360
+import { DIMENSION_COLOR_ALL_TRAFFIC_WIDGET } from '../../../datastore/constants';
 import GoogleChart from '../../../../../components/GoogleChart';
 import parseDimensionStringToDate from '../../../util/parseDimensionStringToDate';
 import PreviewBlock from '../../../../../components/PreviewBlock';
@@ -49,12 +40,7 @@
 const { useSelect } = Data;
 
 export default function UserCountGraph( { loaded, error, report } ) {
-<<<<<<< HEAD
-	const { startDate, endDate } = useSelect( ( select ) => select( CORE_USER ).getDateRangeDates( { offsetDays: DATE_RANGE_OFFSET } ) );
 	const graphLineColor = useSelect( ( select ) => select( CORE_UI ).getValue( DIMENSION_COLOR_ALL_TRAFFIC_WIDGET ) || '#1a73e8' );
-=======
-	const graphLineColor = useSelect( ( select ) => select( CORE_FORMS ).getValue( FORM_ALL_TRAFFIC_WIDGET, 'dimensionColor' ) || '#1a73e8' );
->>>>>>> d822d360
 
 	if ( ! loaded ) {
 		// On desktop, the real graph height is 350px, so match that here.
