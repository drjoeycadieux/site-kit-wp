--- conflicted
+++ resolved
@@ -34,11 +34,7 @@
 import { STORE_NAME as CORE_SITE } from '../../../../../googlesitekit/datastore/site/constants';
 import { STORE_NAME as CORE_USER } from '../../../../../googlesitekit/datastore/user/constants';
 import { STORE_NAME, DATE_RANGE_OFFSET } from '../../../datastore/constants';
-<<<<<<< HEAD
-import { numberFormat, readableLargeNumber } from '../../../../../util';
-=======
 import { readableLargeNumber, numFmt, calculateChange } from '../../../../../util';
->>>>>>> 61289d72
 import { getAvailableDateRanges } from '../../../../../util/date-range';
 import { isZeroReport } from '../../../util';
 import ChangeArrow from '../../../../../components/ChangeArrow';
@@ -78,23 +74,14 @@
 	const report = useSelect( ( select ) => select( STORE_NAME ).getReport( args ) );
 
 	if ( ! loaded || error || isZeroReport( report ) ) {
-<<<<<<< HEAD
-=======
 		// The UserCountGraph component will return appropriate PreviewBlock/ReportError/ReportZero component
 		// based on the report fetching status, so we can return just NULL here to make sure it doesn't take extra space.
->>>>>>> 61289d72
 		return null;
 	}
 
 	const { totals } = report?.[ 0 ]?.data || {};
 	const [ current, previous ] = totals || [];
-<<<<<<< HEAD
-	const change = previous?.values?.[ 0 ] > 0
-		? ( current?.values?.[ 0 ] / previous?.values?.[ 0 ] ) - 1
-		: null;
-=======
 	const change = calculateChange( previous?.values?.[ 0 ], current?.values?.[ 0 ] );
->>>>>>> 61289d72
 
 	let currentDateRangeLabel = null;
 	const currentDateRangeDays = getAvailableDateRanges()[ dateRange ]?.days;
@@ -128,11 +115,7 @@
 						height={ 17 }
 					/>
 
-<<<<<<< HEAD
-					{ numberFormat( Math.abs( change ), { style: 'percent', maximumFractionDigits: 1 } ) }
-=======
 					{ numFmt( Math.abs( change ), { style: 'percent', maximumFractionDigits: 1 } ) }
->>>>>>> 61289d72
 				</span>
 				<span className="googlesitekit-widget--analyticsAllTrafficV2__totalcount--daterange">
 					{ currentDateRangeLabel }
