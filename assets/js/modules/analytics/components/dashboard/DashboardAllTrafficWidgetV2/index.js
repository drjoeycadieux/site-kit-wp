--- conflicted
+++ resolved
@@ -99,11 +99,7 @@
 						smSize={ 4 }
 					>
 						<DimensionTabs dimensionName={ dimensionName } />
-<<<<<<< HEAD
-						<UserDimensionsPieChart dimensionName={ dimensionName } />
-=======
 						<UserDimensionsPieChart dimensionName={ dimensionName } entityURL={ entityURL } />
->>>>>>> d6d0e423
 					</Cell>
 				</Row>
 			</Grid>
