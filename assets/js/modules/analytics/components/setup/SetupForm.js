/**
 * Analytics Setup form.
 *
 * Site Kit by Google, Copyright 2020 Google LLC
 *
 * Licensed under the Apache License, Version 2.0 (the "License");
 * you may not use this file except in compliance with the License.
 * You may obtain a copy of the License at
 *
 *     https://www.apache.org/licenses/LICENSE-2.0
 *
 * Unless required by applicable law or agreed to in writing, software
 * distributed under the License is distributed on an "AS IS" BASIS,
 * WITHOUT WARRANTIES OR CONDITIONS OF ANY KIND, either express or implied.
 * See the License for the specific language governing permissions and
 * limitations under the License.
 */

/**
 * External dependencies
 */
import PropTypes from 'prop-types';

/**
 * WordPress dependencies
 */
import { useCallback, useEffect } from '@wordpress/element';
import { __ } from '@wordpress/i18n';

/**
 * Internal dependencies
 */
import Data from 'googlesitekit-data';
import Button from '../../../../components/button';
import { STORE_NAME, PROFILE_CREATE, FORM_SETUP, EDIT_SCOPE } from '../../datastore/constants';
import { STORE_NAME as CORE_USER } from '../../../../googlesitekit/datastore/user/constants';
import { STORE_NAME as CORE_FORMS } from '../../../../googlesitekit/datastore/forms/constants';
import {
	AccountSelect,
	ExistingGTMPropertyNotice,
	ExistingTagNotice,
	ProfileSelect,
	PropertySelect,
	ProfileNameTextField,
} from '../common';
import StoreErrorNotices from '../../../../components/StoreErrorNotices';
import { trackEvent } from '../../../../util';
import { isPermissionScopeError } from '../../../../util/errors';
const { useSelect, useDispatch } = Data;

export default function SetupForm( { finishSetup } ) {
	const accounts = useSelect( ( select ) => select( STORE_NAME ).getAccounts() ) || [];
	const hasExistingTag = useSelect( ( select ) => select( STORE_NAME ).hasExistingTag() );
	const canSubmitChanges = useSelect( ( select ) => select( STORE_NAME ).canSubmitChanges() );
	const hasEditScope = useSelect( ( select ) => select( CORE_USER ).hasScope( EDIT_SCOPE ) );
	const autoSubmit = useSelect( ( select ) => select( CORE_FORMS ).getValue( FORM_SETUP, 'autoSubmit' ) );
	// Needed to conditionally show the profile name field and surrounding container.
	const profileID = useSelect( ( select ) => select( STORE_NAME ).getProfileID() );

	const { setValues } = useDispatch( CORE_FORMS );
	const { submitChanges } = useDispatch( STORE_NAME );
	const submitForm = useCallback( async ( event ) => {
		event.preventDefault();
		const { error } = await submitChanges();
		if ( isPermissionScopeError( error ) ) {
			setValues( FORM_SETUP, { autoSubmit: true } );
		}
		if ( ! error ) {
			setValues( FORM_SETUP, { autoSubmit: false } );
			await trackEvent( 'analytics_setup', 'analytics_configured' );
			finishSetup();
		}
	}, [ canSubmitChanges, finishSetup ] );

	// If the user lands back on this component with autoSubmit and the edit scope,
	// resubmit the form.
	useEffect( () => {
		if ( autoSubmit && hasEditScope ) {
			submitForm( { preventDefault: () => {} } );
		}
	}, [ hasEditScope, autoSubmit, submitForm ] );

	return (
		<form className="googlesitekit-analytics-setup__form" onSubmit={ submitForm }>
<<<<<<< HEAD
			<StoreErrorNotices moduleSlug="analytics" storeName={ STORE_NAME } />
=======
			<StoreErrorNotice moduleSlug="analytics" storeName={ STORE_NAME } />

>>>>>>> ba6ce2e7
			<ExistingTagNotice />
			{ ! hasExistingTag && <ExistingGTMPropertyNotice /> }

			{ ( !! accounts.length && ! hasExistingTag ) && (
				<p className="googlesitekit-margin-bottom-0">
					{ __( 'Please select the account information below. You can change this view later in your settings.', 'google-site-kit' ) }
				</p>
			) }

			<div className="googlesitekit-setup-module__inputs">
				<AccountSelect />

				<PropertySelect />

				<ProfileSelect />
			</div>

			{ profileID === PROFILE_CREATE && (
				<div className="googlesitekit-setup-module__inputs googlesitekit-setup-module__inputs--multiline">
					<ProfileNameTextField />
				</div>
			) }

			<div className="googlesitekit-setup-module__action">
				<Button disabled={ ! canSubmitChanges }>
					{ __( 'Configure Analytics', 'google-site-kit' ) }
				</Button>
			</div>
		</form>
	);
}

SetupForm.propTypes = {
	finishSetup: PropTypes.func,
};

SetupForm.defaultProps = {
	finishSetup: () => {},
};<|MERGE_RESOLUTION|>--- conflicted
+++ resolved
@@ -82,12 +82,7 @@
 
 	return (
 		<form className="googlesitekit-analytics-setup__form" onSubmit={ submitForm }>
-<<<<<<< HEAD
 			<StoreErrorNotices moduleSlug="analytics" storeName={ STORE_NAME } />
-=======
-			<StoreErrorNotice moduleSlug="analytics" storeName={ STORE_NAME } />
-
->>>>>>> ba6ce2e7
 			<ExistingTagNotice />
 			{ ! hasExistingTag && <ExistingGTMPropertyNotice /> }
 
