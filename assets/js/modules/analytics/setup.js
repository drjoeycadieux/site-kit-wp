/**
 * AnalyticsSetup component.
 *
 * Site Kit by Google, Copyright 2019 Google LLC
 *
 * Licensed under the Apache License, Version 2.0 (the "License");
 * you may not use this file except in compliance with the License.
 * You may obtain a copy of the License at
 *
 *     https://www.apache.org/licenses/LICENSE-2.0
 *
 * Unless required by applicable law or agreed to in writing, software
 * distributed under the License is distributed on an "AS IS" BASIS,
 * WITHOUT WARRANTIES OR CONDITIONS OF ANY KIND, either express or implied.
 * See the License for the specific language governing permissions and
 * limitations under the License.
 */

/**
 * External dependencies
 */
import data from 'GoogleComponents/data';
import PropTypes from 'prop-types';
import Button from 'GoogleComponents/button';
import ProgressBar from 'GoogleComponents/progress-bar';
import Link from 'GoogleComponents/link';
import Radio from 'GoogleComponents/radio';
import Switch from 'GoogleComponents/switch';
import { Select, Option } from 'SiteKitCore/material-components';
import SvgIcon from 'GoogleUtil/svg-icon';
import {
	sendAnalyticsTrackingEvent,
	getExistingTag,
	toggleConfirmModuleSettings,
} from 'GoogleUtil';

const { __, sprintf } = wp.i18n;
const { Component, Fragment } = wp.element;
const {
	removeFilter,
	addFilter,
} = wp.hooks;

class AnalyticsSetup extends Component {
	constructor( props ) {
		super( props );
		const {
			accountId,
			internalWebPropertyId,
			profileId,
			propertyId,
			useSnippet,
			ampClientIdOptIn,
		} = googlesitekit.modules.analytics.settings;

		this.state = {
			isLoading: true,
			isSaving: false,
			propertiesLoading: false,
			profilesLoading: false,
			useSnippet,
			errorCode: false,
			errorMsg: '',
			errorReason: false,
			accounts: [],
			properties: [],
			profiles: [],
			selectedAccount: accountId,
			selectedProperty: propertyId,
			selectedProfile: profileId,
			selectedinternalWebProperty: internalWebPropertyId,
			ampClientIdOptIn,
			existingTag: false,
		};

		this.handleAccountChange = this.handleAccountChange.bind( this );
		this.handlePropertyChange = this.handlePropertyChange.bind( this );
		this.handleProfileChange = this.handleProfileChange.bind( this );
		this.processAccountChange = this.processAccountChange.bind( this );
		this.processPropertyChange = this.processPropertyChange.bind( this );
		this.handleSubmit = this.handleSubmit.bind( this );
		this.handleRadioClick = this.handleRadioClick.bind( this );
		this.handleAMPClientIdSwitch = this.handleAMPClientIdSwitch.bind( this );
		this.handleRefetchAccount = this.handleRefetchAccount.bind( this );
	}

	async componentDidMount() {
		this._isMounted = true;

		await this.getAccounts();

		// Handle save hook from the settings page.
		addFilter( 'googlekit.SettingsConfirmed',
			'googlekit.AnalyticsSettingsConfirmed',
			( chain, module ) => {
				if ( 'analytics' !== module.replace( '-module', '' ) ) {
					return chain;
				}
				const { isEditing } = this.props;
				if ( isEditing ) {
					return this.handleSubmit();
				}
			} );
	}

	componentWillUnmount() {
		this._isMounted = false;

		removeFilter( 'googlekit.SettingsConfirmed', 'googlekit.AnalyticsSettingsConfirmed' );
	}

	componentDidUpdate() {
		this.toggleConfirmChangesButton();
	}

	/**
	 * Toggle confirm changes button disable/enabble depending on the changed settings.
	 */
	toggleConfirmChangesButton() {
		if ( ! this.props.isEditing ) {
			return;
		}

		const settingsMapping = {
			selectedAccount: 'accountId',
			selectedProperty: 'propertyId',
			selectedProfile: 'profileId',
			selectedinternalWebProperty: 'internalWebPropertyId',
			useSnippet: 'useSnippet',
			ampClientIdOptIn: 'ampClientIdOptIn',
		};

		toggleConfirmModuleSettings( 'analytics', settingsMapping, this.state );
	}

	handleAccountChange( index, item ) {
		const { selectedAccount } = this.state;
		const selectValue = item.getAttribute( 'data-value' );

		if ( selectValue === selectedAccount ) {
			return;
		}

		// The selected value is string.
		if ( '0' === selectValue ) {
			this.setState( {
				selectedAccount: selectValue,
				selectedProperty: '-1',
				selectedProfile: '-1',
				properties: [ {
					id: '-1',
					name: __( 'Select an account', 'google-site-kit' ),
				} ],
				profiles: [ {
					id: '-1',
					name: __( 'Select an account', 'google-site-kit' ),
				} ],
			} );
			return;
		}

		this.setState( {
			propertiesLoading: true,
			profilesLoading: true,
			selectedAccount: selectValue,
		} );

		// Track selection.
		sendAnalyticsTrackingEvent( 'analytics_setup', 'account_change', selectValue );

		this.processAccountChange( selectValue );
	}

	handlePropertyChange( index, item ) {
		const { selectedProperty } = this.state;
		const selectValue = item.getAttribute( 'data-value' );

		if ( selectValue === selectedProperty ) {
			return;
		}

		// The selected value is string.
		if ( '0' === selectValue ) {
			this.setState( {
				selectedProperty: selectValue,
				selectedProfile: selectValue,
				profiles: [ {
					id: 0,
					name: __( 'Setup a New Profile', 'google-site-kit' ),
				} ],
			} );
			return;
		}

		this.setState( {
			profilesLoading: true,
			selectedProperty: selectValue,
		} );

		// Track selection.
		sendAnalyticsTrackingEvent( 'analytics_setup', 'property_change', selectValue );

		this.processPropertyChange( selectValue );
	}

	handleProfileChange( index, item ) {
		const selectValue = item.getAttribute( 'data-value' );

		this.setState( {
			selectedProfile: selectValue,
		} );

		// Track selection.
		sendAnalyticsTrackingEvent( 'analytics_setup', 'profile_change', selectValue );
	}

	async getAccounts() {
		const { isEditing } = this.props;
		const {
			errorCode,
			useSnippet,
		} = this.state;
		let {
			selectedAccount,
			selectedProperty,
			selectedProfile,
		} = this.state;
		let newState = {};

		try {
			const responseData = await data.get( 'modules', 'analytics', 'get-accounts', {}, false );

			if ( 0 === responseData.accounts.length ) {
				// clear the cache.
				data.deleteCache( 'analytics::get-accounts' );
			} else if ( ! selectedAccount ) {
				let matchedProperty = null;

				if ( responseData.existingTag ) {
					// Select account and property of existing tag.
					matchedProperty = responseData.existingTag.property;
					newState = {
						...newState,
						existingTag: responseData.existingTag.property[ 0 ].id,
					};
				} else if ( responseData.matchedProperty ) {
					matchedProperty = responseData.matchedProperty;
				}

				if ( matchedProperty && matchedProperty.length ) {
					selectedAccount = matchedProperty[ 0 ].accountId;
					selectedProperty = matchedProperty[ 0 ].id;
					const matchedProfile = responseData.profiles.filter( ( profile ) => {
						return profile.accountId === selectedAccount;
					} );
					if ( 0 < matchedProfile.length ) {
						selectedProfile = matchedProfile[ 0 ].id;
					}
				} else {
					responseData.accounts.unshift( {
						id: 0,
						name: __( 'Select one...', 'google-site-kit' ),
					} );
				}
<<<<<<< HEAD
			} else if ( selectedAccount && ! responseData.accounts.find( account => account.id === selectedAccount ) ) {
				data.deleteCache( 'analytics::get-accounts' );
=======
			} else if ( selectedAccount && ! responseData.accounts.find( ( account ) => account.id === selectedAccount ) ) {
				data.deleteCache( 'analytics', 'get-accounts' );
>>>>>>> b225df85

				responseData.accounts.unshift( {
					id: 0,
					name: __( 'Select one...', 'google-site-kit' ),
				} );

				if ( isEditing ) {
					selectedAccount = '0';
					selectedProperty = '-1';
					selectedProfile = '-1';
				}

				newState = {
					...newState,
					errorCode: true,
					errorReason: 'insufficientPermissions',
				};
			}

			// Return only existing tag account and property for dropdown options.
			if ( responseData.existingTag ) {
				responseData.accounts = responseData.accounts.filter( ( account ) => {
					return responseData.existingTag.account === account.id;
				} );
				responseData.properties = responseData.properties.filter( ( property ) => {
					return responseData.existingTag.property[ 0 ].id === property.id;
				} );
			}

			const chooseAccount = {
				id: '-1',
				name: __( 'Select an account', 'google-site-kit' ),
			};

			if ( ! this.state.existingTag ) {
				responseData.properties.push( {
					id: 0,
					name: __( 'Setup a New Property', 'google-site-kit' ),
				} );
			}

			responseData.profiles.push( {
				id: 0,
				name: __( 'Setup a New Profile', 'google-site-kit' ),
			} );

			newState = {
				...newState,
				isLoading: false,
				accounts: responseData.accounts,
				errorCode: errorCode || newState.errorCode,
				selectedAccount,
				selectedProperty,
				selectedProfile,
				properties: [ chooseAccount ],
				profiles: [ chooseAccount ],
				existingTag: responseData.existingTag ? responseData.existingTag.property[ 0 ].id : false,
			};

			if ( selectedAccount && '0' !== selectedAccount ) {
				newState = Object.assign( newState, {
					properties: responseData.properties,
					profiles: responseData.profiles,
					selectedinternalWebProperty: ( responseData.properties[ 0 ] ) ? responseData.properties[ 0 ].internalWebPropertyId : 0,
				} );
			}

			// If tag hasn't been detected in wp_head, look for existing tag in the html.
			if ( ! newState.existingTag && ! newState.errorCode ) {
				const existingTag = await getExistingTag( 'analytics' );

				if ( existingTag && existingTag.length ) {
					// Verify the user has access to existing tag if found. If no access request will return 403 error and catch err.
					await data.get( 'modules', 'analytics', 'tag-permission', { tag: existingTag }, false );
					newState = Object.assign( newState, {
						existingTag,
						useSnippet,
					} );
				}
			}
		} catch ( err ) {
			newState = {
				isLoading: false,
				errorCode: err.code,
				errorMsg: err.message,
				errorReason: err.data && err.data.reason ? err.data.reason : false,
			};
			data.deleteCache( 'analytics::existingTag' );
		}

		return new Promise( ( resolve ) => {
			if ( this._isMounted ) {
				this.setState( newState, resolve );
			} else {
				resolve();
			}
		} );
	}

	async processAccountChange( selectValue ) {
		try {
			const queryArgs = {
				accountId: selectValue,
			};

			const responseData = await data.get( 'modules', 'analytics', 'get-properties', queryArgs );

			const chooseProperty = {
				id: 0,
				name: __( 'Setup a New Property', 'google-site-kit' ),
			};
			responseData.properties.push( chooseProperty );
			const chooseProfile = {
				id: 0,
				name: __( 'Setup a New Profile', 'google-site-kit' ),
			};
			responseData.profiles.push( chooseProfile );

			this.setState( {
				propertiesLoading: false,
				profilesLoading: false,
				properties: responseData.properties,
				profiles: responseData.profiles,
				selectedAccount: selectValue,
				selectedProperty: responseData.properties[ 0 ].id,
				selectedinternalWebProperty: responseData.properties[ 0 ].internalWebPropertyId,
				selectedProfile: responseData.profiles[ 0 ].id,
				errorCode: false,
			} );
		} catch ( err ) {
			this.setState( {
				errorCode: err.code,
				errorMsg: err.message,
			} );
		}
	}

	async processPropertyChange( selectValue ) {
		const { selectedAccount } = this.state;

		try {
			const queryArgs = {
				accountId: selectedAccount,
				propertyId: selectValue,
			};

			const responseData = await data.get( 'modules', 'analytics', 'get-profiles', queryArgs );

			this.setState( {
				profilesLoading: false,
				profiles: responseData,
				selectedProperty: selectValue,
				selectedinternalWebProperty: responseData[ 0 ].internalWebPropertyId,
				selectedProfile: responseData[ 0 ].id,
				errorCode: false,
			} );
		} catch ( err ) {
			this.setState( {
				errorCode: err.code,
				errorMsg: err.message,
			} );
		}
	}

	async handleSubmit( e ) {
		if ( e ) {
			e.preventDefault();
		}

		if ( ! this.state.selectedAccount || '-1' === this.state.selectedAccount ) {
			return;
		}

		const {
			selectedAccount,
			selectedProperty,
			selectedProfile,
			useSnippet,
			selectedinternalWebProperty,
			accounts,
			properties,
			profiles,
			ampClientIdOptIn,
		} = this.state;

		this.setState( {
			isSaving: true,
		} );

		const {
			finishSetup,
		} = this.props;

		const analyticAccount = {
			accountId: selectedAccount || accounts[ 0 ].id || null,
			profileId: selectedProfile || profiles[ 0 ].id || null,
			propertyId: selectedProperty || properties[ 0 ].id || null,
			internalWebPropertyId: selectedinternalWebProperty || properties[ 0 ].internalWebPropertyId || null,
			useSnippet: useSnippet || false,
			ampClientIdOptIn: ampClientIdOptIn || false,
		};

		try {
			const response = await data.set( 'modules', 'analytics', 'save', analyticAccount );

			const cache = data.getCache( 'analytics::get-accounts', 3600 );
			if ( cache ) {
				const newData = {};

				newData.properties = this.state.properties.filter( ( profile ) => {
					return 0 !== profile.id;
				} );
				newData.profiles = this.state.profiles.filter( ( profile ) => {
					return 0 !== profile.id;
				} );

				const values = Object.assign( cache, newData );
				data.setCache( 'analytics::get-accounts', values );
			}

			googlesitekit.modules.analytics.settings.accountId = response.accountId;
			googlesitekit.modules.analytics.settings.profileId = response.profileId;
			googlesitekit.modules.analytics.settings.propertyId = response.propertyId;
			googlesitekit.modules.analytics.settings.internalWebPropertyId = response.internalWebPropertyId;
			googlesitekit.modules.analytics.settings.useSnippet = response.useSnippet;
			googlesitekit.modules.analytics.settings.ampClientIdOptIn = response.ampClientIdOptIn;

			// Track event.
			sendAnalyticsTrackingEvent( 'analytics_setup', 'analytics_configured' );

			if ( finishSetup ) {
				finishSetup();
			}

			if ( this._isMounted ) {
				this.setState( {
					isSaving: false,
					selectedAccount: response.accountId,
					selectedProfile: response.profileId,
					selectedProperty: response.propertyId,
					selectedinternalWebProperty: response.internalWebPropertyId,
				} );
			}
		} catch ( err ) {
			this.setState( {
				isSaving: false,
				errorCode: err.code,
				errorMsg: err.message,
			} );
		}
	}

	static createNewAccount( e ) {
		e.preventDefault();
		sendAnalyticsTrackingEvent( 'analytics_setup', 'new_analytics_account' );

		window.open( 'https://analytics.google.com/analytics/web/?#/provision/SignUp', '_blank' );
	}

	handleRadioClick( e ) {
		const value = e.target.value;
		const useSnippet = ( '1' === value );
		this.setState( {
			useSnippet,
		} );

		sendAnalyticsTrackingEvent( 'analytics_setup', useSnippet ? 'analytics_tag_enabled' : 'analytics_tag_disabled' );
	}

	handleAMPClientIdSwitch( ) {
		this.setState( {
			ampClientIdOptIn: ! this.state.ampClientIdOptIn,
		} );
	}

	handleRefetchAccount() {
		this.setState( {
			isLoading: true,
			errorCode: false,
			errorMsg: '',
		} );

		this.getAccounts();
	}

	renderAutoInsertSnippetForm() {
		const {
			useSnippet,
			isSaving,
			ampClientIdOptIn,
			existingTag,
		} = this.state;

		const {
			isEditing,
			onSettingsPage,
		} = this.props;
		const disabled = ! isEditing;
		const { AMPenabled } = window.googlesitekit.admin;
		const useSnippetSettings = window.googlesitekit.modules.analytics.settings.useSnippet;

		return (
			<div className="googlesitekit-setup-module__inputs googlesitekit-setup-module__inputs--multiline">
				{
					( isEditing || isSaving ) &&
						<Fragment>
							{ onSettingsPage &&
								<Fragment>
									{ ! useSnippetSettings && ! existingTag &&
										<Fragment>
											<p className="googlesitekit-setup-module__text--no-margin">{ __( 'Currently there is no Analytics snippet placed on your site, so no stats are being gathered. Would you like Site Kit to insert the Analytics snippet? You can change this setting later.', 'google-site-kit' ) }</p>
										</Fragment>
									}
									{ useSnippetSettings &&
										<p className="googlesitekit-setup-module__text--no-margin">{ __( 'Do you want to remove the Analytics snippet inserted by Site Kit?', 'google-site-kit' ) }</p>
									}
								</Fragment>
							}
							{ onSettingsPage && ! existingTag && ! useSnippet && useSnippetSettings &&
								<p>{ __( 'If the code snippet is removed, you will no longer be able to gather Analytics insights about your site.', 'google-site-kit' ) }</p>
							}
						</Fragment>
				}
				{ onSettingsPage &&
					<Fragment>
						{ existingTag &&
							<p>{ __( 'Placing two tags at the same time is not recommended.', 'google-site-kit' ) }</p>
						}
						<Radio
							onClick={ this.handleRadioClick }
							id="useSnippetTrue"
							name="useSnippet"
							value="1"
							checked={ useSnippet }
							disabled={ disabled }
						>
							{ ! useSnippetSettings ? __( 'Insert snippet', 'google-site-kit' ) : __( 'Not at this time', 'google-site-kit' ) }
						</Radio>
						<Radio
							onClick={ this.handleRadioClick }
							id="useSnippetFalse"
							name="useSnippet"
							value="0"
							checked={ ! useSnippet }
							disabled={ disabled }
						>
							{ useSnippetSettings ? __( 'Remove snippet', 'google-site-kit' ) : __( 'Not at this time', 'google-site-kit' ) }
						</Radio>
					</Fragment>
				}
				{ useSnippet && AMPenabled &&
					<div className="googlesitekit-setup-module__input">
						<Switch
							id="ampClientIdOptIn"
							label={ __( 'Opt in AMP Client ID', 'google-site-kit' ) }
							onClick={ this.handleAMPClientIdSwitch }
							checked={ ampClientIdOptIn }
							hideLabel={ false }
						/>
						<p>
							{ ampClientIdOptIn ?
								__( 'Sessions will be combined across AMP/non-AMP pages.', 'google-site-kit' ) + ' ' :
								__( 'Sessions will be tracked separately between AMP/non-AMP pages.', 'google-site-kit' ) + ' '
							}
							<Link href="https://support.google.com/analytics/answer/7486764" external inherit>{ __( 'Learn more', 'google-site-kit' ) }</Link>
						</p>
					</div>
				}
			</div>
		);
	}

	accountsDropdown() {
		const {
			accounts,
			selectedAccount,
			existingTag,
		} = this.state;

		const {
			isEditing,
		} = this.props;

		let disabled = ! isEditing;
		if ( existingTag && selectedAccount ) {
			disabled = true;
		}

		return (
			<Select
				enhanced
				name="accounts"
				value={ selectedAccount || '0' }
				onEnhancedChange={ this.handleAccountChange }
				label={ __( 'Account', 'google-site-kit' ) }
				disabled={ disabled }
				outlined
			>
				{ accounts.map( ( account, id ) =>
					<Option
						key={ id }
						value={ account.id }
					>
						{ account.name }
					</Option> ) }
			</Select>
		);
	}

	hasAccessToExistingTagProperty() {
		const {
			existingTag,
			selectedProfile,
		} = this.state;

		return existingTag && selectedProfile;
	}

	renderForm() {
		const {
			isLoading,
			propertiesLoading,
			profilesLoading,
			accounts,
			properties,
			profiles,
			selectedAccount,
			selectedProperty,
			selectedProfile,
			useSnippet,
			existingTag,
		} = this.state;

		const {
			onSettingsPage,
			isEditing,
		} = this.props;
		const disabledProfile = ! isEditing;

		let disabledProperty = ! isEditing;
		if ( existingTag && selectedProperty ) {
			disabledProperty = true;
		}

		const { setupComplete } = googlesitekit.modules.analytics;

		if ( isLoading ) {
			return <ProgressBar />;
		}

		if ( 0 >= accounts.length ) {
			if ( ! isEditing ) {
				return __( 'No account found.', 'google-site-kit' );
			}
			if ( ! setupComplete || isEditing ) {
				return (
					<Fragment>
						<div className="googlesitekit-setup-module__action">
							<Button onClick={ AnalyticsSetup.createNewAccount }>{ __( 'Create an account', 'google-site-kit' ) }</Button>

							<div className="googlesitekit-setup-module__sub-action">
								<Link onClick={ this.handleRefetchAccount }>{ __( 'Re-fetch My Account', 'google-site-kit' ) }</Link>
							</div>
						</div>
					</Fragment>
				);
			}
		}

		if ( ! isEditing ) {
			let tagStateMessage = useSnippet ? __( 'Snippet is inserted', 'google-site-kit' ) : __( 'Snippet is not inserted', 'google-site-kit' );
			if ( existingTag ) {
				tagStateMessage = __( 'Inserted by another plugin or theme', 'google-site-kit' );
			}

			return (
				<Fragment>
					<div className="googlesitekit-settings-module__meta-items">
						<div className="googlesitekit-settings-module__meta-item">
							<p className="googlesitekit-settings-module__meta-item-type">
								{ __( 'Account', 'google-site-kit' ) }
							</p>
							<h5 className="googlesitekit-settings-module__meta-item-data">
								{ selectedAccount || accounts[ 0 ].name || false }
							</h5>
						</div>
						<div className="googlesitekit-settings-module__meta-item">
							<p className="googlesitekit-settings-module__meta-item-type">
								{ __( 'Property', 'google-site-kit' ) }
							</p>
							<h5 className="googlesitekit-settings-module__meta-item-data">
								{ selectedProperty || properties[ 0 ].name || false }
							</h5>
						</div>
						<div className="googlesitekit-settings-module__meta-item">
							<p className="googlesitekit-settings-module__meta-item-type">
								{ __( 'View', 'google-site-kit' ) }
							</p>
							<h5 className="googlesitekit-settings-module__meta-item-data">
								{ selectedProfile || profiles[ 0 ].name || false }
							</h5>
						</div>
					</div>
					<div className="googlesitekit-settings-module__meta-items">
						<div className="
							googlesitekit-settings-module__meta-item
							googlesitekit-settings-module__meta-item--nomargin
						">
							<p className="googlesitekit-settings-module__meta-item-type">
								{ __( 'Analytics Code Snippet', 'google-site-kit' ) }
							</p>
							<h5 className="googlesitekit-settings-module__meta-item-data">
								{ tagStateMessage }
							</h5>
						</div>
					</div>
				</Fragment>
			);
		}

		return (
			<Fragment>
				{ ! onSettingsPage && 0 < accounts.length && ! existingTag &&
					<p>{ __( 'Please select the account information below. You can change this view later in your settings.', 'google-site-kit' ) }</p>
				}
				<div className="googlesitekit-setup-module__inputs">
					{ this.accountsDropdown() }
					{ propertiesLoading ? ( <ProgressBar small /> ) : (
						<Select
							enhanced
							name="properties"
							value={ selectedProperty || '-1' }
							onEnhancedChange={ this.handlePropertyChange }
							label={ __( 'Property', 'google-site-kit' ) }
							disabled={ disabledProperty }
							outlined
						>
							{ properties.map( ( property, id ) =>
								<Option
									key={ id }
									value={ property.id }>
									{ property.name }
								</Option> ) }

						</Select>
					) }
					{ profilesLoading ? ( <ProgressBar small /> ) : (
						<Select
							enhanced
							name="profiles"
							value={ selectedProfile || '-1' }
							onEnhancedChange={ this.handleProfileChange }
							label={ __( 'View', 'google-site-kit' ) }
							disabled={ disabledProfile }
							outlined
						>
							{ profiles.map( ( profile, id ) =>
								<Option
									key={ id }
									value={ profile.id }>
									{ profile.name }
								</Option> ) }

						</Select>
					) }
				</div>

				{ /*Render the auto snippet toggle form.*/ }
				{ this.renderAutoInsertSnippetForm() }

				{ /*Render the continue and skip button.*/ }
				{
					! onSettingsPage &&
					<div className="googlesitekit-setup-module__action">
						<Button
							disabled={ ! this.state.selectedAccount }
							onClick={ this.handleSubmit }>{ __( 'Configure Analytics', 'google-site-kit' ) }</Button>
					</div>
				}
			</Fragment>
		);
	}

	renderErrorOrNotice() {
		const {
			errorCode,
			errorMsg,
			errorReason,
			accounts,
		} = this.state;

		const {
			onSettingsPage,
		} = this.props;

		if ( ! errorCode ) {
			return null;
		}

		let showErrorFormat = true; // default error message.
		let message = errorMsg;

		switch ( true ) {
			case 'google_analytics_existing_tag_permission' === errorCode:
				showErrorFormat = false;
				break;
			case onSettingsPage && errorCode && 'insufficientPermissions' === errorReason:
				showErrorFormat = false;
				message = __( 'You currently don\'t have access to this Google Analytics account. You can either request access from your team, or remove this Google Analytics snippet and connect to a different account.', 'google-site-kit' );
				break;
			case ! onSettingsPage && 0 === accounts.length:
				showErrorFormat = false;
				message = __( 'Looks like you don\'t have an Analytics account yet. Once you create it, click on "Re-fetch my account" and Site Kit will locate it.', 'google-site-kit' );
				break;
		}

		if ( 0 === message.length ) {
			return null;
		}

		return (
			<div className={ showErrorFormat ? 'googlesitekit-error-text' : '' }>
				<p>{
					showErrorFormat ?

						/* translators: %s: Error message */
						sprintf( __( 'Error: %s', 'google-site-kit' ), message ) :
						message
				}</p>
			</div>
		);
	}

	render() {
		// The description section is hidden when displaying on the settings page.
		const { onSettingsPage } = this.props;
		const {
			existingTag,
		} = this.state;

		if ( ! onSettingsPage ) {
			sendAnalyticsTrackingEvent( 'analytics_setup', 'configure_analytics_screen' );
		}

		return (
			<div className="googlesitekit-setup-module googlesitekit-setup-module--analytics">
				{
					! onSettingsPage &&
						<Fragment>
							<div className="googlesitekit-setup-module__logo">
								<SvgIcon id="analytics" width="33" height="33" />
							</div>
							<h2 className="
								googlesitekit-heading-3
								googlesitekit-setup-module__title
							">
								{ __( 'Analytics', 'google-site-kit' ) }
							</h2>
						</Fragment>
				}

				{ this.hasAccessToExistingTagProperty() && existingTag !== googlesitekit.admin.trackingID &&
					<p>{ sprintf( __( 'An existing analytics tag was found on your site with the id %s. If later on you decide to replace this tag, Site Kit can place the new tag for you. Make sure you remove the old tag first.', 'google-site-kit' ), existingTag ) }</p>
				}

				{ this.renderErrorOrNotice() }

				{ this.renderForm() }
			</div>
		);
	}
}

AnalyticsSetup.propTypes = {
	onSettingsPage: PropTypes.bool,
	finishSetup: PropTypes.func,
	isEditing: PropTypes.bool,
};

AnalyticsSetup.defaultProps = {
	onSettingsPage: true,
	isEditing: false,
};

export default AnalyticsSetup;<|MERGE_RESOLUTION|>--- conflicted
+++ resolved
@@ -262,13 +262,8 @@
 						name: __( 'Select one...', 'google-site-kit' ),
 					} );
 				}
-<<<<<<< HEAD
-			} else if ( selectedAccount && ! responseData.accounts.find( account => account.id === selectedAccount ) ) {
+			} else if ( selectedAccount && ! responseData.accounts.find( ( account ) => account.id === selectedAccount ) ) {
 				data.deleteCache( 'analytics::get-accounts' );
-=======
-			} else if ( selectedAccount && ! responseData.accounts.find( ( account ) => account.id === selectedAccount ) ) {
-				data.deleteCache( 'analytics', 'get-accounts' );
->>>>>>> b225df85
 
 				responseData.accounts.unshift( {
 					id: 0,
