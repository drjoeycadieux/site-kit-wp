/**
 * AnalyticsDashboardDetailsWidgetTopAcquisitionSources component.
 *
 * Site Kit by Google, Copyright 2019 Google LLC
 *
 * Licensed under the Apache License, Version 2.0 (the "License");
 * you may not use this file except in compliance with the License.
 * You may obtain a copy of the License at
 *
 *     https://www.apache.org/licenses/LICENSE-2.0
 *
 * Unless required by applicable law or agreed to in writing, software
 * distributed under the License is distributed on an "AS IS" BASIS,
 * WITHOUT WARRANTIES OR CONDITIONS OF ANY KIND, either express or implied.
 * See the License for the specific language governing permissions and
 * limitations under the License.
 */

/**
 * External dependencies
 */
import DashboardModuleHeader from 'GoogleComponents/dashboard/dashboard-module-header';
import Layout from 'GoogleComponents/layout/layout';

/**
 * Internal dependencies
 */
import AnalyticsDashboardWidgetTopAcquisitionSources from '../dashboard/dashboard-widget-top-acquisition-sources-table';
import DashboardAcquisitionPieChart from '../dashboard/dashboard-widget-acquisition-piechart';

<<<<<<< HEAD
/**
 * WordPress dependencies
 */
import { Component, Fragment } from '@wordpress/element';
import { __ } from '@wordpress/i18n';
=======
const { Component, Fragment } = wp.element;
const { __, _x } = wp.i18n;
>>>>>>> 39643179

class AnalyticsDashboardDetailsWidgetTopAcquisitionSources extends Component {
	render() {
		return (
			<Fragment>
				<div className="
					mdc-layout-grid__cell
					mdc-layout-grid__cell--span-12
				">
					<DashboardModuleHeader
						title={ __( 'All Traffic', 'google-site-kit' ) }
						description={ __( 'How people found your page.', 'google-site-kit' ) }
					/>
				</div>
				<div className="
					mdc-layout-grid__cell
					mdc-layout-grid__cell--span-12
				">
					<Layout
						className="googlesitekit-analytics-acquisition-sources"
						footer
						headerCtaLink="https://analytics.google.com"
						headerCtaLabel={ __( 'See full stats in Analytics', 'google-site-kit' ) }
						footerCtaLabel={ _x( 'Analytics', 'Service name', 'google-site-kit' ) }
						footerCtaLink="https://analytics.google.com"
					>
						<div className="mdc-layout-grid">
							<div className="mdc-layout-grid__inner">
								<div className="
									mdc-layout-grid__cell
									mdc-layout-grid__cell--span-4-desktop
									mdc-layout-grid__cell--span-8-tablet
									mdc-layout-grid__cell--span-4-phone
								">
									<DashboardAcquisitionPieChart />
								</div>
								<div className="
									mdc-layout-grid__cell
									mdc-layout-grid__cell--span-8-desktop
									mdc-layout-grid__cell--span-8-tablet
									mdc-layout-grid__cell--span-4-phone
								">
									<AnalyticsDashboardWidgetTopAcquisitionSources />
								</div>
							</div>
						</div>
					</Layout>
				</div>
			</Fragment>
		);
	}
}

export default AnalyticsDashboardDetailsWidgetTopAcquisitionSources;<|MERGE_RESOLUTION|>--- conflicted
+++ resolved
@@ -28,16 +28,11 @@
 import AnalyticsDashboardWidgetTopAcquisitionSources from '../dashboard/dashboard-widget-top-acquisition-sources-table';
 import DashboardAcquisitionPieChart from '../dashboard/dashboard-widget-acquisition-piechart';
 
-<<<<<<< HEAD
 /**
  * WordPress dependencies
  */
 import { Component, Fragment } from '@wordpress/element';
-import { __ } from '@wordpress/i18n';
-=======
-const { Component, Fragment } = wp.element;
-const { __, _x } = wp.i18n;
->>>>>>> 39643179
+import { __, _x } from '@wordpress/i18n';
 
 class AnalyticsDashboardDetailsWidgetTopAcquisitionSources extends Component {
 	render() {
