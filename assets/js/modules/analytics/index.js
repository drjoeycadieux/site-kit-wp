--- conflicted
+++ resolved
@@ -54,15 +54,12 @@
 			SettingsViewComponent: SettingsView,
 			SetupComponent: SetupMain,
 			Icon: AnalyticsIcon,
-<<<<<<< HEAD
 			features: [
 				__( 'Audience overview', 'google-site-kit' ),
 				__( 'Top pages', 'google-site-kit' ),
 				__( 'Top acquisition channels', 'google-site-kit' ),
 			],
-=======
 			screenWidgetContext: CONTEXT_MODULE_ANALYTICS,
->>>>>>> 9f0048a5
 		}
 	);
 };
