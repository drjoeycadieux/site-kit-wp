--- conflicted
+++ resolved
@@ -19,17 +19,11 @@
 /**
  * WordPress dependencies
  */
-import { compose } from '@wordpress/compose';
 import domReady from '@wordpress/dom-ready';
-import { addFilter } from '@wordpress/hooks';
 
 /**
  * Internal dependencies
  */
-<<<<<<< HEAD
-import './datastore';
-=======
->>>>>>> c85ca6d2
 import Modules from 'googlesitekit-modules';
 import Widgets from 'googlesitekit-widgets';
 import './datastore';
@@ -40,7 +34,6 @@
 	AREA_PAGE_DASHBOARD_SEARCH_FUNNEL,
 	AREA_DASHBOARD_POPULARITY,
 } from '../../googlesitekit/widgets/default-areas';
-import { fillFilterWithComponent } from '../../util';
 import { SetupMain } from './components/setup';
 import { SettingsEdit, SettingsView } from './components/settings';
 import DashboardAllTrafficWidget from './components/dashboard/DashboardAllTrafficWidget';
@@ -49,30 +42,14 @@
 import DashboardUniqueVisitorsWidget from './components/dashboard/DashboardUniqueVisitorsWidget';
 import DashboardBounceRateWidget from './components/dashboard/DashboardBounceRateWidget';
 
-addFilter(
-<<<<<<< HEAD
-	'googlesitekit.ModuleSettingsDetails-analytics',
-	'googlesitekit.AnalyticsModuleSettings',
-	compose( fillFilterWithComponent )( AnalyticsSettings )
-=======
-	'googlesitekit.ModuleSetup-analytics',
-	'googlesitekit.AnalyticsModuleSetup',
-	compose( fillFilterWithComponent )( SetupMain )
->>>>>>> c85ca6d2
-);
-
 domReady( () => {
 	Modules.registerModule(
 		'analytics',
 		{
-<<<<<<< HEAD
-			setupComponent: AnalyticsSetup,
-		},
-=======
 			settingsEditComponent: SettingsEdit,
 			settingsViewComponent: SettingsView,
+			setupComponent: SetupMain,
 		}
->>>>>>> c85ca6d2
 	);
 
 	Widgets.registerWidget(
