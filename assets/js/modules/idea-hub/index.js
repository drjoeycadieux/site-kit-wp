--- conflicted
+++ resolved
@@ -19,31 +19,12 @@
 /**
  * Internal dependencies
  */
-<<<<<<< HEAD
+import { STORE_NAME } from './datastore/constants';
+import { registerStore as registerDataStore } from './datastore';
+import { isFeatureEnabled } from '../../features';
 import { AREA_DASHBOARD_ACQUISITION } from '../../googlesitekit/widgets/default-areas';
 import DashboardIdeasWidget from './components/dashboard/DashboardIdeasWidget';
-
-export { registerStore } from './datastore';
-
-export const registerWidgets = ( widgets ) => {
-	widgets.registerWidget(
-		'ideaHubIdeas',
-		{
-			Component: DashboardIdeasWidget,
-			width: widgets.WIDGET_WIDTHS.HALF,
-			priority: 2,
-			wrapWidget: false,
-		},
-		[
-			AREA_DASHBOARD_ACQUISITION,
-		],
-	);
-};
-=======
-import { STORE_NAME } from './datastore/constants';
-import { registerStore as registerDataStore } from './datastore';
 import IdeaHubIcon from '../../../svg/idea-hub.svg';
-import { isFeatureEnabled } from '../../features';
 
 const ifIdeaHubIsEnabled = ( func ) => ( ...args ) => {
 	if ( isFeatureEnabled( 'ideaHubModule' ) ) {
@@ -62,4 +43,18 @@
 		}
 	);
 } );
->>>>>>> 1ed9d997
+
+export const registerWidgets = ifIdeaHubIsEnabled( ( widgets ) => {
+	widgets.registerWidget(
+		'ideaHubIdeas',
+		{
+			Component: DashboardIdeasWidget,
+			width: widgets.WIDGET_WIDTHS.HALF,
+			priority: 2,
+			wrapWidget: false,
+		},
+		[
+			AREA_DASHBOARD_ACQUISITION,
+		],
+	);
+} );