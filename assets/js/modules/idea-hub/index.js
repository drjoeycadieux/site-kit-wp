/**
 * Idea Hub module initialization.
 *
 * Site Kit by Google, Copyright 2021 Google LLC
 *
 * Licensed under the Apache License, Version 2.0 (the "License");
 * you may not use this file except in compliance with the License.
 * You may obtain a copy of the License at
 *
 *     https://www.apache.org/licenses/LICENSE-2.0
 *
 * Unless required by applicable law or agreed to in writing, software
 * distributed under the License is distributed on an "AS IS" BASIS,
 * WITHOUT WARRANTIES OR CONDITIONS OF ANY KIND, either express or implied.
 * See the License for the specific language governing permissions and
 * limitations under the License.
 */

/**
 * WordPress dependencies
 */
import { __ } from '@wordpress/i18n';

/**
 * Internal dependencies
 */
import { MODULES_IDEA_HUB } from './datastore/constants';
import { registerStore as registerDataStore } from './datastore';
import { isFeatureEnabled } from '../../features';
<<<<<<< HEAD
import {
	AREA_DASHBOARD_ACQUISITION,
	AREA_MAIN_DASHBOARD_CONTENT_PRIMARY,
} from '../../googlesitekit/widgets/default-areas';
=======
import { AREA_DASHBOARD_ACQUISITION } from '../../googlesitekit/widgets/default-areas';
>>>>>>> 321d46a3
import DashboardIdeasWidget from './components/dashboard/DashboardIdeasWidget';
import IdeaHubIcon from '../../../svg/idea-hub.svg';
import { SettingsView } from './components/settings';
import SetupMain from './components/setup/SetupMain';

const ifIdeaHubIsEnabled = ( func ) => ( ...args ) => {
	if ( isFeatureEnabled( 'ideaHubModule' ) ) {
		func( ...args );
	}
};

export const registerStore = ifIdeaHubIsEnabled( registerDataStore );

export const registerModule = ifIdeaHubIsEnabled( ( modules ) => {
	modules.registerModule( 'idea-hub', {
		storeName: MODULES_IDEA_HUB,
		SettingsViewComponent: SettingsView,
		SetupComponent: SetupMain,
		Icon: IdeaHubIcon,
		features: [
			__(
				'Suggestions for new topics to write about',
				'google-site-kit'
			),
		],
	} );
} );

export const registerWidgets = ifIdeaHubIsEnabled( ( widgets ) => {
	if ( ! widgets ) {
		return;
	}

<<<<<<< HEAD
	widgets.registerWidget(
		'ideaHubIdeas',
		{
			Component: DashboardIdeasWidget,
			width: widgets.WIDGET_WIDTHS.HALF,
			priority: 2,
			wrapWidget: false,
		},
		[ AREA_DASHBOARD_ACQUISITION, AREA_MAIN_DASHBOARD_CONTENT_PRIMARY ]
	);
=======
	if ( ! isFeatureEnabled( 'unifiedDashboard' ) ) {
		widgets.registerWidget(
			'ideaHubIdeas',
			{
				Component: DashboardIdeasWidget,
				width: widgets.WIDGET_WIDTHS.HALF,
				priority: 2,
				wrapWidget: false,
			},
			[ AREA_DASHBOARD_ACQUISITION ]
		);
	}
>>>>>>> 321d46a3
} );<|MERGE_RESOLUTION|>--- conflicted
+++ resolved
@@ -27,14 +27,10 @@
 import { MODULES_IDEA_HUB } from './datastore/constants';
 import { registerStore as registerDataStore } from './datastore';
 import { isFeatureEnabled } from '../../features';
-<<<<<<< HEAD
 import {
 	AREA_DASHBOARD_ACQUISITION,
 	AREA_MAIN_DASHBOARD_CONTENT_PRIMARY,
 } from '../../googlesitekit/widgets/default-areas';
-=======
-import { AREA_DASHBOARD_ACQUISITION } from '../../googlesitekit/widgets/default-areas';
->>>>>>> 321d46a3
 import DashboardIdeasWidget from './components/dashboard/DashboardIdeasWidget';
 import IdeaHubIcon from '../../../svg/idea-hub.svg';
 import { SettingsView } from './components/settings';
@@ -68,18 +64,6 @@
 		return;
 	}
 
-<<<<<<< HEAD
-	widgets.registerWidget(
-		'ideaHubIdeas',
-		{
-			Component: DashboardIdeasWidget,
-			width: widgets.WIDGET_WIDTHS.HALF,
-			priority: 2,
-			wrapWidget: false,
-		},
-		[ AREA_DASHBOARD_ACQUISITION, AREA_MAIN_DASHBOARD_CONTENT_PRIMARY ]
-	);
-=======
 	if ( ! isFeatureEnabled( 'unifiedDashboard' ) ) {
 		widgets.registerWidget(
 			'ideaHubIdeas',
@@ -92,5 +76,17 @@
 			[ AREA_DASHBOARD_ACQUISITION ]
 		);
 	}
->>>>>>> 321d46a3
+
+	if ( isFeatureEnabled( 'unifiedDashboard' ) ) {
+		widgets.registerWidget(
+			'ideaHubIdeas',
+			{
+				Component: DashboardIdeasWidget,
+				width: widgets.WIDGET_WIDTHS.HALF,
+				priority: 2,
+				wrapWidget: false,
+			},
+			[ AREA_MAIN_DASHBOARD_CONTENT_PRIMARY ]
+		);
+	}
 } );