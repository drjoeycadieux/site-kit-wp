/**
 * `modules/idea-hub` data store: idea-state.
 *
 * Site Kit by Google, Copyright 2021 Google LLC
 *
 * Licensed under the Apache License, Version 2.0 (the "License");
 * you may not use this file except in compliance with the License.
 * You may obtain a copy of the License at
 *
 *     https://www.apache.org/licenses/LICENSE-2.0
 *
 * Unless required by applicable law or agreed to in writing, software
 * distributed under the License is distributed on an "AS IS" BASIS,
 * WITHOUT WARRANTIES OR CONDITIONS OF ANY KIND, either express or implied.
 * See the License for the specific language governing permissions and
 * limitations under the License.
 */

/**
 * External dependencies
 */
import invariant from 'invariant';
import omit from 'lodash/omit';

/**
 * Internal dependencies
 */
import API from 'googlesitekit-api';
import Data from 'googlesitekit-data';
import { createFetchStore } from '../../../googlesitekit/data/create-fetch-store';
import { actions as errorStoreActions } from '../../../googlesitekit/data/create-error-store';
import { actions as moduleDataActions } from './module-data';
import { MODULES_IDEA_HUB } from './constants';
const { receiveError, clearError } = errorStoreActions;

const SET_ACTIVITY = 'SET_ACTIVITY';
const ADD_IDEA_TO_LIST = 'ADD_IDEA_TO_LIST';
const REMOVE_IDEA_FROM_LIST = 'REMOVE_IDEA_FROM_LIST';
const REMOVE_ACTIVITY = 'REMOVE_ACTIVITY';
const REMOVE_ACTIVITIES = 'REMOVE_ACTIVITIES';

const fetchPostUpdateIdeaStateStore = createFetchStore( {
	baseName: 'updateIdeaState',
	controlCallback: ( { name, saved, dismissed } ) => {
		const params = { name };

		if ( saved !== undefined ) {
			params.saved = saved;
		} else {
			params.dismissed = dismissed;
		}

		return API.set(
			'modules',
			'idea-hub',
			'update-idea-state',
			params
		).then( async ( result ) => {
			await API.invalidateCache(
				'modules',
				'idea-hub',
				'new-ideas'
			).catch( () => {} );
			await API.invalidateCache(
				'modules',
				'idea-hub',
				'saved-ideas'
			).catch( () => {} );

			return result;
		} );
	},
	argsToParams( { name, saved, dismissed } ) {
		return { name, saved, dismissed };
	},
	validateParams( { name, saved, dismissed } = {} ) {
		invariant(
			typeof name === 'string' && name.length > 0,
			'name must be a non empty string'
		);
		invariant(
			saved !== undefined || dismissed !== undefined,
			'either saved or dismissed property must be set'
		);
	},
} );

const baseInitialState = {
	activities: {},
};

const baseActions = {
	/**
	 * Updates a given Idea's state.
	 *
	 * @since 1.36.0
	 *
	 * @param {Object}  ideaState           Idea Hub Idea state.
	 * @param {string}  ideaState.name      Idea Hub Idea name.
	 * @param {boolean} ideaState.saved     Whether the Idea is saved [optional].
	 * @param {boolean} ideaState.dismissed Whether the Idea is dismissed [optional].
	 * @return {Object} Object with `response` and `error`.
	 */
	*updateIdeaState( ideaState ) {
		const {
			response,
			error,
		} = yield fetchPostUpdateIdeaStateStore.actions.fetchUpdateIdeaState(
			ideaState
		);

		if ( ! error ) {
			yield moduleDataActions.incrementInteractions();
		}

		return { response, error };
	},
	/**
	 * Saves an Idea.
	 *
	 * @since 1.36.0
	 *
	 * @param {string} ideaName Idea Hub Idea name.
	 * @return {Object} Object with `response` and `error`.
	 */
	*saveIdea( ideaName ) {
		invariant( typeof ideaName === 'string', 'ideaName must be a string.' );

		yield clearError( 'saveIdea', [ ideaName ] );

		const { response, error } = yield baseActions.updateIdeaState( {
			name: ideaName,
			saved: true,
		} );

		if ( error ) {
			yield receiveError( error, 'saveIdea', [ ideaName ] );
		}

		return { response, error };
	},
	/**
	 * Unsaves an Idea.
	 *
	 * @since 1.36.0
	 *
	 * @param {string} ideaName Idea Hub Idea name.
	 * @return {Object} Object with `response` and `error`.
	 */
	*unsaveIdea( ideaName ) {
		invariant( typeof ideaName === 'string', 'ideaName must be a string.' );

		yield clearError( 'unsaveIdea', [ ideaName ] );

		const { response, error } = yield baseActions.updateIdeaState( {
			name: ideaName,
			saved: false,
		} );

		if ( error ) {
			yield receiveError( error, 'unsaveIdea', [ ideaName ] );
		}

		return { response, error };
	},
	/**
	 * Dismisses an Idea.
	 *
	 * @since 1.36.0
	 *
	 * @param {string} ideaName Idea Hub Idea name.
	 * @return {Object} Object with `response` and `error`.
	 */
	*dismissIdea( ideaName ) {
		invariant( typeof ideaName === 'string', 'ideaName must be a string.' );

		yield clearError( 'dismissIdea', [ ideaName ] );

		const { response, error } = yield baseActions.updateIdeaState( {
			name: ideaName,
			dismissed: true,
		} );

		if ( error ) {
			yield receiveError( error, 'dismissIdea', [ ideaName ] );
		}

		return { response, error };
	},

	/**
	 * Sets an actvity.
	 *
	 * @since 1.37.0
	 *
	 * @param {string} key   The idea name.
	 * @param {string} value Store the current activity of the idea, i.e whether a draft is being created or has been created.
	 * @return {Object} Redux-style action.
	 */
	setActivity( key, value ) {
		invariant(
			typeof key === 'string' && key.length > 0,
			'key is required.'
		);

		return {
			payload: { key, value },
			type: SET_ACTIVITY,
		};
	},

	/**
	 * Removes an actvity.
	 *
	 * @since 1.37.0
	 *
	 * @param {string} key The idea name.
	 * @return {Object} Redux-style action.
	 */
	removeActivity( key ) {
		invariant(
			typeof key === 'string' && key.length > 0,
			'key is required.'
		);

		return {
			payload: { key },
			type: REMOVE_ACTIVITY,
		};
	},
	/**
	 * Removes all activities with a given activity type.
	 *
	 * @since 1.48.0
	 *
	 * @param {string} activityType The activity type.
	 * @return {Object} Redux-style action.
	 */
	removeActivities( activityType ) {
		invariant(
			typeof activityType === 'string' && activityType.length > 0,
			'activityType is required.'
		);

		return {
			payload: { activityType },
			type: REMOVE_ACTIVITIES,
		};
	},

	/**
	 * Moves an idea from the list of newIdeas state variable to savedIdeas state variable.
	 *
	 * @since n.e.x.t
	 *
	 * @param {string} name Idea name.
	 */
	*moveIdeaFromNewIdeasToSavedIdeas( name ) {
<<<<<<< HEAD
		const idea = yield baseActions.findIdeaByName( name, 'newIdeas' );
		yield baseActions.moveIdeaToList( idea, 'savedIdeas', 'newIdeas' );
=======
		const idea = yield findIdeaByName( name, 'newIdeas' );
		yield removeIdeaFromList( idea, 'newIdeas' );
		yield addIdeaToList( idea, 'savedIdeas' );
>>>>>>> 7ed07894
	},

	/**
	 * Moves an idea from the list of savedIdeas state variable to newIdeas state variable.
	 *
	 * @since n.e.x.t
	 *
	 * @param {string} name Idea name.
	 */
	*moveIdeaFromSavedIdeasToNewIdeas( name ) {
<<<<<<< HEAD
		const idea = yield baseActions.findIdeaByName( name, 'savedIdeas' );
		yield baseActions.moveIdeaToList( idea, 'newIdeas', 'savedIdeas' );
=======
		const idea = yield findIdeaByName( name, 'savedIdeas' );
		yield removeIdeaFromList( idea, 'savedIdeas' );
		yield addIdeaToList( idea, 'newIdeas' );
>>>>>>> 7ed07894
	},

	/**
	 * Removes an idea from the list of newIdeas state variable.
	 *
	 * @since n.e.x.t
	 *
	 * @param {string} name Idea name.
	 */
	*removeIdeaFromNewIdeas( name ) {
<<<<<<< HEAD
		const idea = yield baseActions.findIdeaByName( name, 'newIdeas' );
		yield baseActions.removeIdeaFromList( idea, 'newIdeas' );
	},

	/**
	 * Finds an idea by name in the given list.
	 *
	 * @since n.e.x.t
	 *
	 * @param {Object} name Idea name.
	 * @param {string} list Idea list.
	 * @return {(Object|undefined)} Idea object, or `undefined` if not found.
	 */
	*findIdeaByName( name, list ) {
		const { select } = yield Data.commonActions.getRegistry();

		return select( MODULES_IDEA_HUB ).getIdeaByName( name, list );
	},

	/**
	 * Adds an idea to the given list.
	 *
	 * @since n.e.x.t
	 * @private
	 *
	 * @param {Object} idea Idea object.
	 * @param {string} list Idea list.
	 * @return {Object} Redux-style action.
	 */
	addIdeaToList( idea, list ) {
		return {
			payload: { idea, list },
			type: ADD_IDEA_TO_LIST,
		};
	},

	/**
	 * Removes an idea from the given list.
	 *
	 * @since n.e.x.t
	 * @private
	 *
	 * @param {Object} idea Idea object.
	 * @param {string} list Idea list.
	 * @return {Object} Redux-style action.
	 */
	removeIdeaFromList( idea, list ) {
		return {
			payload: { idea, list },
			type: REMOVE_IDEA_FROM_LIST,
		};
	},

	/**
	 * Moves an idea to a given list from a source list.
	 *
	 * @since n.e.x.t
	 * @private
	 *
	 * @param {Object} idea   Idea object.
	 * @param {string} list   Destination idea list.
	 * @param {string} source Source idea list.
	 */
	*moveIdeaToList( idea, list, source ) {
		yield baseActions.addIdeaToList( idea, list );
		yield baseActions.removeIdeaFromList( idea, source );
=======
		const idea = yield findIdeaByName( name, 'newIdeas' );
		yield removeIdeaFromList( idea, 'newIdeas' );
>>>>>>> 7ed07894
	},
};

// Utility action for selecting `getIdeaByName`.
// In newer versions of WP data, this is doable using
// the `select` data control.
function* findIdeaByName( name, list ) {
	const { select } = yield Data.commonActions.getRegistry();

	return select( MODULES_IDEA_HUB ).getIdeaByName( name, list );
}

function addIdeaToList( idea, list ) {
	return {
		payload: { idea, list },
		type: ADD_IDEA_TO_LIST,
	};
}

function removeIdeaFromList( idea, list ) {
	return {
		payload: { idea, list },
		type: REMOVE_IDEA_FROM_LIST,
	};
}

export const baseReducer = ( state, { type, payload } ) => {
	switch ( type ) {
		case SET_ACTIVITY: {
			const { key, value } = payload;

			return {
				...state,
				activities: {
					...state.activities,
					[ key ]: value,
				},
			};
		}

		case REMOVE_ACTIVITY: {
			const { key } = payload;

			return {
				...state,
				activities: omit( state.activities, [ key ] ),
			};
		}

		case REMOVE_ACTIVITIES: {
			const { activityType } = payload;
			const activities = Object.fromEntries(
				Object.entries( state.activities ).filter(
					( [ key, value ] ) => value !== activityType // eslint-disable-line no-unused-vars
				)
			);

			return {
				...state,
				activities,
			};
		}

		case ADD_IDEA_TO_LIST: {
			const { idea, list } = payload;

			return {
				...state,
				[ list ]: [ ...state[ list ], idea ],
			};
		}

		case REMOVE_IDEA_FROM_LIST: {
			const { idea, list } = payload;

			return {
				...state,
				[ list ]: state[ list ].filter(
					( listIdea ) => listIdea !== idea
				),
			};
		}

		default: {
			return state;
		}
	}
};

export const baseSelectors = {
	/**
	 * Gets the existing activity by key.
	 *
	 * @since 1.37.0
	 * @private
	 *
	 * @param {Object} state Data store's state.
	 * @param {string} key   Get data stored in this key.
	 * @return {*} Value stored in state by key. Returns `undefined` if key isn't found.
	 */
	getActivity( state, key ) {
		return state.activities[ key ];
	},

	/**
	 * Gets an idea by name.
	 *
	 * @since n.e.x.t
	 *
	 * @param {Object} state Data store's state.
	 * @param {string} name  Idea name.
	 * @param {string} list  Idea list.
<<<<<<< HEAD
	 * @return {(Object|undefined)} Idea object, or `undefined` if not found.
	 */
	getIdeaByName( state, name, list ) {
		return state[ list ]?.find?.( ( idea ) => idea.name === name );
=======
	 * @return {(Object|null)} Idea object, or `null` if not found.
	 */
	getIdeaByName( state, name, list ) {
		return state[ list ]?.find?.( ( idea ) => idea.name === name ) || null;
>>>>>>> 7ed07894
	},
};

const store = Data.combineStores( fetchPostUpdateIdeaStateStore, {
	actions: baseActions,
	initialState: baseInitialState,
	reducer: baseReducer,
	selectors: baseSelectors,
} );

export const initialState = store.initialState;
export const actions = store.actions;
export const controls = store.controls;
export const reducer = store.reducer;
export const resolvers = store.resolvers;
export const selectors = store.selectors;

export default store;<|MERGE_RESOLUTION|>--- conflicted
+++ resolved
@@ -256,14 +256,9 @@
 	 * @param {string} name Idea name.
 	 */
 	*moveIdeaFromNewIdeasToSavedIdeas( name ) {
-<<<<<<< HEAD
-		const idea = yield baseActions.findIdeaByName( name, 'newIdeas' );
-		yield baseActions.moveIdeaToList( idea, 'savedIdeas', 'newIdeas' );
-=======
 		const idea = yield findIdeaByName( name, 'newIdeas' );
 		yield removeIdeaFromList( idea, 'newIdeas' );
 		yield addIdeaToList( idea, 'savedIdeas' );
->>>>>>> 7ed07894
 	},
 
 	/**
@@ -274,14 +269,9 @@
 	 * @param {string} name Idea name.
 	 */
 	*moveIdeaFromSavedIdeasToNewIdeas( name ) {
-<<<<<<< HEAD
-		const idea = yield baseActions.findIdeaByName( name, 'savedIdeas' );
-		yield baseActions.moveIdeaToList( idea, 'newIdeas', 'savedIdeas' );
-=======
 		const idea = yield findIdeaByName( name, 'savedIdeas' );
 		yield removeIdeaFromList( idea, 'savedIdeas' );
 		yield addIdeaToList( idea, 'newIdeas' );
->>>>>>> 7ed07894
 	},
 
 	/**
@@ -292,77 +282,8 @@
 	 * @param {string} name Idea name.
 	 */
 	*removeIdeaFromNewIdeas( name ) {
-<<<<<<< HEAD
-		const idea = yield baseActions.findIdeaByName( name, 'newIdeas' );
-		yield baseActions.removeIdeaFromList( idea, 'newIdeas' );
-	},
-
-	/**
-	 * Finds an idea by name in the given list.
-	 *
-	 * @since n.e.x.t
-	 *
-	 * @param {Object} name Idea name.
-	 * @param {string} list Idea list.
-	 * @return {(Object|undefined)} Idea object, or `undefined` if not found.
-	 */
-	*findIdeaByName( name, list ) {
-		const { select } = yield Data.commonActions.getRegistry();
-
-		return select( MODULES_IDEA_HUB ).getIdeaByName( name, list );
-	},
-
-	/**
-	 * Adds an idea to the given list.
-	 *
-	 * @since n.e.x.t
-	 * @private
-	 *
-	 * @param {Object} idea Idea object.
-	 * @param {string} list Idea list.
-	 * @return {Object} Redux-style action.
-	 */
-	addIdeaToList( idea, list ) {
-		return {
-			payload: { idea, list },
-			type: ADD_IDEA_TO_LIST,
-		};
-	},
-
-	/**
-	 * Removes an idea from the given list.
-	 *
-	 * @since n.e.x.t
-	 * @private
-	 *
-	 * @param {Object} idea Idea object.
-	 * @param {string} list Idea list.
-	 * @return {Object} Redux-style action.
-	 */
-	removeIdeaFromList( idea, list ) {
-		return {
-			payload: { idea, list },
-			type: REMOVE_IDEA_FROM_LIST,
-		};
-	},
-
-	/**
-	 * Moves an idea to a given list from a source list.
-	 *
-	 * @since n.e.x.t
-	 * @private
-	 *
-	 * @param {Object} idea   Idea object.
-	 * @param {string} list   Destination idea list.
-	 * @param {string} source Source idea list.
-	 */
-	*moveIdeaToList( idea, list, source ) {
-		yield baseActions.addIdeaToList( idea, list );
-		yield baseActions.removeIdeaFromList( idea, source );
-=======
 		const idea = yield findIdeaByName( name, 'newIdeas' );
 		yield removeIdeaFromList( idea, 'newIdeas' );
->>>>>>> 7ed07894
 	},
 };
 
@@ -475,17 +396,10 @@
 	 * @param {Object} state Data store's state.
 	 * @param {string} name  Idea name.
 	 * @param {string} list  Idea list.
-<<<<<<< HEAD
-	 * @return {(Object|undefined)} Idea object, or `undefined` if not found.
-	 */
-	getIdeaByName( state, name, list ) {
-		return state[ list ]?.find?.( ( idea ) => idea.name === name );
-=======
 	 * @return {(Object|null)} Idea object, or `null` if not found.
 	 */
 	getIdeaByName( state, name, list ) {
 		return state[ list ]?.find?.( ( idea ) => idea.name === name ) || null;
->>>>>>> 7ed07894
 	},
 };
 
