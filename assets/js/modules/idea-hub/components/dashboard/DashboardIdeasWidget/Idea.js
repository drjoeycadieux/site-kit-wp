/**
 * Idea component
 *
 * Site Kit by Google, Copyright 2021 Google LLC
 *
 * Licensed under the Apache License, Version 2.0 (the "License");
 * you may not use this file except in compliance with the License.
 * You may obtain a copy of the License at
 *
 *     https://www.apache.org/licenses/LICENSE-2.0
 *
 * Unless required by applicable law or agreed to in writing, software
 * distributed under the License is distributed on an "AS IS" BASIS,
 * WITHOUT WARRANTIES OR CONDITIONS OF ANY KIND, either express or implied.
 * See the License for the specific language governing permissions and
 * limitations under the License.
 */

/**
 * External dependencies
 */
import PropTypes from 'prop-types';
import classnames from 'classnames';
import { CircularProgress } from '@material-ui/core';

/**
 * WordPress dependencies
 */
import { __ } from '@wordpress/i18n';
import { useCallback, Fragment } from '@wordpress/element';

/**
 * Internal dependencies
 */
import Data from 'googlesitekit-data';
import Button from '../../../../../components/Button';
import {
	MODULES_IDEA_HUB,
	IDEA_HUB_BUTTON_CREATE,
	IDEA_HUB_BUTTON_PIN,
	IDEA_HUB_BUTTON_UNPIN,
	IDEA_HUB_BUTTON_DELETE,
	IDEA_HUB_BUTTON_VIEW,
	IDEA_HUB_ACTIVITY_CREATING_DRAFT,
	IDEA_HUB_ACTIVITY_DRAFT_CREATED,
	IDEA_HUB_ACTIVITY_IS_DELETING,
	IDEA_HUB_ACTIVITY_IS_PINNING,
	IDEA_HUB_ACTIVITY_IS_UNPINNING,
	IDEA_HUB_GA_CATEGORY_WIDGET,
} from '../../../datastore/constants';
import DeleteIcon from '../../../../../../svg/idea-hub-delete.svg';
import CreateIcon from '../../../../../../svg/idea-hub-create.svg';
import PinIcon from '../../../../../../svg/idea-hub-pin.svg';
import UnpinIcon from '../../../../../../svg/idea-hub-unpin.svg';
import { trackEvent } from '../../../../../util';

const DRAFT_CREATED_TIMER = 2000;

const { useDispatch, useSelect } = Data;

export default function Idea( props ) {
	const { postEditURL, name, text, topics, buttons } = props;
	const isDraft = buttons.includes( IDEA_HUB_BUTTON_VIEW );

	const {
		createIdeaDraftPost,
		saveIdea,
		unsaveIdea,
		dismissIdea,
		setActivity,
		removeActivity,
		removeIdeaFromNewAndSavedIdeas,
	} = useDispatch( MODULES_IDEA_HUB );

	const activity = useSelect( ( select ) =>
		select( MODULES_IDEA_HUB ).getActivity( name )
	);

	const handleDelete = useCallback( async () => {
		setActivity( name, IDEA_HUB_ACTIVITY_IS_DELETING );
		await dismissIdea( name );
		removeActivity( name );

		trackEvent( IDEA_HUB_GA_CATEGORY_WIDGET, 'dismiss_idea' );
	}, [ name, dismissIdea, setActivity, removeActivity ] );

	const handlePin = useCallback( async () => {
		setActivity( name, IDEA_HUB_ACTIVITY_IS_PINNING );
		await saveIdea( name );
		removeActivity( name );

		trackEvent( IDEA_HUB_GA_CATEGORY_WIDGET, 'save_idea' );
	}, [ name, saveIdea, setActivity, removeActivity ] );

	const handleUnpin = useCallback( async () => {
		setActivity( name, IDEA_HUB_ACTIVITY_IS_UNPINNING );
		await unsaveIdea( name );
		removeActivity( name );

		trackEvent( IDEA_HUB_GA_CATEGORY_WIDGET, 'unsave_idea' );
	}, [ name, unsaveIdea, setActivity, removeActivity ] );

	const handleCreate = useCallback( async () => {
		setActivity( name, IDEA_HUB_ACTIVITY_CREATING_DRAFT );
		await createIdeaDraftPost( { name, text, topics } );
		setActivity( name, IDEA_HUB_ACTIVITY_DRAFT_CREATED );

		trackEvent( IDEA_HUB_GA_CATEGORY_WIDGET, 'start_draft' );

		setTimeout( () => {
			removeActivity( name );
			removeIdeaFromNewAndSavedIdeas( name );
		}, DRAFT_CREATED_TIMER );
	}, [
		removeActivity,
		removeIdeaFromNewAndSavedIdeas,
		createIdeaDraftPost,
		name,
		text,
		topics,
		setActivity,
	] );

	const handleView = useCallback( async () => {
		await trackEvent( IDEA_HUB_GA_CATEGORY_WIDGET, 'view_draft' );
	}, [] );

<<<<<<< HEAD
	const getIcon = ( activityType, Icon ) => {
		if ( activity === activityType ) {
			return <CircularProgress size={ 24 } />;
		}

		return <Icon />;
	};
=======
	const activities = [ IDEA_HUB_ACTIVITY_CREATING_DRAFT ];

	if ( ! isDraft ) {
		activities.push( IDEA_HUB_ACTIVITY_DRAFT_CREATED );
	}
>>>>>>> e66e6901

	return (
		<div
			className={ classnames( 'googlesitekit-idea-hub__idea--single', {
				'googlesitekit-idea-hub__idea--is-processing': !! activity,
			} ) }
		>
			<div className="googlesitekit-idea-hub__idea--details">
				<div className="googlesitekit-idea-hub__idea--topics">
					{ topics.map( ( topic, key ) => (
						<span
							className="googlesitekit-idea-hub__idea--topic"
							key={ key }
						>
							{ topic.displayName }
						</span>
					) ) }
				</div>

				<p className="googlesitekit-idea-hub__idea--text">{ text }</p>
			</div>
			<div className="googlesitekit-idea-hub__idea--actions">
<<<<<<< HEAD
				{ activity === IDEA_HUB_ACTIVITY_DRAFT_CREATED && (
=======
				{ activity === IDEA_HUB_ACTIVITY_CREATING_DRAFT && (
					<div className="googlesitekit-idea-hub__loading-notice">
						<p>{ __( 'Creating draft', 'google-site-kit' ) }</p>
						<div className="googlesitekit-idea-hub__loading-notice__spinner-wrapper">
							<CircularProgress size={ 10 } />
						</div>
					</div>
				) }
				{ activity === IDEA_HUB_ACTIVITY_DRAFT_CREATED && ! isDraft && (
>>>>>>> e66e6901
					<div className="googlesitekit-idea-hub__loading-notice">
						<p>{ __( 'Draft created', 'google-site-kit' ) }</p>
					</div>
				) }
<<<<<<< HEAD

				{ ! [ IDEA_HUB_ACTIVITY_DRAFT_CREATED ].includes(
					activity
				) && (
=======
				{ ! activities.includes( activity ) && (
>>>>>>> e66e6901
					<Fragment>
						{ buttons.includes( IDEA_HUB_BUTTON_DELETE ) && (
							<Button
								className="googlesitekit-idea-hub__actions--delete"
								onClick={ handleDelete }
								disabled={
									activity === IDEA_HUB_ACTIVITY_IS_DELETING
								}
								icon={ getIcon(
									IDEA_HUB_ACTIVITY_IS_DELETING,
									DeleteIcon
								) }
								title={ __( 'Dismiss', 'google-site-kit' ) }
							/>
						) }

						{ buttons.includes( IDEA_HUB_BUTTON_PIN ) && (
							<Button
								className="googlesitekit-idea-hub__actions--pin"
								onClick={ handlePin }
								disabled={
									activity === IDEA_HUB_ACTIVITY_IS_PINNING
								}
								icon={ getIcon(
									IDEA_HUB_ACTIVITY_IS_PINNING,
									PinIcon
								) }
								title={ __(
									'Save for later',
									'google-site-kit'
								) }
							/>
						) }

						{ buttons.includes( IDEA_HUB_BUTTON_UNPIN ) && (
							<Button
								className="googlesitekit-idea-hub__actions--unpin"
								onClick={ handleUnpin }
								disabled={
									activity === IDEA_HUB_ACTIVITY_IS_UNPINNING
								}
								icon={ getIcon(
									IDEA_HUB_ACTIVITY_IS_UNPINNING,
									UnpinIcon
								) }
								title={ __(
									'Remove from saved',
									'google-site-kit'
								) }
							/>
						) }

						{ buttons.includes( IDEA_HUB_BUTTON_CREATE ) && (
							<Button
								className="googlesitekit-idea-hub__actions--create"
								onClick={ handleCreate }
								disabled={
									activity ===
									IDEA_HUB_ACTIVITY_CREATING_DRAFT
								}
								icon={
									activity ===
									IDEA_HUB_ACTIVITY_CREATING_DRAFT ? (
										<CircularProgress size={ 24 } />
									) : (
										<CreateIcon />
									)
								}
								title={ __(
									'Start a draft post',
									'google-site-kit'
								) }
							/>
						) }

						{ buttons.includes( IDEA_HUB_BUTTON_VIEW ) &&
							postEditURL && (
								<Button
									className="googlesitekit-idea-hub__actions--view"
									href={ postEditURL }
									onClick={ handleView }
									disabled={ !! activity }
								>
									{ __( 'View draft', 'google-site-kit' ) }
								</Button>
							) }
					</Fragment>
				) }
			</div>
		</div>
	);
}

Idea.propTypes = {
	postID: PropTypes.number,
	postEditURL: PropTypes.string,
	postURL: PropTypes.string,
	name: PropTypes.string.isRequired,
	text: PropTypes.string.isRequired,
	topics: PropTypes.arrayOf(
		PropTypes.shape( {
			displayName: PropTypes.string,
			mid: PropTypes.string,
		} )
	),
	buttons: PropTypes.arrayOf( PropTypes.string ).isRequired,
};

Idea.defaultProps = {
	topics: [],
};<|MERGE_RESOLUTION|>--- conflicted
+++ resolved
@@ -125,7 +125,6 @@
 		await trackEvent( IDEA_HUB_GA_CATEGORY_WIDGET, 'view_draft' );
 	}, [] );
 
-<<<<<<< HEAD
 	const getIcon = ( activityType, Icon ) => {
 		if ( activity === activityType ) {
 			return <CircularProgress size={ 24 } />;
@@ -133,13 +132,12 @@
 
 		return <Icon />;
 	};
-=======
+
 	const activities = [ IDEA_HUB_ACTIVITY_CREATING_DRAFT ];
 
 	if ( ! isDraft ) {
 		activities.push( IDEA_HUB_ACTIVITY_DRAFT_CREATED );
 	}
->>>>>>> e66e6901
 
 	return (
 		<div
@@ -162,31 +160,13 @@
 				<p className="googlesitekit-idea-hub__idea--text">{ text }</p>
 			</div>
 			<div className="googlesitekit-idea-hub__idea--actions">
-<<<<<<< HEAD
-				{ activity === IDEA_HUB_ACTIVITY_DRAFT_CREATED && (
-=======
-				{ activity === IDEA_HUB_ACTIVITY_CREATING_DRAFT && (
-					<div className="googlesitekit-idea-hub__loading-notice">
-						<p>{ __( 'Creating draft', 'google-site-kit' ) }</p>
-						<div className="googlesitekit-idea-hub__loading-notice__spinner-wrapper">
-							<CircularProgress size={ 10 } />
-						</div>
-					</div>
-				) }
 				{ activity === IDEA_HUB_ACTIVITY_DRAFT_CREATED && ! isDraft && (
->>>>>>> e66e6901
 					<div className="googlesitekit-idea-hub__loading-notice">
 						<p>{ __( 'Draft created', 'google-site-kit' ) }</p>
 					</div>
 				) }
-<<<<<<< HEAD
-
-				{ ! [ IDEA_HUB_ACTIVITY_DRAFT_CREATED ].includes(
-					activity
-				) && (
-=======
-				{ ! activities.includes( activity ) && (
->>>>>>> e66e6901
+
+				{ activity !== IDEA_HUB_ACTIVITY_DRAFT_CREATED && (
 					<Fragment>
 						{ buttons.includes( IDEA_HUB_BUTTON_DELETE ) && (
 							<Button
