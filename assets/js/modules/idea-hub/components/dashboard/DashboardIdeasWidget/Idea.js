/**
 * Idea component
 *
 * Site Kit by Google, Copyright 2021 Google LLC
 *
 * Licensed under the Apache License, Version 2.0 (the "License");
 * you may not use this file except in compliance with the License.
 * You may obtain a copy of the License at
 *
 *     https://www.apache.org/licenses/LICENSE-2.0
 *
 * Unless required by applicable law or agreed to in writing, software
 * distributed under the License is distributed on an "AS IS" BASIS,
 * WITHOUT WARRANTIES OR CONDITIONS OF ANY KIND, either express or implied.
 * See the License for the specific language governing permissions and
 * limitations under the License.
 */

/**
 * External dependencies
 */
import PropTypes from 'prop-types';
import { CircularProgress } from '@material-ui/core';

/**
 * WordPress dependencies
 */
import { __ } from '@wordpress/i18n';
import { useCallback, Fragment } from '@wordpress/element';

/**
 * Internal dependencies
 */
import Data from 'googlesitekit-data';
import Button from '../../../../../components/Button';
import { Grid, Cell, Row } from '../../../../../material-components';
import {
	STORE_NAME,
	IDEA_HUB_BUTTON_CREATE,
	IDEA_HUB_BUTTON_PIN,
	IDEA_HUB_BUTTON_UNPIN,
	IDEA_HUB_BUTTON_DELETE,
	IDEA_HUB_BUTTON_VIEW,
	IDEA_HUB_ACTIVITY_CREATING_DRAFT,
	IDEA_HUB_ACTIVITY_DRAFT_CREATED,
	IDEA_HUB_ACTIVITY_IS_PROCESSING,
} from '../../../datastore/constants';
import DeleteIcon from '../../../../../../svg/idea-hub-delete.svg';
import CreateIcon from '../../../../../../svg/idea-hub-create.svg';
import PinIcon from '../../../../../../svg/idea-hub-pin.svg';
import UnpinIcon from '../../../../../../svg/idea-hub-unpin.svg';

const DRAFT_CREATED_TIMER = 2000;

const { useDispatch, useSelect } = Data;

const Idea = ( props ) => {
	const { postEditURL, name, text, topics, buttons } = props;
	const {
		createIdeaDraftPost,
		saveIdea,
		unsaveIdea,
		dismissIdea,
		setActivity,
		removeActivity,
		removeIdeaFromNewAndSavedIdeas,
	} = useDispatch( STORE_NAME );
	const activity = useSelect( ( select ) => select( STORE_NAME ).getActivity( name ) );

	const handleDelete = useCallback( async () => {
		setActivity( name, IDEA_HUB_ACTIVITY_IS_PROCESSING );
		await dismissIdea( name );
		removeActivity( name );
	}, [ name, dismissIdea, setActivity, removeActivity ] );

	const handlePin = useCallback( async () => {
		setActivity( name, IDEA_HUB_ACTIVITY_IS_PROCESSING );
		await saveIdea( name );
		removeActivity( name );
	}, [ name, saveIdea, setActivity, removeActivity ] );

	const handleUnpin = useCallback( async () => {
		setActivity( name, IDEA_HUB_ACTIVITY_IS_PROCESSING );
		await unsaveIdea( name );
		removeActivity( name );
	}, [ name, unsaveIdea, setActivity, removeActivity ] );

	const handleCreate = useCallback( async () => {
		setActivity( name, IDEA_HUB_ACTIVITY_CREATING_DRAFT );

		await createIdeaDraftPost( { name, text, topics } );

		setActivity( name, IDEA_HUB_ACTIVITY_DRAFT_CREATED );

		setTimeout( () => {
			removeActivity( name );
			removeIdeaFromNewAndSavedIdeas( name );
		}, DRAFT_CREATED_TIMER );
	}, [ removeActivity, removeIdeaFromNewAndSavedIdeas, createIdeaDraftPost, name, text, topics, setActivity ] );

	return (
		<Grid className="googlesitekit-idea-hub__idea--single">
			<Row>
				<Cell smSize={ 4 } mdSize={ 5 } lgSize={ 9 } className="googlesitekit-idea-hub__idea--details">
					<div className="googlesitekit-idea-hub__idea--topics">
						{ topics.map( ( topic, key ) => (
							<span className="googlesitekit-idea-hub__idea--topic" key={ key }>{ topic.display_name }</span>
						) ) }
					</div>

					<p className="googlesitekit-idea-hub__idea--text">{ text }</p>
				</Cell>
				<Cell smSize={ 4 } mdSize={ 3 } lgSize={ 3 } className="googlesitekit-idea-hub__idea--actions">
					{ activity === IDEA_HUB_ACTIVITY_CREATING_DRAFT && (
						<div className="googlesitekit-idea-hub__loading-notice">
							<p>
								{ __( 'Creating draft', 'google-site-kit' ) }
							</p>
							<div className="googlesitekit-idea-hub__loading-notice__spinner-wrapper">
								<CircularProgress size={ 10 } />
							</div>
						</div>
					) }
					{ activity === IDEA_HUB_ACTIVITY_DRAFT_CREATED && (
						<div className="googlesitekit-idea-hub__loading-notice">
							<p>
								{ __( 'Draft created', 'google-site-kit' ) }
							</p>
						</div>
					) }
<<<<<<< HEAD

					{ buttons.includes( IDEA_HUB_BUTTON_UNPIN ) && (
						<Button
							onClick={ handleUnpin }
							icon={ <UnpinIcon /> }
							className="googlesitekit-idea-hub__actions--unpin"
							disabled={ isProcessing }
						/>
					) }

					{ buttons.includes( IDEA_HUB_BUTTON_CREATE ) && (
						<Button
							onClick={ handleCreate }
							icon={ <CreateIcon /> }
							className="googlesitekit-idea-hub__actions--create"
							disabled={ isProcessing }
						/>
					) }

					{ buttons.includes( IDEA_HUB_BUTTON_VIEW ) && postEditURL && (
						<Button href={ postEditURL } className="googlesitekit-idea-hub__actions--view">
							{ __( 'View draft', 'google-site-kit' ) }
						</Button>
=======
					{ ! [ IDEA_HUB_ACTIVITY_CREATING_DRAFT, IDEA_HUB_ACTIVITY_DRAFT_CREATED ].includes( activity ) && (
						<Fragment>

							{ buttons.includes( IDEA_HUB_BUTTON_DELETE ) && (
								<Button
									onClick={ handleDelete }
									disabled={ activity === IDEA_HUB_ACTIVITY_IS_PROCESSING }
									icon={ <DeleteIcon /> }
									className="googlesitekit-idea-hub__actions--delete"
								/>
							) }

							{ buttons.includes( IDEA_HUB_BUTTON_PIN ) && (
								<Button
									onClick={ handlePin }
									disabled={ activity === IDEA_HUB_ACTIVITY_IS_PROCESSING }
									icon={ <PinIcon /> }
									className="googlesitekit-idea-hub__actions--pin"
								/>
							) }

							{ buttons.includes( IDEA_HUB_BUTTON_UNPIN ) && (
								<Button
									onClick={ handleUnpin }
									disabled={ activity === IDEA_HUB_ACTIVITY_IS_PROCESSING }
									icon={ <UnpinIcon /> }
									className="googlesitekit-idea-hub__actions--unpin"
								/>
							) }

							{ buttons.includes( IDEA_HUB_BUTTON_CREATE ) && (
								<Button
									onClick={ handleCreate }
									disabled={ activity === IDEA_HUB_ACTIVITY_IS_PROCESSING }
									icon={ <CreateIcon /> }
								/>
							) }

							{ buttons.includes( IDEA_HUB_BUTTON_VIEW ) && postEditURL && (
								<Button
									href={ postEditURL }
									className="googlesitekit-idea-hub__actions--view"
									disabled={ activity === IDEA_HUB_ACTIVITY_IS_PROCESSING }
								>
									{ __( 'View draft', 'google-site-kit' ) }
								</Button>
							) }
						</Fragment>
>>>>>>> b168f3ac
					) }
				</Cell>
			</Row>
		</Grid>
	);
};

Idea.propTypes = {
	postID: PropTypes.number,
	postEditURL: PropTypes.string,
	postURL: PropTypes.string,
	name: PropTypes.string.isRequired,
	text: PropTypes.string.isRequired,
	topics: PropTypes.arrayOf(
		PropTypes.shape( {
			display_name: PropTypes.string,
			mid: PropTypes.string,
		} )
	).isRequired,
	buttons: PropTypes.arrayOf( PropTypes.string ).isRequired,
};

export default Idea;<|MERGE_RESOLUTION|>--- conflicted
+++ resolved
@@ -128,31 +128,6 @@
 							</p>
 						</div>
 					) }
-<<<<<<< HEAD
-
-					{ buttons.includes( IDEA_HUB_BUTTON_UNPIN ) && (
-						<Button
-							onClick={ handleUnpin }
-							icon={ <UnpinIcon /> }
-							className="googlesitekit-idea-hub__actions--unpin"
-							disabled={ isProcessing }
-						/>
-					) }
-
-					{ buttons.includes( IDEA_HUB_BUTTON_CREATE ) && (
-						<Button
-							onClick={ handleCreate }
-							icon={ <CreateIcon /> }
-							className="googlesitekit-idea-hub__actions--create"
-							disabled={ isProcessing }
-						/>
-					) }
-
-					{ buttons.includes( IDEA_HUB_BUTTON_VIEW ) && postEditURL && (
-						<Button href={ postEditURL } className="googlesitekit-idea-hub__actions--view">
-							{ __( 'View draft', 'google-site-kit' ) }
-						</Button>
-=======
 					{ ! [ IDEA_HUB_ACTIVITY_CREATING_DRAFT, IDEA_HUB_ACTIVITY_DRAFT_CREATED ].includes( activity ) && (
 						<Fragment>
 
@@ -201,7 +176,6 @@
 								</Button>
 							) }
 						</Fragment>
->>>>>>> b168f3ac
 					) }
 				</Cell>
 			</Row>
