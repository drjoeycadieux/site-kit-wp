/**
 * DashboardIdeasWidget component
 *
 * Site Kit by Google, Copyright 2021 Google LLC
 *
 * Licensed under the Apache License, Version 2.0 (the "License");
 * you may not use this file except in compliance with the License.
 * You may obtain a copy of the License at
 *
 *     https://www.apache.org/licenses/LICENSE-2.0
 *
 * Unless required by applicable law or agreed to in writing, software
 * distributed under the License is distributed on an "AS IS" BASIS,
 * WITHOUT WARRANTIES OR CONDITIONS OF ANY KIND, either express or implied.
 * See the License for the specific language governing permissions and
 * limitations under the License.
 */

/**
 * External dependencies
 */
import classnames from 'classnames';
import PropTypes from 'prop-types';
import Tab from '@material/react-tab';
import TabBar from '@material/react-tab-bar';
<<<<<<< HEAD
import { useHash, useMount, useUpdateEffect } from 'react-use';
=======
import { useInView } from 'react-intersection-observer';
import { useMount } from 'react-use';
import useMergedRef from '@react-hook/merged-ref';
>>>>>>> 9b6f7d74

/**
 * WordPress dependencies
 */
import { compose } from '@wordpress/compose';
import {
	createInterpolateElement,
	useState,
	useEffect,
	useCallback,
	useRef,
} from '@wordpress/element';
import { __, sprintf } from '@wordpress/i18n';

/**
 * Internal dependencies
 */
import Data from 'googlesitekit-data';
<<<<<<< HEAD
import { MODULES_IDEA_HUB } from '../../../datastore/constants';
import { CORE_UI } from '../../../../../googlesitekit/datastore/ui/constants';
=======
import {
	MODULES_IDEA_HUB,
	IDEA_HUB_GA_CATEGORY_WIDGET,
} from '../../../datastore/constants';
import { trackEvent } from '../../../../../util';
>>>>>>> 9b6f7d74
import whenActive from '../../../../../util/when-active';
import DashboardCTA from '../DashboardCTA';
import EmptyIcon from '../../../../../../svg/zero-state-yellow.svg';
import Badge from '../../../../../components/Badge';
import NewIdeas from './NewIdeas';
import SavedIdeas from './SavedIdeas';
import DraftIdeas from './DraftIdeas';
import Empty from './Empty';
import Footer from './Footer';
import useQueryArg from '../../../../../hooks/useQueryArg';
const { useSelect } = Data;

<<<<<<< HEAD
const getHash = ( hash ) => ( hash ? hash.replace( '#', '' ) : false );
const isValidHash = ( hash ) =>
	getHash( hash ) in DashboardIdeasWidget.tabToIndex;

const getIdeaHubContainerOffset = ( ideaHubWidgetOffsetTop ) => {
	const siteHeaderHeight =
		document.querySelector( '.googlesitekit-header' )?.offsetHeight || 0;
	const marginBottom = 24;
	const headerOffset = ( siteHeaderHeight + marginBottom ) * -1;
	return ideaHubWidgetOffsetTop + global.window.pageYOffset + headerOffset;
};

const DashboardIdeasWidget = ( {
	defaultActiveTabIndex,
	Widget,
	WidgetReportError,
} ) => {
	const ideaHubContainer = useRef();
	const tabBarHeaderRef = useRef();
=======
const getIdeaHubContainerOffset = ( ideaHubWidgetOffsetTop ) => {
	const header = document.querySelector( '.googlesitekit-header' );
	if ( ! header ) {
		return ideaHubWidgetOffsetTop;
	}
	const headerHeight = header.offsetHeight;
	// We use the header offset from top to account for the offset of
	// the wp-admin bar which is sticky only above 600px.
	const headerOffsetFromTop = header.getBoundingClientRect().top;
	const marginBottom = 24;
	const headerOffset = headerOffsetFromTop + headerHeight + marginBottom;

	return ideaHubWidgetOffsetTop + global.pageYOffset - headerOffset;
};

function DashboardIdeasWidget( props ) {
	const { defaultActiveTabIndex, Widget, WidgetReportError } = props;

	const [ trackedWidgetView, setTrackedWidgetView ] = useState( false );
>>>>>>> 9b6f7d74

	const newIdeas = useSelect( ( select ) =>
		select( MODULES_IDEA_HUB ).getNewIdeas()
	);
	const savedIdeas = useSelect( ( select ) =>
		select( MODULES_IDEA_HUB ).getSavedIdeas()
	);
	const draftIdeas = useSelect( ( select ) =>
		select( MODULES_IDEA_HUB ).getDraftPostIdeas()
	);

	const [ queryParamRoute, setQueryParamRoute ] = useQueryArg(
		'idea-hub-tab'
	);

	const [ activeTabIndex, setActiveTabIndex ] = useState(
		DashboardIdeasWidget.tabToIndex[ queryParamRoute ] ||
			defaultActiveTabIndex
	);
	const activeTab = DashboardIdeasWidget.tabIDsByIndex[ activeTabIndex ];

<<<<<<< HEAD
	const uniqueKey = `idea-hub-page-${ activeTab }`;
	const page =
		useSelect( ( select ) => select( CORE_UI ).getValue( uniqueKey ) ) || 1;
=======
	const [ inViewRef, inView ] = useInView( {
		triggerOnce: true,
		threshold: 0.25,
	} );
	const ideaHubContainerRef = useRef();
	const ideaHubContainerCompoundRef = useMergedRef(
		inViewRef,
		ideaHubContainerRef
	);

	useEffect( () => {
		if ( inView ) {
			trackEvent( IDEA_HUB_GA_CATEGORY_WIDGET, 'widget_view' );
		}
	}, [ inView ] );

	let hasNoIdeas, hasManyIdeas;

	if (
		newIdeas?.length === 0 &&
		savedIdeas?.length === 0 &&
		draftIdeas?.length === 0
	) {
		hasNoIdeas = true;
	}

	if (
		newIdeas?.length > 0 ||
		savedIdeas?.length > 0 ||
		draftIdeas?.length > 0
	) {
		hasManyIdeas = true;
	}

	useEffect( () => {
		// Do nothing if the following events have already been tracked
		// or the widget hasn't appeared in the viewport yet.
		if ( trackedWidgetView || ! inView ) {
			return;
		}

		if ( hasNoIdeas ) {
			setTrackedWidgetView( true );

			trackEvent(
				IDEA_HUB_GA_CATEGORY_WIDGET,
				'widget_gathering_data_view'
			);
		} else if ( hasManyIdeas ) {
			setTrackedWidgetView( true );

			trackEvent(
				IDEA_HUB_GA_CATEGORY_WIDGET,
				'default_tab_view',
				DashboardIdeasWidget.tabIDsByIndex[ activeTabIndex ]
			);
		}
	}, [
		hasNoIdeas,
		hasManyIdeas,
		trackedWidgetView,
		setTrackedWidgetView,
		activeTabIndex,
		inView,
	] );
>>>>>>> 9b6f7d74

	useMount( () => {
		// Only set up scroll on mount if a known tab was requested.
		if (
			DashboardIdeasWidget.tabToIndex[ queryParamRoute ] === undefined
		) {
			return;
		}

		setTimeout( () => {
<<<<<<< HEAD
			global.window.scrollTo( {
				top: getIdeaHubContainerOffset(
					ideaHubContainer?.current?.getBoundingClientRect()?.top || 0
				),
				behavior: 'smooth',
			} );
=======
			if ( ! ideaHubContainerRef.current ) {
				return;
			}
			const top = getIdeaHubContainerOffset(
				ideaHubContainerRef.current.getBoundingClientRect().top
			);
			global.scrollTo( { top, behavior: 'smooth' } );
>>>>>>> 9b6f7d74
		}, 1000 );
	} );

	const handleTabUpdate = useCallback(
		( tabIndex ) => {
			const slug = DashboardIdeasWidget.tabIDsByIndex[ tabIndex ];

			setActiveTabIndex( tabIndex );
			setQueryParamRoute(
				DashboardIdeasWidget.tabIDsByIndex[ tabIndex ]
			);

			trackEvent( IDEA_HUB_GA_CATEGORY_WIDGET, 'tab_select', slug );
		},
		[ setQueryParamRoute ]
	);

<<<<<<< HEAD
	// Any time the pagination value changes, scroll to the top of the container.
	useUpdateEffect( () => {
		const tabBarRectangle = tabBarHeaderRef?.current?.getBoundingClientRect();

		if ( ! tabBarRectangle ) {
			return;
		}

		const isOnScreen =
			tabBarRectangle.top >= 0 &&
			tabBarRectangle.left >= 0 &&
			tabBarRectangle.bottom <=
				( global.innerHeight ||
					global?.document.documentElement.clientHeight ) &&
			tabBarRectangle.right <=
				( global.innerWidth ||
					global.document.documentElement.clientWidth );

		if ( ! isOnScreen ) {
			global.window.scrollTo( {
				top: getIdeaHubContainerOffset( tabBarRectangle.top ),
				behavior: 'smooth',
			} );
		}
	}, [ page ] );

	if (
		newIdeas?.length === 0 &&
		savedIdeas?.length === 0 &&
		draftIdeas?.length === 0
	) {
=======
	if ( hasNoIdeas ) {
>>>>>>> 9b6f7d74
		return (
			<Widget noPadding>
				<div className="googlesitekit-idea-hub">
					<Empty
						Icon={ <EmptyIcon /> }
						title={ __(
							'Idea Hub is generating ideas',
							'google-site-kit'
						) }
					/>
				</div>
			</Widget>
		);
	}

	const tabIdeasMap = {
		'new-ideas': newIdeas,
		'saved-ideas': savedIdeas,
		'draft-ideas': draftIdeas,
	};
	// The footer should be hidden in zero-states, except for on the new ideas tab.
	// This is done using a special CSS class rather than conditionally
	// rendering the component to avoid a layout shift when changing tabs.
	const hideFooter =
		'new-ideas' !== activeTab && tabIdeasMap[ activeTab ]?.length === 0;

	return (
<<<<<<< HEAD
		<Widget noPadding Footer={ WrappedFooter }>
			<div className="googlesitekit-idea-hub" ref={ ideaHubContainer }>
				<div
					className="googlesitekit-idea-hub__header"
					ref={ tabBarHeaderRef }
				>
=======
		<Widget
			className={ classnames( {
				'googlesitekit-widget--hidden-footer': hideFooter,
			} ) }
			Footer={ () => (
				<Footer
					tab={ activeTab }
					footerText={
						( activeTab === 'new-ideas' &&
							__(
								'Updated every 2-3 days',
								'google-site-kit'
							) ) ||
						undefined
					}
				/>
			) }
			noPadding
		>
			<div
				className="googlesitekit-idea-hub"
				ref={ ideaHubContainerCompoundRef }
			>
				<div className="googlesitekit-idea-hub__header">
>>>>>>> 9b6f7d74
					<h3 className="googlesitekit-idea-hub__title">
						{ __(
							'Ideas to write about, from actual questions people asked on Search',
							'google-site-kit'
						) }

						<Badge
							label={ __( 'Experimental', 'google-site-kit' ) }
						/>
					</h3>

					<TabBar
						activeIndex={ activeTabIndex }
						handleActiveIndexUpdate={ handleTabUpdate }
						className="googlesitekit-idea-hub__tabs"
					>
						<Tab focusOnActivate={ false }>
							{ __( 'New', 'google-site-kit' ) }
						</Tab>
						<Tab focusOnActivate={ false }>
							{ savedIdeas?.length > 0 &&
								createInterpolateElement(
									sprintf(
										/* translators: %s: number of saved Idea Hub ideas */
										__(
											'Saved <span>(%s)</span>',
											'google-site-kit'
										),
										savedIdeas.length
									),
									{
										span: <span />,
									}
								) }
							{ ( savedIdeas?.length === 0 ||
								savedIdeas?.length === undefined ) &&
								__( 'Saved', 'google-site-kit' ) }
						</Tab>
						<Tab focusOnActivate={ false }>
							{ draftIdeas?.length > 0 &&
								createInterpolateElement(
									sprintf(
										/* translators: %s: number of draft Idea Hub ideas */
										__(
											'Drafts <span>(%s)</span>',
											'google-site-kit'
										),
										draftIdeas.length
									),
									{
										span: <span />,
									}
								) }
							{ ( draftIdeas?.length === 0 ||
								draftIdeas?.length === undefined ) &&
								__( 'Drafts', 'google-site-kit' ) }
						</Tab>
					</TabBar>
				</div>

				<div className="googlesitekit-idea-hub__body">
					<div
						className="googlesitekit-idea-hub__content"
						aria-hidden={ activeTab !== 'new-ideas' }
					>
						<NewIdeas WidgetReportError={ WidgetReportError } />
					</div>

					<div
						className="googlesitekit-idea-hub__content"
						aria-hidden={ activeTab !== 'saved-ideas' }
					>
						<SavedIdeas WidgetReportError={ WidgetReportError } />
					</div>

					<div
						className="googlesitekit-idea-hub__content"
						aria-hidden={ activeTab !== 'draft-ideas' }
					>
						<DraftIdeas WidgetReportError={ WidgetReportError } />
					</div>
				</div>
			</div>
		</Widget>
	);
}

DashboardIdeasWidget.tabToIndex = {
	'new-ideas': 0,
	'saved-ideas': 1,
	'draft-ideas': 2,
};

DashboardIdeasWidget.tabIDsByIndex = Object.keys(
	DashboardIdeasWidget.tabToIndex
);

DashboardIdeasWidget.propTypes = {
	Widget: PropTypes.elementType.isRequired,
	defaultActiveTabIndex: PropTypes.number,
};

DashboardIdeasWidget.defaultProps = {
	defaultActiveTabIndex: 0,
};

export default compose(
	whenActive( {
		moduleName: 'idea-hub',
		FallbackComponent: DashboardCTA,
	} )
)( DashboardIdeasWidget );<|MERGE_RESOLUTION|>--- conflicted
+++ resolved
@@ -23,13 +23,9 @@
 import PropTypes from 'prop-types';
 import Tab from '@material/react-tab';
 import TabBar from '@material/react-tab-bar';
-<<<<<<< HEAD
-import { useHash, useMount, useUpdateEffect } from 'react-use';
-=======
+import { useMount, useUpdateEffect } from 'react-use';
 import { useInView } from 'react-intersection-observer';
-import { useMount } from 'react-use';
 import useMergedRef from '@react-hook/merged-ref';
->>>>>>> 9b6f7d74
 
 /**
  * WordPress dependencies
@@ -48,16 +44,12 @@
  * Internal dependencies
  */
 import Data from 'googlesitekit-data';
-<<<<<<< HEAD
-import { MODULES_IDEA_HUB } from '../../../datastore/constants';
 import { CORE_UI } from '../../../../../googlesitekit/datastore/ui/constants';
-=======
 import {
 	MODULES_IDEA_HUB,
 	IDEA_HUB_GA_CATEGORY_WIDGET,
 } from '../../../datastore/constants';
 import { trackEvent } from '../../../../../util';
->>>>>>> 9b6f7d74
 import whenActive from '../../../../../util/when-active';
 import DashboardCTA from '../DashboardCTA';
 import EmptyIcon from '../../../../../../svg/zero-state-yellow.svg';
@@ -70,27 +62,6 @@
 import useQueryArg from '../../../../../hooks/useQueryArg';
 const { useSelect } = Data;
 
-<<<<<<< HEAD
-const getHash = ( hash ) => ( hash ? hash.replace( '#', '' ) : false );
-const isValidHash = ( hash ) =>
-	getHash( hash ) in DashboardIdeasWidget.tabToIndex;
-
-const getIdeaHubContainerOffset = ( ideaHubWidgetOffsetTop ) => {
-	const siteHeaderHeight =
-		document.querySelector( '.googlesitekit-header' )?.offsetHeight || 0;
-	const marginBottom = 24;
-	const headerOffset = ( siteHeaderHeight + marginBottom ) * -1;
-	return ideaHubWidgetOffsetTop + global.window.pageYOffset + headerOffset;
-};
-
-const DashboardIdeasWidget = ( {
-	defaultActiveTabIndex,
-	Widget,
-	WidgetReportError,
-} ) => {
-	const ideaHubContainer = useRef();
-	const tabBarHeaderRef = useRef();
-=======
 const getIdeaHubContainerOffset = ( ideaHubWidgetOffsetTop ) => {
 	const header = document.querySelector( '.googlesitekit-header' );
 	if ( ! header ) {
@@ -110,7 +81,6 @@
 	const { defaultActiveTabIndex, Widget, WidgetReportError } = props;
 
 	const [ trackedWidgetView, setTrackedWidgetView ] = useState( false );
->>>>>>> 9b6f7d74
 
 	const newIdeas = useSelect( ( select ) =>
 		select( MODULES_IDEA_HUB ).getNewIdeas()
@@ -132,11 +102,6 @@
 	);
 	const activeTab = DashboardIdeasWidget.tabIDsByIndex[ activeTabIndex ];
 
-<<<<<<< HEAD
-	const uniqueKey = `idea-hub-page-${ activeTab }`;
-	const page =
-		useSelect( ( select ) => select( CORE_UI ).getValue( uniqueKey ) ) || 1;
-=======
 	const [ inViewRef, inView ] = useInView( {
 		triggerOnce: true,
 		threshold: 0.25,
@@ -146,6 +111,11 @@
 		inViewRef,
 		ideaHubContainerRef
 	);
+	const tabBarHeaderRef = useRef();
+
+	const uniqueKey = `idea-hub-page-${ activeTab }`;
+	const page =
+		useSelect( ( select ) => select( CORE_UI ).getValue( uniqueKey ) ) || 1;
 
 	useEffect( () => {
 		if ( inView ) {
@@ -202,7 +172,6 @@
 		activeTabIndex,
 		inView,
 	] );
->>>>>>> 9b6f7d74
 
 	useMount( () => {
 		// Only set up scroll on mount if a known tab was requested.
@@ -213,14 +182,6 @@
 		}
 
 		setTimeout( () => {
-<<<<<<< HEAD
-			global.window.scrollTo( {
-				top: getIdeaHubContainerOffset(
-					ideaHubContainer?.current?.getBoundingClientRect()?.top || 0
-				),
-				behavior: 'smooth',
-			} );
-=======
 			if ( ! ideaHubContainerRef.current ) {
 				return;
 			}
@@ -228,7 +189,6 @@
 				ideaHubContainerRef.current.getBoundingClientRect().top
 			);
 			global.scrollTo( { top, behavior: 'smooth' } );
->>>>>>> 9b6f7d74
 		}, 1000 );
 	} );
 
@@ -246,7 +206,6 @@
 		[ setQueryParamRoute ]
 	);
 
-<<<<<<< HEAD
 	// Any time the pagination value changes, scroll to the top of the container.
 	useUpdateEffect( () => {
 		const tabBarRectangle = tabBarHeaderRef?.current?.getBoundingClientRect();
@@ -273,14 +232,7 @@
 		}
 	}, [ page ] );
 
-	if (
-		newIdeas?.length === 0 &&
-		savedIdeas?.length === 0 &&
-		draftIdeas?.length === 0
-	) {
-=======
 	if ( hasNoIdeas ) {
->>>>>>> 9b6f7d74
 		return (
 			<Widget noPadding>
 				<div className="googlesitekit-idea-hub">
@@ -308,14 +260,6 @@
 		'new-ideas' !== activeTab && tabIdeasMap[ activeTab ]?.length === 0;
 
 	return (
-<<<<<<< HEAD
-		<Widget noPadding Footer={ WrappedFooter }>
-			<div className="googlesitekit-idea-hub" ref={ ideaHubContainer }>
-				<div
-					className="googlesitekit-idea-hub__header"
-					ref={ tabBarHeaderRef }
-				>
-=======
 		<Widget
 			className={ classnames( {
 				'googlesitekit-widget--hidden-footer': hideFooter,
@@ -339,8 +283,10 @@
 				className="googlesitekit-idea-hub"
 				ref={ ideaHubContainerCompoundRef }
 			>
-				<div className="googlesitekit-idea-hub__header">
->>>>>>> 9b6f7d74
+				<div
+					className="googlesitekit-idea-hub__header"
+					ref={ tabBarHeaderRef }
+				>
 					<h3 className="googlesitekit-idea-hub__title">
 						{ __(
 							'Ideas to write about, from actual questions people asked on Search',
