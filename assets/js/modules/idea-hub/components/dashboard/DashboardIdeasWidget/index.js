--- conflicted
+++ resolved
@@ -23,31 +23,21 @@
 import PropTypes from 'prop-types';
 import Tab from '@material/react-tab';
 import TabBar from '@material/react-tab-bar';
-<<<<<<< HEAD
+import { useInView } from 'react-intersection-observer';
 import { Switch, Route, useLocation, Redirect } from 'react-router-dom';
 import { useMount } from 'react-use';
-import useQueryString from 'use-query-string';
-=======
-import { useHash, useMount } from 'react-use';
-import { useInView } from 'react-intersection-observer';
->>>>>>> 5512147b
 
 /**
  * WordPress dependencies
  */
-<<<<<<< HEAD
 import { compose } from '@wordpress/compose';
-import { useState, useRef, useCallback } from '@wordpress/element';
-import { __ } from '@wordpress/i18n';
-=======
-import { __, sprintf } from '@wordpress/i18n';
 import {
 	createInterpolateElement,
 	useState,
 	useEffect,
 	useCallback,
 } from '@wordpress/element';
->>>>>>> 5512147b
+import { __, sprintf } from '@wordpress/i18n';
 
 /**
  * Internal dependencies
@@ -69,50 +59,22 @@
 import Footer from './Footer';
 import withMemoryRouter from '../../../../../components/withMemoryRouter';
 import Link from '../../../../../components/Link';
+import useQueryArg from '../../../../../hooks/useQueryArg';
 const { useSelect } = Data;
-
-<<<<<<< HEAD
-function updateQuery( path ) {
-	global.history.replaceState( null, global.document.title, path );
-}
 
 const getIdeaHubContainerOffset = ( ideaHubWidgetOffsetTop ) => {
 	const siteHeaderHeight =
-=======
-function getHash( hash ) {
-	return hash ? hash.replace( '#', '' ) : false;
-}
-
-function isValidHash( hash ) {
-	return getHash( hash ) in DashboardIdeasWidget.tabToIndex;
-}
-
-function getIdeaHubContainerOffset( widgetOffset ) {
-	const header =
->>>>>>> 5512147b
 		document.querySelector( '.googlesitekit-header' )?.offsetHeight || 0;
-	const adminBar = document.getElementById( 'wpadminbar' )?.offsetHeight || 0;
 	const marginBottom = 24;
-	const headerOffset = header + adminBar + marginBottom;
-
-	return global.window.pageYOffset + widgetOffset - headerOffset;
-}
+	const headerOffset = ( siteHeaderHeight + marginBottom ) * -1;
+	return ideaHubWidgetOffsetTop + global.window.pageYOffset + headerOffset;
+};
 
 function DashboardIdeasWidget( props ) {
 	const { defaultActiveTabIndex, Widget, WidgetReportError } = props;
 
 	const [ trackedWidgetView, setTrackedWidgetView ] = useState( false );
 
-<<<<<<< HEAD
-const DashboardIdeasWidget = ( {
-	defaultActiveTabIndex,
-	Widget,
-	WidgetReportError,
-} ) => {
-	const ideaHubContainer = useRef();
-
-=======
->>>>>>> 5512147b
 	const newIdeas = useSelect( ( select ) =>
 		select( MODULES_IDEA_HUB ).getNewIdeas()
 	);
@@ -124,12 +86,9 @@
 	);
 
 	const location = useLocation();
-	const [ queryString, setQueryString ] = useQueryString(
-		global.location,
-		updateQuery
-	);
-	const queryParamPage = queryString.page;
-	const queryParamRoute = queryString[ 'idea-hub-tab' ];
+	const [ queryParamRoute, setQueryParamRoute ] = useQueryArg(
+		'idea-hub-tab'
+	);
 	const [ , basePath ] = location.pathname.split( '/' );
 
 	const [ activeTabIndex, setActiveTabIndex ] = useState(
@@ -223,18 +182,13 @@
 			const slug = DashboardIdeasWidget.tabIDsByIndex[ tabIndex ];
 
 			setActiveTabIndex( tabIndex );
-<<<<<<< HEAD
-			setQueryString( {
-				'idea-hub-tab': DashboardIdeasWidget.tabIDsByIndex[ tabIndex ],
-				page: queryParamPage,
-			} );
-=======
-			setHash( slug );
+			setQueryParamRoute(
+				DashboardIdeasWidget.tabIDsByIndex[ tabIndex ]
+			);
 
 			trackEvent( IDEA_HUB_GA_CATEGORY_WIDGET, 'tab_select', slug );
->>>>>>> 5512147b
 		},
-		[ queryParamPage, setQueryString ]
+		[ setQueryParamRoute ]
 	);
 
 	if ( hasNoIdeas ) {
@@ -305,20 +259,7 @@
 						<Tab replace tag={ Link } to="/new-ideas">
 							{ __( 'New', 'google-site-kit' ) }
 						</Tab>
-<<<<<<< HEAD
 						<Tab replace tag={ Link } to="/saved-ideas">
-							{ __( 'Saved', 'google-site-kit' ) }
-							{ savedIdeas?.length >= 0 && (
-								<span>({ savedIdeas.length })</span>
-							) }
-						</Tab>
-						<Tab replace tag={ Link } to="/draft-ideas">
-							{ __( 'Drafts', 'google-site-kit' ) }
-							{ draftIdeas?.length >= 0 && (
-								<span>({ draftIdeas.length })</span>
-							) }
-=======
-						<Tab focusOnActivate={ false }>
 							{ savedIdeas?.length > 0 &&
 								createInterpolateElement(
 									sprintf(
@@ -337,7 +278,7 @@
 								savedIdeas?.length === undefined ) &&
 								__( 'Saved', 'google-site-kit' ) }
 						</Tab>
-						<Tab focusOnActivate={ false }>
+						<Tab replace tag={ Link } to="/draft-ideas">
 							{ draftIdeas?.length > 0 &&
 								createInterpolateElement(
 									sprintf(
@@ -355,7 +296,6 @@
 							{ ( draftIdeas?.length === 0 ||
 								draftIdeas?.length === undefined ) &&
 								__( 'Drafts', 'google-site-kit' ) }
->>>>>>> 5512147b
 						</Tab>
 					</TabBar>
 				</div>
