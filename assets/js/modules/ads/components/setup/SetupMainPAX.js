--- conflicted
+++ resolved
@@ -98,15 +98,8 @@
 		useDispatch( MODULES_ADS );
 
 	useMount( () => {
-<<<<<<< HEAD
-		if (
-			PAX_SETUP_ENUM.PAX_SETUP_FINISHED === parseInt( showPaxApp, 10 )
-		) {
-			// If setup finished query param is present in the URL on the load
-=======
 		if ( PAX_SETUP_STEP.FINISHED === showPaxAppStep ) {
 			// If the PAX query param indicates the setup is finished on page load,
->>>>>>> 46403b85
 			// set the step back to the PAX launch, as values are only temporarly
 			// saved in state after PAX campaign setup signal is received.
 			setShowPaxAppQueryParam( PAX_SETUP_STEP.LAUNCH );
@@ -178,12 +171,7 @@
 			<AdBlockerWarning />
 
 			{ ! isAdBlockerActive &&
-<<<<<<< HEAD
-				PAX_SETUP_ENUM.PAX_SETUP_FINISHED ===
-					parseInt( showPaxApp, 10 ) && (
-=======
 				PAX_SETUP_STEP.FINISHED === showPaxAppStep && (
->>>>>>> 46403b85
 					<div className="googlesitekit-setup-module__action">
 						<SpinnerButton
 							isSaving={ isNavigatingToOAuthURL }
@@ -199,12 +187,7 @@
 					</div>
 				) }
 			{ ! isAdBlockerActive &&
-<<<<<<< HEAD
-				PAX_SETUP_ENUM.PAX_SETUP_LAUNCH ===
-					parseInt( showPaxApp, 10 ) &&
-=======
 				PAX_SETUP_STEP.LAUNCH === showPaxAppStep &&
->>>>>>> 46403b85
 				hasAdwordsScope && (
 					<Fragment>
 						<PAXEmbeddedApp
