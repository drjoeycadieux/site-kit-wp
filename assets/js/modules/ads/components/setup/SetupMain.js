--- conflicted
+++ resolved
@@ -24,9 +24,8 @@
 /**
  * WordPress dependencies
  */
-import { createInterpolateElement } from '@wordpress/element';
+import { createInterpolateElement, Fragment } from '@wordpress/element';
 import { __, _x } from '@wordpress/i18n';
-import { Fragment } from '@wordpress/element';
 
 /**
  * Internal dependencies
@@ -34,13 +33,10 @@
 import Data from 'googlesitekit-data';
 import AdsIcon from '../../../../../svg/graphics/ads.svg';
 import SetupForm from './SetupForm';
-<<<<<<< HEAD
+import SupportLink from '../../../../components/SupportLink';
 import AdBlockerWarning from '../common/AdBlockerWarning';
 import { CORE_USER } from '../../../../googlesitekit/datastore/user/constants';
 const { useSelect } = Data;
-=======
-import SupportLink from '../../../../components/SupportLink';
->>>>>>> 51f9c85e
 
 export default function SetupMain( { finishSetup } ) {
 	const isAdBlockerActive = useSelect( ( select ) =>
@@ -61,13 +57,22 @@
 
 			<AdBlockerWarning />
 
-<<<<<<< HEAD
 			{ ! isAdBlockerActive && (
 				<Fragment>
 					<div className="googlesitekit-setup-module__description">
-						{ __(
-							'Add your conversion ID below. Site Kit will place it on your site so you can track the performance of your Google Ads campaigns.',
-							'google-site-kit'
+						{ createInterpolateElement(
+							__(
+								'Add your conversion ID below. Site Kit will place it on your site so you can track the performance of your Google Ads campaigns. <a>Learn more</a>',
+								'google-site-kit'
+							),
+							{
+								a: (
+									<SupportLink
+										path="/google-ads/thread/108976144/where-i-can-find-google-conversion-id-begins-with-aw"
+										external
+									/>
+								),
+							}
 						) }
 						<br />
 						{ __(
@@ -75,29 +80,6 @@
 							'google-site-kit'
 						) }
 					</div>
-=======
-			<div className="googlesitekit-setup-module__description">
-				{ createInterpolateElement(
-					__(
-						'Add your conversion ID below. Site Kit will place it on your site so you can track the performance of your Google Ads campaigns. <a>Learn more</a>',
-						'google-site-kit'
-					),
-					{
-						a: (
-							<SupportLink
-								path="/google-ads/thread/108976144/where-i-can-find-google-conversion-id-begins-with-aw"
-								external
-							/>
-						),
-					}
-				) }
-				<br />
-				{ __(
-					'You can always change this later in Site Kit Settings.',
-					'google-site-kit'
-				) }
-			</div>
->>>>>>> 51f9c85e
 
 					<SetupForm finishSetup={ finishSetup } />
 				</Fragment>
