/**
 * OptimizeSetup component.
 *
 * Site Kit by Google, Copyright 2019 Google LLC
 *
 * Licensed under the Apache License, Version 2.0 (the "License");
 * you may not use this file except in compliance with the License.
 * You may obtain a copy of the License at
 *
 *     https://www.apache.org/licenses/LICENSE-2.0
 *
 * Unless required by applicable law or agreed to in writing, software
 * distributed under the License is distributed on an "AS IS" BASIS,
 * WITHOUT WARRANTIES OR CONDITIONS OF ANY KIND, either express or implied.
 * See the License for the specific language governing permissions and
 * limitations under the License.
 */

/**
 * External dependencies
 */
import PropTypes from 'prop-types';
<<<<<<< HEAD
import {
	validateJSON,
	validateOptimizeID,
	toggleConfirmModuleSettings,
	getModulesData,
} from 'GoogleUtil';
=======
>>>>>>> e83315c6
import classnames from 'classnames';

/**
 * WordPress dependencies
 */
import { __, _x } from '@wordpress/i18n';
import { Component, Fragment } from '@wordpress/element';
import { addFilter, removeFilter } from '@wordpress/hooks';

/**
 * Internal dependencies
 */
import {
	validateJSON,
	validateOptimizeID,
	toggleConfirmModuleSettings,
} from '../../util';
import SvgIcon from '../../util/svg-icon';
import Button from '../../components/button';
import Link from '../../components/link';
import data, { TYPE_MODULES } from '../../components/data';
import { TextField, Input, HelperText } from '../../material-components';

class OptimizeSetup extends Component {
	constructor( props ) {
		super( props );

		const modulesData = getModulesData();

		const {
			optimizeID,
			ampExperimentJSON,
		} = modulesData.optimize.settings;

		const {
			settings: analyticsSettings,
		} = modulesData.analytics || {};

		const {
			active: gtmActive,
			settings: gtmSettings,
		} = modulesData.tagmanager || {};

		const analyticsUseSnippet = analyticsSettings ? analyticsSettings.useSnippet : false;
		const gtmUseSnippet = gtmActive && gtmSettings ? gtmSettings.useSnippet : false;

		this.state = {
			optimizeID: optimizeID || '',
			analyticsUseSnippet,
			gtmUseSnippet,
			errorCode: false,
			errorMsg: '',
			ampExperimentJSON: ampExperimentJSON || '',
			ampExperimentJSONValidated: true,
			OptimizeIDValidated: true,
		};

		this.handleOptimizeIDEntry = this.handleOptimizeIDEntry.bind( this );
		this.handleSubmit = this.handleSubmit.bind( this );
		this.renderInstructionInfo = this.renderInstructionInfo.bind( this );
		this.handleAMPOptimizeEntry = this.handleAMPOptimizeEntry.bind( this );
	}

	componentDidMount() {
		this._isMounted = true;

		// Handle save hook from the settings page.
		addFilter( 'googlekit.SettingsConfirmed',
			'googlekit.OptimizeSettingsConfirmed',
			( chain, module ) => {
				if ( 'optimize' !== module.replace( '-module', '' ) ) {
					return chain;
				}
				const { isEditing } = this.props;
				if ( isEditing ) {
					return this.handleSubmit();
				}
			} );

		this.toggleConfirmChangesButton();
	}

	componentWillUnmount() {
		this._isMounted = false;

		removeFilter( 'googlekit.SettingsConfirmed', 'googlekit.OptimizeSettingsConfirmed' );
	}

	componentDidUpdate() {
		this.toggleConfirmChangesButton();
	}

	/**
	 * Toggle confirm changes button disable/enabble depending on the changed settings.
	 */
	toggleConfirmChangesButton() {
		if ( ! this.props.isEditing ) {
			return;
		}

		const settingsMapping = {
			optimizeID: 'optimizeID',
			ampExperimentJSON: 'ampExperimentJSON',
		};

		toggleConfirmModuleSettings( 'optimize', settingsMapping, this.state );
	}

	async handleSubmit() {
		const {
			optimizeID,
			ampExperimentJSON,
			OptimizeIDValidated,
		} = this.state;
		const { finishSetup } = this.props;

		if ( ! OptimizeIDValidated || 0 === optimizeID.length ) {
			return false;
		}

		const optimizeAccount = {
			optimizeID,
			ampExperimentJSON,
		};

		return await data.set( TYPE_MODULES, 'optimize', 'settings', optimizeAccount ).then( () => {
			if ( finishSetup ) {
				finishSetup();
			}

			getModulesData().optimize.settings.optimizeID = optimizeID;

			if ( this._isMounted ) {
				this.setState( {
					isSaving: false,
				} );
			}
		} ).catch( ( err ) => {
			if ( this._isMounted ) {
				this.setState( {
					errorCode: true,
					errorMsg: err.errorMsg,
				} );
			}
		} );
	}

	handleOptimizeIDEntry( e ) {
		const validOptimizeID = validateOptimizeID( e.target.value );
		if ( this._isMounted ) {
			this.setState( {
				optimizeID: e.target.value,
				OptimizeIDValidated: validOptimizeID,
			} );
		}
	}

	handleAMPOptimizeEntry( e ) {
		const validJSON = validateJSON( e.target.value );

		if ( this._isMounted ) {
			this.setState( {
				ampExperimentJSON: e.target.value,
				ampExperimentJSONValidated: validJSON,
			} );
		}
	}

	renderInfo() {
		const {
			optimizeID,
		} = this.state;

		return (
			<Fragment>
				{
					optimizeID
						? <div>{ __( 'Your Optimize Container ID', 'google-site-kit' ) }: <strong>{ optimizeID }</strong></div>
						: <div>{ __( 'Optimize Container ID missing, press "edit" to add', 'google-site-kit' ) }.</div>
				}
			</Fragment>
		);
	}

	renderInstructionInfo() {
		const {
			analyticsUseSnippet,
			gtmUseSnippet,
			optimizeID,
		} = this.state;

		// If we don't use auto insert gtag, but use auto insert gtm. Show instruction of how to implement it on GTM.
		if ( ! analyticsUseSnippet && gtmUseSnippet ) {
			return (
				<Fragment>
					<p>{ __( 'You are using auto insert snippet with Tag Manager', 'google-site-kit' ) }</p>
					<p><a href="https://support.google.com/optimize/answer/6314801">{ __( 'Click here', 'google-site-kit' ) }</a> { __( 'for how to implement Optimize tag through your Tag Manager', 'google-site-kit' ) }</p>
				</Fragment>
			);
		}

		if ( ! analyticsUseSnippet ) {
			return (
				<Fragment>
					<p>{ __( 'You disabled analytics auto insert snippet. If You are using Google Analytics code snippet, add the code below:', 'google-site-kit' ) }</p>
					<pre>
						ga(&quot;require&quot;, &quot;{ optimizeID ? optimizeID : 'GTM-XXXXXXX' }&quot;);
					</pre>
					<p><a href="https://support.google.com/optimize/answer/6262084">{ __( 'Click here', 'google-site-kit' ) }</a> { __( 'for how to implement Optimize tag in Google Analytics Code Snippet', 'google-site-kit' ) }</p>
				</Fragment>
			);
		}

		return null;
	}

	renderAMPSnippet() {
		const {
			analyticsUseSnippet,
			ampExperimentJSON,
			ampExperimentJSONValidated,
		} = this.state;

		const { ampEnabled } = global.googlesitekit.admin;

		if ( ! analyticsUseSnippet || ! ampEnabled ) {
			return null;
		}

		return (
			<Fragment>
				<p>{ __( 'Please input your AMP experiment settings in JSON format below.', 'google-site-kit' ) } <Link href="https://developers.google.com/optimize/devguides/amp-experiments" external inherit>{ __( 'Learn More.', 'google-site-kit' ) }</Link></p>
				<TextField
					className={ classnames(
						'mdc-text-field',
						{ 'mdc-text-field--error': ! ampExperimentJSONValidated }
					) }
					name="amp-experiment"
					onChange={ this.handleAMPOptimizeEntry }
					textarea
				>
					<Input
						inputType="textarea"
						value={ null === ampExperimentJSON ? '' : ampExperimentJSON }
					/>
				</TextField>
				{ ! ampExperimentJSONValidated &&
				<p className="googlesitekit-error-text">{ __( 'Error: AMP experiment settings are not in a valid JSON format.', 'google-site-kit' ) }</p>
				}
			</Fragment>
		);
	}

	renderForm() {
		const {
			optimizeID,
			errorCode,
			errorMsg,
			OptimizeIDValidated,
		} = this.state;

		return (
			<Fragment>
				<p>{ __( 'Please copy and paste your Optimize ID to complete your setup.', 'google-site-kit' ) } <Link href="https://support.google.com/optimize/answer/6211921" external inherit>{ __( 'You can locate this here.', 'google-site-kit' ) }</Link></p>

				{
					errorCode && 0 < errorMsg.length &&
					<p className="googlesitekit-error-text">
						{ __( 'Error:', 'google-site-kit' ) } { errorMsg }
					</p>
				}

				<div className="googlesitekit-setup-module__inputs">
					<TextField
						className={ classnames(
							'mdc-text-field',
							{ 'mdc-text-field--error': errorCode || ! OptimizeIDValidated }
						) }
						label={ __( 'Optimize Container ID', 'google-site-kit' ) }
						name="optimizeID"
						onChange={ this.handleOptimizeIDEntry }
						helperText={ <HelperText>{ __( 'Format: GTM-XXXXXXX.', 'google-site-kit' ) }</HelperText> }
						outlined
						required
					>
						<Input
							value={ optimizeID }
						/>
					</TextField>
				</div>

				{ ! OptimizeIDValidated &&
					<p className="googlesitekit-error-text">{ __( 'Error: Not a valid Optimize ID.', 'google-site-kit' ) }</p>
				}

				{
					this.renderAMPSnippet()
				}

				{
					this.renderInstructionInfo()
				}
			</Fragment>
		);
	}

	render() {
		const {
			onSettingsPage,
			isEditing,
		} = this.props;

		return (
			<div className="googlesitekit-setup-module googlesitekit-setup-module--optimize">
				{
					! onSettingsPage &&
					<Fragment>
						<div className="googlesitekit-setup-module__logo">
							<SvgIcon id="optimize" width="33" height="33" />
						</div>
						<h2 className="
									googlesitekit-heading-3
									googlesitekit-setup-module__title
								">
							{ _x( 'Optimize', 'Service name', 'google-site-kit' ) }
						</h2>
					</Fragment>
				}

				{ isEditing && this.renderForm() }

				{ ! isEditing && this.renderInfo() }

				{
					! onSettingsPage &&
					<div className="googlesitekit-setup-module__action">
						<Button onClick={ this.handleSubmit }>{ __( 'Configure Optimize', 'google-site-kit' ) }</Button>
					</div>
				}
			</div>
		);
	}
}

OptimizeSetup.propTypes = {
	onSettingsPage: PropTypes.bool,
	finishSetup: PropTypes.func,
	isEditing: PropTypes.bool,
};

OptimizeSetup.defaultProps = {
	onSettingsPage: true,
	isEditing: false,
};

export default OptimizeSetup;<|MERGE_RESOLUTION|>--- conflicted
+++ resolved
@@ -20,15 +20,6 @@
  * External dependencies
  */
 import PropTypes from 'prop-types';
-<<<<<<< HEAD
-import {
-	validateJSON,
-	validateOptimizeID,
-	toggleConfirmModuleSettings,
-	getModulesData,
-} from 'GoogleUtil';
-=======
->>>>>>> e83315c6
 import classnames from 'classnames';
 
 /**
@@ -45,6 +36,7 @@
 	validateJSON,
 	validateOptimizeID,
 	toggleConfirmModuleSettings,
+	getModulesData,
 } from '../../util';
 import SvgIcon from '../../util/svg-icon';
 import Button from '../../components/button';
