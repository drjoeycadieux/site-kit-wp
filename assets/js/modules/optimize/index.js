--- conflicted
+++ resolved
@@ -19,15 +19,10 @@
 /**
  * Internal dependencies
  */
-<<<<<<< HEAD
-=======
-import Modules from 'googlesitekit-modules';
-import './datastore';
-import { STORE_NAME } from './datastore/constants';
->>>>>>> 9e015f81
 import { SetupMain } from './components/setup';
 import { SettingsEdit, SettingsView } from './components/settings';
 import OptimizeIcon from '../../../svg/optimize.svg';
+import { STORE_NAME } from './datastore/constants';
 
 export { registerStore } from './datastore';
 
