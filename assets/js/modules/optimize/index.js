--- conflicted
+++ resolved
@@ -34,17 +34,11 @@
 	Modules.registerModule(
 		'optimize',
 		{
-<<<<<<< HEAD
 			name: 'Optimize',
-			settingsEditComponent: SettingsEdit,
-			settingsViewComponent: SettingsView,
-			setupComponent: SetupMain,
-=======
 			SettingsEditComponent: SettingsEdit,
 			SettingsViewComponent: SettingsView,
 			SetupComponent: SetupMain,
 			Icon: OptimizeIcon,
->>>>>>> 05a4265c
 		}
 	);
 } );