/**
 * Optimize module initialization.
 *
 * Site Kit by Google, Copyright 2020 Google LLC
 *
 * Licensed under the Apache License, Version 2.0 (the "License");
 * you may not use this file except in compliance with the License.
 * You may obtain a copy of the License at
 *
 *     https://www.apache.org/licenses/LICENSE-2.0
 *
 * Unless required by applicable law or agreed to in writing, software
 * distributed under the License is distributed on an "AS IS" BASIS,
 * WITHOUT WARRANTIES OR CONDITIONS OF ANY KIND, either express or implied.
 * See the License for the specific language governing permissions and
 * limitations under the License.
 */

/**
 * WordPress dependencies
 */
import domReady from '@wordpress/dom-ready';
import { addFilter } from '@wordpress/hooks';

/**
 * Internal dependencies
 */
import Modules from 'googlesitekit-modules';
import './datastore';
<<<<<<< HEAD
import Modules from 'googlesitekit-modules';
import { SetupMain as OptimizeSetup } from './components/setup';
import { SettingsMain as OptimizeSettings } from './components/settings';
import { fillFilterWithComponent } from '../../util';

/**
 * Add components to the settings page.
 */
addFilter(
	'googlesitekit.ModuleSettingsDetails-optimize',
	'googlesitekit.OptimizeModuleSettingsDetails',
	fillFilterWithComponent( OptimizeSettings )
=======
import { SetupMain } from './components/setup';
import { SettingsEdit, SettingsView } from './components/settings';
import { fillFilterWithComponent } from '../../util';

/**
 * Add component to the setup wizard.
 */
addFilter(
	'googlesitekit.ModuleSetup-optimize',
	'googlesitekit.OptimizeModuleSetupWizard',
	fillFilterWithComponent( SetupMain )
>>>>>>> c85ca6d2
);

domReady( () => {
	Modules.registerModule(
		'optimize',
		{
<<<<<<< HEAD
			setupComponent: OptimizeSetup,
		},
=======
			settingsEditComponent: SettingsEdit,
			settingsViewComponent: SettingsView,
		}
>>>>>>> c85ca6d2
	);
} );<|MERGE_RESOLUTION|>--- conflicted
+++ resolved
@@ -20,52 +20,22 @@
  * WordPress dependencies
  */
 import domReady from '@wordpress/dom-ready';
-import { addFilter } from '@wordpress/hooks';
 
 /**
  * Internal dependencies
  */
 import Modules from 'googlesitekit-modules';
 import './datastore';
-<<<<<<< HEAD
-import Modules from 'googlesitekit-modules';
-import { SetupMain as OptimizeSetup } from './components/setup';
-import { SettingsMain as OptimizeSettings } from './components/settings';
-import { fillFilterWithComponent } from '../../util';
-
-/**
- * Add components to the settings page.
- */
-addFilter(
-	'googlesitekit.ModuleSettingsDetails-optimize',
-	'googlesitekit.OptimizeModuleSettingsDetails',
-	fillFilterWithComponent( OptimizeSettings )
-=======
 import { SetupMain } from './components/setup';
 import { SettingsEdit, SettingsView } from './components/settings';
-import { fillFilterWithComponent } from '../../util';
-
-/**
- * Add component to the setup wizard.
- */
-addFilter(
-	'googlesitekit.ModuleSetup-optimize',
-	'googlesitekit.OptimizeModuleSetupWizard',
-	fillFilterWithComponent( SetupMain )
->>>>>>> c85ca6d2
-);
 
 domReady( () => {
 	Modules.registerModule(
 		'optimize',
 		{
-<<<<<<< HEAD
-			setupComponent: OptimizeSetup,
-		},
-=======
 			settingsEditComponent: SettingsEdit,
 			settingsViewComponent: SettingsView,
+			setupComponent: SetupMain,
 		}
->>>>>>> c85ca6d2
 	);
 } );