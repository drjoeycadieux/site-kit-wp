--- conflicted
+++ resolved
@@ -28,12 +28,8 @@
 import { Chip } from 'googlesitekit-components';
 import { CORE_SITE } from '../../../../googlesitekit/datastore/site/constants';
 import { MODULES_THANK_WITH_GOOGLE } from '../../datastore/constants';
-<<<<<<< HEAD
-=======
 import { trackEvent } from '../../../../util';
 import useViewContext from '../../../../hooks/useViewContext';
-import Chip from '../../../../components/Chip';
->>>>>>> cff533d2
 const { useSelect, useDispatch } = Data;
 
 export default function PostTypesSelect() {
