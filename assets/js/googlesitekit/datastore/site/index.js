--- conflicted
+++ resolved
@@ -36,13 +36,7 @@
 
 export const STORE_NAME = 'core/site';
 
-<<<<<<< HEAD
-export const actions = Data.addInitializeAction( Data.collectActions(
-	connection.actions,
-	info.actions,
-	reset.actions,
-) );
-=======
+
 export const actions = Data.addInitializeAction(
 	Data.collectActions(
 		Data.commonActions,
@@ -50,7 +44,6 @@
 		reset.actions,
 	)
 );
->>>>>>> 54d4421b
 
 export const controls = Data.collectControls(
 	Data.commonControls,
