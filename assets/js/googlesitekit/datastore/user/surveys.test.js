--- conflicted
+++ resolved
@@ -147,17 +147,16 @@
 				} );
 			} );
 
-<<<<<<< HEAD
-			it( 'should make network requests to survey endpoint', async () => {
-=======
-			it( 'waits for authentication to be resolved before making a network request', async () => {
+			it( 'should wait for authentication to be resolved before making a network request', async () => {
 				muteFetch( surveyTriggerEndpoint );
+
 				fetchMock.getOnce(
 					/^\/google-site-kit\/v1\/core\/user\/data\/authentication/,
 					{
 						authenticated: true,
 					}
 				);
+
 				const triggerSurveyPromise = registry
 					.dispatch( CORE_USER )
 					.triggerSurvey( 'optimizeSurvey' );
@@ -165,6 +164,7 @@
 				expect( fetchMock ).not.toHaveFetched( surveyTriggerEndpoint );
 
 				await triggerSurveyPromise;
+
 				expect( fetchMock ).toHaveFetched( surveyTriggerEndpoint, {
 					body: {
 						data: { triggerID: 'optimizeSurvey' },
@@ -172,8 +172,7 @@
 				} );
 			} );
 
-			it( 'makes network requests to survey endpoint', async () => {
->>>>>>> 9b5ae6ca
+			it( 'should make network requests to survey endpoint', async () => {
 				provideUserAuthentication( registry );
 
 				muteFetch( surveyTriggerEndpoint );
