/**
 * TextField Component Stories.
 *
 * Site Kit by Google, Copyright 2023 Google LLC
 *
 * Licensed under the Apache License, Version 2.0 (the "License");
 * you may not use this file except in compliance with the License.
 * You may obtain a copy of the License at
 *
 *     https://www.apache.org/licenses/LICENSE-2.0
 *
 * Unless required by applicable law or agreed to in writing, software
 * distributed under the License is distributed on an "AS IS" BASIS,
 * WITHOUT WARRANTIES OR CONDITIONS OF ANY KIND, either express or implied.
 * See the License for the specific language governing permissions and
 * limitations under the License.
 */

/**
 * Internal dependencies
 */
import TextField from './TextField';
import WarningIcon from '../../../svg/icons/warning-v2.svg';

function Template() {
	return (
		<div>
			<div style={ { marginBottom: '50px' } }>
				<TextField label="Text Field" name="textfield" outlined />
			</div>

			<div style={ { marginBottom: '50px' } }>
				<TextField
					label="Text Field with Value"
					name="textfield"
					outlined
					value="https://www.sitekitbygoogle.com"
				/>
			</div>

			<div style={ { marginBottom: '50px' } }>
				<TextField
					label="Disabled Text Field"
					name="textfield"
					outlined
					value="https://www.sitekitbygoogle.com"
					disabled
				/>
			</div>

			<div style={ { marginBottom: '50px' } }>
				<TextField
					label="With Helper Text"
					name="textfield"
					outlined
					value="https://www.sitekitbygoogle.com"
					helperText="Helper Text"
					helperTextPersistent
				/>
			</div>

<<<<<<< HEAD
			<div style={ { marginBottom: '50px' } }>
				<TextField
					label="With Icon"
					name="textfield"
					outlined
					value="https://www.sitekitbygoogle.com"
					trailingIcon={
						<span className="googlesitekit-text-field-icon--error" />
					}
				/>
			</div>
=======
		<div style={ { marginBottom: '50px' } }>
			<TextField
				label="With Icon"
				name="textfield"
				outlined
				value="https://www.sitekitbygoogle.com"
				trailingIcon={
					<span className="googlesitekit-text-field-icon--error">
						<WarningIcon width={ 14 } height={ 12 } />
					</span>
				}
			/>
		</div>
>>>>>>> 48446f0a

			<div>
				<TextField
					label="Textarea"
					name="textfield"
					outlined
					textarea
					value="Lorem ipsum dolor sit amet, consectetur adipiscing elit. Donec suscipit auctor dui, id faucibus nisl"
				/>
			</div>
		</div>
	);
}

export const Default = Template.bind( {} );
Default.storyName = 'Text Fields';
Default.scenario = {
	label: 'Components/TextField',
};

export default {
	title: 'Components/Text Fields',
	component: TextField,
};<|MERGE_RESOLUTION|>--- conflicted
+++ resolved
@@ -59,7 +59,6 @@
 				/>
 			</div>
 
-<<<<<<< HEAD
 			<div style={ { marginBottom: '50px' } }>
 				<TextField
 					label="With Icon"
@@ -67,34 +66,71 @@
 					outlined
 					value="https://www.sitekitbygoogle.com"
 					trailingIcon={
-						<span className="googlesitekit-text-field-icon--error" />
+						<span className="googlesitekit-text-field-icon--error">
+							<WarningIcon width={ 14 } height={ 12 } />
+						</span>
 					}
 				/>
 			</div>
-=======
-		<div style={ { marginBottom: '50px' } }>
-			<TextField
-				label="With Icon"
-				name="textfield"
-				outlined
-				value="https://www.sitekitbygoogle.com"
-				trailingIcon={
-					<span className="googlesitekit-text-field-icon--error">
-						<WarningIcon width={ 14 } height={ 12 } />
-					</span>
-				}
-			/>
-		</div>
->>>>>>> 48446f0a
 
 			<div>
-				<TextField
-					label="Textarea"
-					name="textfield"
-					outlined
-					textarea
-					value="Lorem ipsum dolor sit amet, consectetur adipiscing elit. Donec suscipit auctor dui, id faucibus nisl"
-				/>
+				<div style={ { marginBottom: '50px' } }>
+					<TextField label="Text Field" name="textfield" outlined />
+				</div>
+
+				<div style={ { marginBottom: '50px' } }>
+					<TextField
+						label="Text Field with Value"
+						name="textfield"
+						outlined
+						value="https://www.sitekitbygoogle.com"
+					/>
+				</div>
+
+				<div style={ { marginBottom: '50px' } }>
+					<TextField
+						label="Disabled Text Field"
+						name="textfield"
+						outlined
+						value="https://www.sitekitbygoogle.com"
+						disabled
+					/>
+				</div>
+
+				<div style={ { marginBottom: '50px' } }>
+					<TextField
+						label="With Helper Text"
+						name="textfield"
+						outlined
+						value="https://www.sitekitbygoogle.com"
+						helperText="Helper Text"
+						helperTextPersistent
+					/>
+				</div>
+
+				<div style={ { marginBottom: '50px' } }>
+					<TextField
+						label="With Icon"
+						name="textfield"
+						outlined
+						value="https://www.sitekitbygoogle.com"
+						trailingIcon={
+							<span className="googlesitekit-text-field-icon--error">
+								<WarningIcon width={ 14 } height={ 12 } />
+							</span>
+						}
+					/>
+				</div>
+
+				<div>
+					<TextField
+						label="Textarea"
+						name="textfield"
+						outlined
+						textarea
+						value="Lorem ipsum dolor sit amet, consectetur adipiscing elit. Donec suscipit auctor dui, id faucibus nisl"
+					/>
+				</div>
 			</div>
 		</div>
 	);
