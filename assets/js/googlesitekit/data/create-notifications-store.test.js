/**
 * Notifications datastore functions tests.
 *
 * Site Kit by Google, Copyright 2020 Google LLC
 *
 * Licensed under the Apache License, Version 2.0 (the "License");
 * you may not use this file except in compliance with the License.
 * You may obtain a copy of the License at
 *
 *     https://www.apache.org/licenses/LICENSE-2.0
 *
 * Unless required by applicable law or agreed to in writing, software
 * distributed under the License is distributed on an "AS IS" BASIS,
 * WITHOUT WARRANTIES OR CONDITIONS OF ANY KIND, either express or implied.
 * See the License for the specific language governing permissions and
 * limitations under the License.
 */

/**
 * WordPress dependencies
 */
import { createRegistry } from '@wordpress/data';

/**
 * Internal dependencies
 */
import API from 'googlesitekit-api';
import {
	muteConsole,
	muteFetch,
	subscribeUntil,
	unsubscribeFromAll,
} from '../../../../tests/js/utils';
import { createNotificationsStore } from './create-notifications-store';

const STORE_ARGS = [ 'core', 'site', 'notifications' ];

describe( 'createNotificationsStore store', () => {
	let dispatch;
	let registry;
	let select;
	let storeDefinition;
	let store;

	beforeAll( () => {
		API.setUsingCache( false );
	} );

	beforeEach( () => {
		registry = createRegistry();

		storeDefinition = createNotificationsStore( ...STORE_ARGS );
		registry.registerStore( storeDefinition.STORE_NAME, storeDefinition );
		dispatch = registry.dispatch( storeDefinition.STORE_NAME );
		store = registry.stores[ storeDefinition.STORE_NAME ].store;
		select = registry.select( storeDefinition.STORE_NAME );
	} );

	afterAll( () => {
		API.setUsingCache( true );
	} );

	afterEach( () => {
		unsubscribeFromAll( registry );
	} );

	describe( 'name', () => {
		it( 'returns the correct default store name', () => {
			expect( storeDefinition.STORE_NAME ).toEqual( `${ STORE_ARGS[ 0 ] }/${ STORE_ARGS[ 1 ] }` );
		} );
	} );

	describe( 'actions', () => {
		describe( 'addNotification', () => {
			it( 'requires the notification param', () => {
				expect( () => {
					dispatch.addNotification();
				} ).toThrow( 'notification is required.' );
			} );

			it( 'adds the notification to client notifications', () => {
				const notification = { id: 'added_notification' };
				dispatch.addNotification( notification );

				const state = store.getState();

				expect( state.clientNotifications ).toMatchObject( {
					[ notification.id ]: notification,
				} );
			} );
		} );

		describe( 'removeNotification', () => {
			it( 'requires the id param', () => {
				expect( () => {
					dispatch.removeNotification();
				} ).toThrow( 'id is required.' );
			} );

			it( 'does not fail when there are no notifications', () => {
				dispatch.removeNotification( 'not_a_real_id' );

				muteFetch( /^\/google-site-kit\/v1\/core\/site\/data\/notifications/, [] );
				expect( select.getNotifications() ).toEqual( undefined );
			} );

			it( 'does not fail when no matching notification is found', () => {
				const notification = { id: 'client_notification' };
				dispatch.addNotification( notification );

				dispatch.removeNotification( 'not_a_real_id' );

				muteFetch( /^\/google-site-kit\/v1\/core\/site\/data\/notifications/, [] );
				expect( select.getNotifications() ).toEqual( [ notification ] );
			} );

			it( 'removes the notification from client notifications', () => {
				const notification = { id: 'notification_to_remove' };
				dispatch.addNotification( notification );

				dispatch.removeNotification( notification.id );

				const state = store.getState();

				expect( state.clientNotifications ).toMatchObject( {} );
			} );

			it( 'removes the notification from client notifications even when no server notifications exist', () => {
				const notification = { id: 'notification_to_remove' };
				dispatch.addNotification( notification );

				dispatch.removeNotification( notification.id );

				const state = store.getState();

				expect( state.clientNotifications ).toMatchObject( {} );
				muteFetch( /^\/google-site-kit\/v1\/core\/site\/data\/notifications/, [] );
				expect( select.getNotifications() ).toMatchObject( {} );
			} );

			it( 'does not remove server notifications and emits a warning if they are sent to removeNotification', async () => {
				const serverNotifications = [ { id: 'server_notification' } ];
				fetchMock.getOnce(
					/^\/google-site-kit\/v1\/core\/site\/data\/notifications/,
					{ body: serverNotifications, status: 200 }
				);

				const clientNotification = { id: 'client_notification' };

				select.getNotifications();
				dispatch.addNotification( clientNotification );

				await subscribeUntil( registry,
					() => (
						store.getState().serverNotifications !== undefined
					),
				);

				muteConsole( 'warn' );
				dispatch.removeNotification( serverNotifications[ 0 ].id );

				expect( global.console.warn ).toHaveBeenCalledWith( `Cannot remove server-side notification with ID "${ serverNotifications[ 0 ].id }"; this may be changed in a future release.` );
				expect(
					select.getNotifications()
				).toEqual( expect.arrayContaining( serverNotifications ) );
			} );
		} );

		describe( 'fetchGetNotifications', () => {
			it( 'does not require any params', () => {
				muteFetch( /^\/google-site-kit\/v1\/core\/site\/data\/notifications/, [] );
				expect( () => {
<<<<<<< HEAD
					fetchMock.get(
						/^\/google-site-kit\/v1\/core\/site\/data\/notifications/,
						{ body: [], status: 200 }
					);
					dispatch.fetchNotifications();
=======
					dispatch.fetchGetNotifications();
>>>>>>> 0c3b22db
				} ).not.toThrow();
			} );
		} );

		describe( 'receiveGetNotifications', () => {
			it( 'requires the response param', () => {
				expect( () => {
					dispatch.receiveGetNotifications();
				} ).toThrow( 'response is required.' );
			} );

			it( 'receives and sets notifications', () => {
				const notifications = [ { id: 'test_notification' } ];
				dispatch.receiveGetNotifications( notifications, {} );

				const state = store.getState();

				expect( state.serverNotifications ).toMatchObject( {
					[ notifications[ 0 ].id ]: notifications[ 0 ],
				} );
			} );
		} );
	} );

	describe( 'selectors', () => {
		describe( 'getNotifications', () => {
			it( 'uses a resolver to make a network request', async () => {
				const response = [ { id: 'test_notification' } ];
				fetchMock.getOnce(
					/^\/google-site-kit\/v1\/core\/site\/data\/notifications/,
					{ body: response, status: 200 }
				);

				const initialNotifications = select.getNotifications();
				// Notifications will be their initial value while being fetched.
				expect( initialNotifications ).toEqual( undefined );
				await subscribeUntil( registry,
					() => (
						select.getNotifications() !== undefined
					),
				);

				const notifications = select.getNotifications();

				expect( fetchMock ).toHaveFetchedTimes( 1 );
				expect( notifications ).toEqual( response );

				const notificationsSelect = select.getNotifications();
				expect( fetchMock ).toHaveFetchedTimes( 1 );
				expect( notificationsSelect ).toEqual( notifications );
			} );

			it( 'returns client notifications even if server notifications have not loaded', () => {
				const notification = { id: 'added_notification' };
				fetchMock.getOnce(
					/^\/google-site-kit\/v1\/core\/site\/data\/notifications/,
					{ body: [], status: 200 }
				);
				dispatch.addNotification( notification );

				// Return client notifications even if the server notifications have not
				// resolved yet. They won't have here because it's the first time
				// the selector has run in this test. This ensures `undefined` is not
				// returned when server notifications haven't loaded yet, but client
				// notifications have been dispatched.
				muteFetch( /^\/google-site-kit\/v1\/core\/site\/data\/notifications/, [] );
				expect( select.getNotifications() ).toEqual( [ notification ] );
			} );

			it( 'dispatches an error if the request fails', async () => {
				const response = {
					code: 'internal_server_error',
					message: 'Internal server error',
					data: { status: 500 },
				};
				fetchMock.getOnce(
					/^\/google-site-kit\/v1\/core\/site\/data\/notifications/,
					{ body: response, status: 500 }
				);

				muteConsole( 'error' );
				select.getNotifications();
				await subscribeUntil( registry,
					() => select.hasFinishedResolution( 'getNotifications' ),
				);

				const notifications = select.getNotifications();

				expect( fetchMock ).toHaveFetchedTimes( 1 );
				expect( notifications ).toEqual( undefined );
			} );
		} );
	} );

	describe( 'controls', () => {
		describe( 'FETCH_GET_NOTIFICATIONS', () => {
			it( 'requests from the correct API endpoint', async () => {
				const [ type, identifier, datapoint ] = STORE_ARGS;
				const response = { type, identifier, datapoint };

				fetchMock.getOnce(
					`path:/google-site-kit/v1/${ type }/${ identifier }/data/${ datapoint }`,
					{ body: response, status: 200 }
				).catch(
					{
						body: {
							code: 'incorrect_api_endpoint',
							message: 'Incorrect API endpoint',
							data: { status: 400 },
						},
						init: { status: 400 },
					}
				);

				const result = await storeDefinition.controls.FETCH_GET_NOTIFICATIONS( {
					payload: { params: {} },
					type: 'FETCH_GET_NOTIFICATIONS',
				} );
				expect( result ).toEqual( response );
				// Ensure `console.error()` wasn't called, which will happen if the API
				// request fails.
				expect( global.console.error ).not.toHaveBeenCalled();
			} );
		} );
	} );
} );<|MERGE_RESOLUTION|>--- conflicted
+++ resolved
@@ -168,17 +168,13 @@
 
 		describe( 'fetchGetNotifications', () => {
 			it( 'does not require any params', () => {
-				muteFetch( /^\/google-site-kit\/v1\/core\/site\/data\/notifications/, [] );
 				expect( () => {
-<<<<<<< HEAD
 					fetchMock.get(
 						/^\/google-site-kit\/v1\/core\/site\/data\/notifications/,
 						{ body: [], status: 200 }
 					);
-					dispatch.fetchNotifications();
-=======
+
 					dispatch.fetchGetNotifications();
->>>>>>> 0c3b22db
 				} ).not.toThrow();
 			} );
 		} );
