/**
 * `core/modules` data store: module info.
 *
 * Site Kit by Google, Copyright 2021 Google LLC
 *
 * Licensed under the Apache License, Version 2.0 (the "License");
 * you may not use this file except in compliance with the License.
 * You may obtain a copy of the License at
 *
 *     https://www.apache.org/licenses/LICENSE-2.0
 *
 * Unless required by applicable law or agreed to in writing, software
 * distributed under the License is distributed on an "AS IS" BASIS,
 * WITHOUT WARRANTIES OR CONDITIONS OF ANY KIND, either express or implied.
 * See the License for the specific language governing permissions and
 * limitations under the License.
 */

/**
 * External dependencies
 */
import memize from 'memize';
import defaults from 'lodash/defaults';
import merge from 'lodash/merge';
import isPlainObject from 'lodash/isPlainObject';
import invariant from 'invariant';
import { sprintf, __ } from '@wordpress/i18n';

/**
 * WordPress dependencies
 */
import { WPComponent } from '@wordpress/element';

/**
 * Internal dependencies
 */
import API from 'googlesitekit-api';
import Data from 'googlesitekit-data';
import { STORE_NAME, ERROR_CODE_INSUFFICIENT_MODULE_DEPENDENCIES } from './constants';
import { CORE_SITE } from '../../datastore/site/constants';
import { CORE_USER } from '../../datastore/user/constants';
import { createFetchStore } from '../../data/create-fetch-store';
import { listFormat } from '../../../util';
import DefaultSettingsSetupIncomplete from '../../../components/settings/DefaultSettingsSetupIncomplete';

const { createRegistrySelector, createRegistryControl } = Data;

// Actions.
const REFETCH_AUTHENTICATION = 'REFETCH_AUTHENTICATION';
const SELECT_MODULE_REAUTH_URL = 'SELECT_MODULE_REAUTH_URL';
const REGISTER_MODULE = 'REGISTER_MODULE';
const RECEIVE_CHECK_REQUIREMENTS_ERROR = 'RECEIVE_CHECK_REQUIREMENTS_ERROR';
const RECEIVE_CHECK_REQUIREMENTS_SUCCESS = 'RECEIVE_CHECK_REQUIREMENTS_SUCCESS';

const moduleDefaults = {
	slug: '',
	storeName: null,
	name: '',
	description: '',
	homepage: null,
	internal: false,
	active: false,
	connected: false,
	dependencies: [],
	dependants: [],
	order: 10,
	Icon: null,
	SettingsEditComponent: null,
	SettingsViewComponent: null,
	SettingsSetupIncompleteComponent: DefaultSettingsSetupIncomplete,
	SetupComponent: null,
};

const normalizeModules = memize(
	( serverDefinitions, clientDefinitions ) => {
		// Module properties in `clientDefinitions` will overwrite `serverDefinitions`
		// but only for keys whose values are not `undefined`.
		const modules = merge( {}, serverDefinitions, clientDefinitions );

		return Object.keys( modules )
			.map( ( slug ) => {
				const module = { ...modules[ slug ], slug };
				// Fill any `undefined` values with defaults.
				defaults( module, { name: slug }, moduleDefaults );

				return module;
			} )
			.sort( ( a, b ) => a.order - b.order )
			.reduce( ( acc, module ) => {
				return { ...acc, [ module.slug ]: module };
			}, {} );
	}
);

const fetchGetModulesStore = createFetchStore( {
	baseName: 'getModules',
	controlCallback: () => {
		return API.get( 'core', 'modules', 'list', null, {
			useCache: false,
		} );
	},
	reducerCallback: ( state, modules ) => {
		return {
			...state,
			isAwaitingModulesRefresh: false,
			serverDefinitions: modules.reduce( ( acc, module ) => {
				return { ...acc, [ module.slug ]: module };
			}, {} ),
		};
	},
} );

const fetchSetModuleActivationStore = createFetchStore( {
	baseName: 'setModuleActivation',
	controlCallback: ( { slug, active } ) => {
		return API.set( 'core', 'modules', 'activation', {
			slug,
			active,
		} );
	},
	reducerCallback: ( state ) => {
		// Updated module activation state is handled by re-fetching module
		// data instead, so this reducer just sets the below flag.
		return {
			...state,
			isAwaitingModulesRefresh: true,
		};
	},
	argsToParams: ( slug, active ) => {
		return {
			slug,
			active,
		};
	},
	validateParams: ( { slug, active } = {} ) => {
		invariant( slug, 'slug is required.' );
		invariant( active !== undefined, 'active is required.' );
	},
} );

const baseInitialState = {
	clientDefinitions: {},
	serverDefinitions: undefined,
	// This value is to indicate that modules data needs to be refreshed after
	// a module activation update, since the activation is technically complete
	// before this data has been refreshed.
	isAwaitingModulesRefresh: false,
	checkRequirementsResults: {},
};

const baseActions = {
	/**
	 * Activates a module on the server.
	 *
	 * Activate a module (based on the slug provided).
	 *
	 * @since 1.8.0
	 *
	 * @param {string} slug Slug of the module to activate.
	 * @return {Object} Object with `{response, error}`. On success, `response.moduleReauthURL`
	 *                  is set to redirect the user to the corresponding module setup or OAuth
	 *                  consent screen.
	 */
	*activateModule( slug ) {
		const { response, error } = yield baseActions.setModuleActivation( slug, true );

		if ( response?.success === true ) {
			const moduleReauthURL = yield {
				payload: { slug },
				type: SELECT_MODULE_REAUTH_URL,
			};
			return {
				response: { ...response, moduleReauthURL },
				error,
			};
		}

		return { response, error };
	},

	/**
	 * Deactivates a module on the server.
	 *
	 * Deactivate a module (based on the slug provided).
	 *
	 * @since 1.8.0
	 *
	 * @param {string} slug Slug of the module to activate.
	 * @return {Object}      Object with `{response, error}`.
	 */
	*deactivateModule( slug ) {
		const { response, error } = yield baseActions.setModuleActivation( slug, false );

		return { response, error };
	},

	/**
	 * (De)activates a module on the server.
	 *
	 * POSTs to the `core/modules/activation` endpoint to set the `active` status
	 * supplied for the give `slug`.
	 *
	 * @since 1.8.0
	 * @private
	 *
	 * @param {string}  slug   Slug of the module to activate/deactivate.
	 * @param {boolean} active `true` to activate; `false` to deactivate.
	 * @return {Object}         Object with `{response, error}`.
	 */
	*setModuleActivation( slug, active ) {
		invariant( slug, 'slug is required.' );
		invariant( active !== undefined, 'active is required.' );

		const { response, error } = yield fetchSetModuleActivationStore.actions.fetchSetModuleActivation( slug, active );
		if ( response?.success === true ) {
			// Fetch (or re-fetch) all modules, with their updated status.
			yield fetchGetModulesStore.actions.fetchGetModules();
			yield {
				payload: {},
				type: REFETCH_AUTHENTICATION,
			};
		}

		return { response, error };
	},

	/**
	 * Registers a module.
	 *
	 * @since 1.13.0
	 * @since 1.20.0 Introduced the ability to register settings and setup components.
	 * @since 1.22.0 Introduced the ability to add a checkRequirements function.
	 * @since 1.23.0 Introduced the ability to register an Icon component.
	 * @since 1.24.0 Introduced the ability to explictly define a module store name.
	 *
	 * @param {string}      slug                                        Module slug.
	 * @param {Object}      [settings]                                  Optional. Module settings.
	 * @param {string}      [settings.storeName]                        Optional. Module storeName. If none is provided we assume no store exists for this module.
	 * @param {string}      [settings.name]                             Optional. Module name. Default is the slug.
	 * @param {string}      [settings.description]                      Optional. Module description. Default empty string.
	 * @param {WPComponent} [settings.Icon]                             Optional. React component to render module icon. Default none.
	 * @param {number}      [settings.order]                            Optional. Numeric indicator for module order. Default 10.
	 * @param {string}      [settings.homepage]                         Optional. Module homepage URL. Default empty string.
	 * @param {WPComponent} [settings.SettingsEditComponent]            Optional. React component to render the settings edit panel. Default none.
	 * @param {WPComponent} [settings.SettingsViewComponent]            Optional. React component to render the settings view panel. Default none.
	 * @param {WPComponent} [settings.SettingsSetupIncompleteComponent] Optional. React component to render the incomplete settings panel. Default none.
	 * @param {WPComponent} [settings.SetupComponent]                   Optional. React component to render the setup panel. Default none.
	 * @param {Function}    [settings.checkRequirements]                Optional. Function to check requirements for the module. Throws a WP error object for error or returns on success.
	 * @param {Function}    [settings.screenWidgetContext]              Optional. Get the registered context name for a given module.
	 */
	*registerModule( slug, {
		storeName,
		name,
		description,
		Icon,
		order,
		homepage,
		SettingsEditComponent,
		SettingsViewComponent,
		SetupComponent,
		SettingsSetupIncompleteComponent,
		checkRequirements = () => true,
		screenWidgetContext,
	} = {} ) {
		invariant( slug, 'module slug is required' );

		const settings = {
			storeName,
			name,
			description,
			Icon,
			order,
			homepage,
			SettingsEditComponent,
			SettingsViewComponent,
			SetupComponent,
			SettingsSetupIncompleteComponent,
			checkRequirements,
			screenWidgetContext,
		};

		yield {
			payload: {
				settings,
				slug,
			},
			type: REGISTER_MODULE,
		};

		const registry = yield Data.commonActions.getRegistry();

		// As we can specify a custom checkRequirements function here, we're invalidating the resolvers for activation checks.
		yield registry.dispatch( STORE_NAME ).invalidateResolution( 'canActivateModule', [ slug ] );
		yield registry.dispatch( STORE_NAME ).invalidateResolution( 'getCheckRequirementsError', [ slug ] );
	},

	/**
	 * Receives the check requirements error map for specified modules modules.
	 *
	 * @since 1.22.0
	 * @private
	 *
	 * @param {string} slug  Module slug.
	 * @param {Object} error WordPress Error object containing code, message and data properties.
	 * @return {Object} Action for RECEIVE_CHECK_REQUIREMENTS_ERROR.
	 */
	receiveCheckRequirementsError( slug, error ) {
		invariant( slug, 'slug is required' );
		invariant( isPlainObject( error ), 'error is required and must be an object' );
		return {
			payload: { slug, error },
			type: RECEIVE_CHECK_REQUIREMENTS_ERROR,
		};
	},

	/**
	 * Receives the check requirements success for a module.
	 *
	 * @since 1.22.0
	 * @private
	 *
	 * @param {string} slug Success for a module slug.
	 * @return {Object} Action for RECEIVE_CHECK_REQUIREMENTS_SUCCESS.
	 */
	receiveCheckRequirementsSuccess( slug ) {
		invariant( slug, 'slug is required' );
		return {
			payload: {
				slug,
			},
			type: RECEIVE_CHECK_REQUIREMENTS_SUCCESS,
		};
	},

};

export const baseControls = {
	[ REFETCH_AUTHENTICATION ]: createRegistryControl( ( { dispatch } ) => () => {
		return dispatch( CORE_USER ).fetchGetAuthentication();
	} ),
	[ SELECT_MODULE_REAUTH_URL ]: createRegistryControl( ( { select } ) => ( { payload } ) => {
		const { slug } = payload;
		const storeName = select( STORE_NAME ).getModuleStoreName( slug );

		// If a storeName wasn't specified on registerModule we assume there is no store for this module
		if ( ! storeName ) {
			return;
		}

		const getAdminReauthURL = select( storeName )?.getAdminReauthURL;
		if ( getAdminReauthURL ) {
			return getAdminReauthURL();
		}
		return select( CORE_SITE ).getAdminURL( 'googlesitekit-dashboard' );
	} ),
};

const baseReducer = ( state, { type, payload } ) => {
	switch ( type ) {
		case REGISTER_MODULE: {
			const { slug, settings } = payload;

			if ( !! state.clientDefinitions[ slug ] ) {
				global.console.warn( `Could not register module with slug "${ slug }". Module "${ slug }" is already registered.` );
				return state;
			}

			return {
				...state,
				clientDefinitions: {
					...state.clientDefinitions,
					[ slug ]: settings,
				},
			};
		}

		case RECEIVE_CHECK_REQUIREMENTS_ERROR: {
			const { slug, error } = payload;

			return {
				...state,
				checkRequirementsResults: {
					...state.checkRequirementsResults,
					[ slug ]: error,
				},
			};
		}

		case RECEIVE_CHECK_REQUIREMENTS_SUCCESS: {
			const { slug } = payload;
			return {
				...state,
				checkRequirementsResults: {
					...state.checkRequirementsResults,
					[ slug ]: true,
				},
			};
		}

		default: {
			return state;
		}
	}
};

const baseResolvers = {
	*getModules() {
		const registry = yield Data.commonActions.getRegistry();

		const existingModules = registry.select( STORE_NAME ).getModules();

		if ( ! existingModules ) {
			yield fetchGetModulesStore.actions.fetchGetModules();
		}
	},

	*canActivateModule( slug ) {
		const registry = yield Data.commonActions.getRegistry();
		yield Data.commonActions.await( registry.__experimentalResolveSelect( STORE_NAME ).getModules() );
		const module = registry.select( STORE_NAME ).getModule( slug );

		if ( ! module ) {
			return;
		}

		const inactiveModules = [];

		module.dependencies.forEach( ( dependencySlug ) => {
			const dependedentModule = registry.select( STORE_NAME ).getModule( dependencySlug );
			if ( ! dependedentModule?.active ) {
				inactiveModules.push( dependedentModule.name );
			}
		} );

		// If we have inactive dependencies, there's no need to check if we can
		// activate the module until the dependencies have been activated.
		if ( inactiveModules.length ) {
			/* translators: Error message text. 1: A flattened list of module names. 2: A module name. */
			const messageTemplate = __( 'You need to set up %1$s to gain access to %2$s.', 'google-site-kit' );
			const errorMessage = sprintf( messageTemplate, listFormat( inactiveModules ), module.name );

			yield baseActions.receiveCheckRequirementsError( slug, {
				code: ERROR_CODE_INSUFFICIENT_MODULE_DEPENDENCIES,
				message: errorMessage,
				data: { inactiveModules },
			} );
		} else {
			try {
				yield Data.commonActions.await( module.checkRequirements() );
				yield baseActions.receiveCheckRequirementsSuccess( slug );
			} catch ( error ) {
				yield baseActions.receiveCheckRequirementsError( slug, error );
			}
		}
	},
};

const baseSelectors = {
	/**
	 * Gets the list of modules registered for use with Site Kit.
	 *
	 * A module is a section of Site Kit that relates to a particular service,
	 * like Google Analytics or Google PageSpeed modules. They can provide
	 * admin-only features (like PageSpeed Insights), frontend-only features,
	 * or both (eg. Analytics, which can install Analytics <script> tags in the
	 * frontend, and show dashboards in the WordPress Admin).
	 *
	 * Returns an Object/map of objects, keyed by slug, with the following shape when successful:
	 * ```
	 * slug: {
	 *   "slug": "tagmanager",
	 *   "name": "Tag Manager",
	 *   "description": "Tag Manager creates an easy to manage way to create tags on your site without updating code.",
	 *   "homepage": "https://tagmanager.google.com/",
	 *   "internal": false,
	 *   "active": false,
	 *   "connected": false,
	 *   "dependencies": [
	 *     "analytics"
	 *   ],
	 *   "dependents": []
	 * }
	 * ```
	 *
	 * @since 1.8.0
	 *
	 * @param {Object} state Data store's state.
	 * @return {(Object|undefined)} Modules available on the site.
	 */
	getModules( state ) {
		const { clientDefinitions, serverDefinitions } = state;

		// Return `undefined` if modules haven't been loaded yet.
		if ( serverDefinitions === undefined ) {
			return undefined;
		}

		// `normalizeModules` must be called with stable arguments directly from state.
		// Redefining/spreading these will undermine the memoization!
		return normalizeModules( serverDefinitions, clientDefinitions );
	},

	/**
	 * Gets a specific module by slug.
	 *
	 * Returns a specific module by its slug.
	 * Returns `undefined` if state is still loading or if said module doesn't exist.
	 *
	 * @since 1.8.0
	 *
	 * @param {Object} state Data store's state.
	 * @param {string} slug  Module slug.
	 * @return {(Object|undefined)} A specific module object; `undefined` if state is still loading or if said module doesn't exist.
	 */
	getModule: createRegistrySelector( ( select ) => ( state, slug ) => {
		const modules = select( STORE_NAME ).getModules();

		// Return `undefined` if modules haven't been loaded yet.
		if ( modules === undefined ) {
			return undefined;
		}

		// A module with this slug couldn't be found; return `null` to signify the
		// "not found" state.
		if ( modules[ slug ] === undefined ) {
			return null;
		}

		// This module exists, so let's return it.
		return modules[ slug ];
	} ),

	/**
	 * Gets a specific module icon by slug.
	 *
	 * Returns a specific module icon by its slug.
	 * Returns `null` if state is still loading or if said module doesn't exist or doesn't have an icon.
	 *
	 * @since 1.23.0
	 *
	 * @param {Object} state Data store's state.
	 * @param {string} slug  Module slug.
	 * @return {(WPComponent|undefined|null)} A specific module's icon; `undefined` if state is still loading; `null` if said module doesn't exist or doesn't have an icon.
	 */
	getModuleIcon: createRegistrySelector( ( select ) => ( state, slug ) => {
		const module = select( STORE_NAME ).getModule( slug );
		// Return `undefined` if module with this slug isn't loaded yet.
		if ( module === undefined ) {
			return undefined;
		}

		// A module with this slug couldn't be found or the icon is not found for the module; return `null` to signify the
		// "module not found" or "icon not found" state
		if ( module === null || module.Icon === null ) {
			return null;
		}

		// This module and the icon exists, so let's return it.
		return module.Icon;
	} ),

	/**
	 * Gets module dependency names by slug.
	 *
	 * Returns a list of modules that depend on this module.
	 * Returns `undefined` if state is still loading or if said module doesn't exist.
	 *
	 * @since 1.20.0
	 *
	 * @param {Object} state Data store's state.
	 * @param {string} slug  Module slug.
	 * @return {(Array|undefined)} An array of dependency module names; `undefined` if state is still loading.
	 */
	getModuleDependencyNames: createRegistrySelector( ( select ) => ( state, slug ) => {
		const module = select( STORE_NAME ).getModule( slug );

		// Return `undefined` if module with this slug isn't loaded yet.
		if ( module === undefined ) {
			return undefined;
		}

		// A module with this slug couldn't be found; return `[]` to signify the
		// "not found" state.
		if ( module === null ) {
			return [];
		}

		// Module is found, return the names of the dependencies
		// Modules are already resolved after we getModule() so they can't be undefined.
		const modules = select( STORE_NAME ).getModules();
		return module.dependencies.map( ( dependencySlug ) => modules[ dependencySlug ]?.name || dependencySlug );
	} ),

	/**
	 * Gets module dependant names by slug.
	 *
	 * Returns a list of modules on which this module depends.
	 * Returns `undefined` if state is still loading or if said module doesn't exist.
	 *
	 * @since 1.20.0
	 *
	 * @param {Object} state Data store's state.
	 * @param {string} slug  Module slug.
	 * @return {(Array|undefined)} An array of dependant module names; `undefined` if state is still loading.
	 */
	getModuleDependantNames: createRegistrySelector( ( select ) => ( state, slug ) => {
		const module = select( STORE_NAME ).getModule( slug );

		// Return `undefined` if module with this slug isn't loaded yet.
		if ( module === undefined ) {
			return undefined;
		}

		// A module with this slug couldn't be found; return `[]` to signify the
		// "not found" state.
		if ( module === null ) {
			return [];
		}

		// Module is found, return the names of the dependants
		// Modules are already resolved after we getModule() so they can't be undefined.
		const modules = select( STORE_NAME ).getModules();
		return module.dependants.map( ( dependantSlug ) => modules[ dependantSlug ]?.name || dependantSlug );
	} ),

	/**
	 * Gets module store name by slug.
	 *
	 * Returns the store name if preset or null if there is no store name for this module.
	 * Returns `undefined` if state is still loading or if said module doesn't exist.
	 *
	 * @since 1.24.0
	 *
	 * @param {string} slug Module slug.
	 * @return {(string|null|undefined)} `string` of the store name if a name has been set for this module.
	 * 									 `null` if no store name was set.
	 * 									 `undefined` if state is still loading.
	 */
	getModuleStoreName: createRegistrySelector( ( select ) => ( state, slug ) => {
		const module = select( STORE_NAME ).getModule( slug );

		// Return `undefined` if module with this slug isn't loaded yet.
		if ( module === undefined ) {
			return undefined;
		}

		// Return null if no store name was set
		if ( module === null ) {
			return null;
		}

		return module.storeName;
	} ),

	/**
	 * Checks a module's activation status.
	 *
	 * Returns `true` if the module exists and is active.
	 * Returns `false` if the module exists but is not active.
	 * Returns `undefined` if state is still loading or if no module with that slug exists.
	 *
	 * @since 1.8.0
	 *
	 * @param {Object} state Data store's state.
	 * @param {string} slug  Module slug.
	 * @return {(boolean|null|undefined)} `true` when the module exists and is active.
	 * 									  `undefined` if state is still loading.
	 * 									  `null` if said module doesn't exist.
	 */
	isModuleActive: createRegistrySelector( ( select ) => ( state, slug ) => {
		const module = select( STORE_NAME ).getModule( slug );

		// Return `undefined` if modules haven't been loaded yet.
		if ( module === undefined ) {
			return undefined;
		}

		// A module with this slug couldn't be found; return `null` to signify the
		// "not found" state.
		if ( module === null ) {
			return null;
		}

		return module.active;
	} ),

	/**
	 * Checks whether a module is connected or not.
	 *
	 * Returns `true` if the module exists, is active and connected.
	 * Returns `false` if the module exists but is either not active or not connected.
	 * Returns `undefined` if state is still loading or if no module with that slug exists.
	 *
	 * @since 1.16.0
	 *
	 * @param {Object} state Data store's state.
	 * @param {string} slug  Module slug.
	 * @return {(boolean|null|undefined)} `true` when the module exists, is active and connected, otherwise `false`.
	 * 									  `undefined` if state is still loading.
	 * 									  `null` if said module doesn't exist.
	 */
	isModuleConnected: createRegistrySelector( ( select ) => ( state, slug ) => {
		const module = select( STORE_NAME ).getModule( slug );

		// Return `undefined` if modules haven't been loaded yet.
		if ( module === undefined ) {
			return undefined;
		}

		// A module with this slug couldn't be found; return `null` to signify the
		// "not found" state.
		if ( module === null ) {
			return null;
		}

		return module.active && module.connected;
	} ),

	/**
	 * Checks if a module's status is changing.
	 *
	 * Returns `true` if the module exists and is changing its `active` flag.
	 * Returns `false` if the module exists but is not changing its `active` flag.
	 * Returns `undefined` if state is still loading or if no module with that slug exists.
	 *
	 * @since 1.8.0
	 *
	 * @param {Object} state Data store's state.
	 * @param {string} slug  Module slug.
	 * @return {(boolean|undefined)} Activation change status; `undefined` if state is still loading or if no module with that slug exists.
	 */
	isDoingSetModuleActivation: createRegistrySelector( ( select ) => ( state, slug ) => {
		// Return undefined if modules not loaded or invalid slug.
		if ( ! select( STORE_NAME ).getModule( slug ) ) {
			return undefined;
		}

		// Check if the module is being activated.
		if ( select( STORE_NAME ).isFetchingSetModuleActivation( slug, true ) ) {
			return true;
		}

		// Check if the module is being deactivated.
		if ( select( STORE_NAME ).isFetchingSetModuleActivation( slug, false ) ) {
			return true;
		}

		// Check if modules data still needs to be refreshed after activation
		// update.
		return state.isAwaitingModulesRefresh;
	} ),

	/**
	 * Checks if we can activate a module with a given slug.
	 *
	 * Returns `true` if the module can be activated.
	 * Returns `false` if the module can not be activated.
	 * Returns `undefined` if slug can not be found in state.
	 *
	 * @since 1.22.0
	 *
	 * @param {Object} state Data store's state.
	 * @param {string} slug  Module slug.
	 * @return {(boolean|undefined)} Can activate module status; `undefined` if state is still loading or if no module with that slug exists.
	 */
	canActivateModule( state, slug ) {
		invariant( slug, 'slug is required' );
		const moduleRequirements = state.checkRequirementsResults[ slug ];

		if ( moduleRequirements === undefined ) {
			return undefined;
		}

		return moduleRequirements === true;
	},

	/**
	 * Gets the module activation error for a given slug.
	 *
	 * Returns `null` if the module can be activated and there is no error.
	 * Returns `object` containing code, message and optional data property if there is an activation error for a slug.
	 *
	 * @since 1.22.0
	 *
	 * @param {Object} state Data store's state.
	 * @param {string} slug  Module slug.
	 * @return {(null|Object)} Activation error for a module slug; `null` if there is no error or an error object if we cannot activate a given module.
	 */
	getCheckRequirementsError: createRegistrySelector( ( select ) => ( state, slug ) => {
		invariant( slug, 'slug is required.' );
<<<<<<< HEAD

		// Need to use registry selector here to ensure resolver is invoked.
		if ( select( STORE_NAME ).canActivateModule( slug ) ) {
			return null;
		}

		return state.checkRequirementsResults[ slug ];
=======
		const requirementsStatus = state.checkRequirementsResults[ slug ];
		return requirementsStatus === true ? null : requirementsStatus;
	},

	/**
	 * Gets the module's screenWidgetContext.
	 *
	 * Returns `null` if there is no registered context string for the given module.
	 * Returns `string` the registered context string, screenWidgetContext for the given module.
	 *
	 * @since n.e.x.t
	 *
	 * @param {Object} state      Data store's state.
	 * @param {string} moduleSlug Module slug.
	 * @return {(null|string)}    The module's registered context string, or null.
	 */
	getScreenWidgetContext: createRegistrySelector( ( select ) => ( state, moduleSlug ) => {
		invariant( moduleSlug, 'slug is required.' );
		const modules = select( STORE_NAME ).getModules();

		if ( ! modules ) {
			return null;
		}

		const screenWidgetContext = modules[ moduleSlug ]?.screenWidgetContext;

		return screenWidgetContext || null;
>>>>>>> fa37060b
	} ),
};

const store = Data.combineStores(
	fetchGetModulesStore,
	fetchSetModuleActivationStore,
	{
		initialState: baseInitialState,
		actions: baseActions,
		controls: baseControls,
		reducer: baseReducer,
		resolvers: baseResolvers,
		selectors: baseSelectors,
	}
);

export const initialState = store.initialState;
export const actions = store.actions;
export const controls = store.controls;
export const reducer = store.reducer;
export const resolvers = store.resolvers;
export const selectors = store.selectors;

export default store;<|MERGE_RESOLUTION|>--- conflicted
+++ resolved
@@ -788,7 +788,6 @@
 	 */
 	getCheckRequirementsError: createRegistrySelector( ( select ) => ( state, slug ) => {
 		invariant( slug, 'slug is required.' );
-<<<<<<< HEAD
 
 		// Need to use registry selector here to ensure resolver is invoked.
 		if ( select( STORE_NAME ).canActivateModule( slug ) ) {
@@ -796,10 +795,7 @@
 		}
 
 		return state.checkRequirementsResults[ slug ];
-=======
-		const requirementsStatus = state.checkRequirementsResults[ slug ];
-		return requirementsStatus === true ? null : requirementsStatus;
-	},
+	} ),
 
 	/**
 	 * Gets the module's screenWidgetContext.
@@ -824,7 +820,6 @@
 		const screenWidgetContext = modules[ moduleSlug ]?.screenWidgetContext;
 
 		return screenWidgetContext || null;
->>>>>>> fa37060b
 	} ),
 };
 
