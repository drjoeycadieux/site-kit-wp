--- conflicted
+++ resolved
@@ -19,11 +19,7 @@
 /**
  * WordPress dependencies
  */
-<<<<<<< HEAD
-=======
-import apiFetch from '@wordpress/api-fetch';
 import { getQueryArg } from '@wordpress/url';
->>>>>>> bd522c06
 
 /**
  * Internal dependencies
@@ -38,6 +34,7 @@
 } from '../../../../../tests/js/utils';
 import { STORE_NAME } from './constants';
 import FIXTURES from './fixtures.json';
+import fetchMock from 'fetch-mock';
 
 describe( 'core/modules modules', () => {
 	const fixturesKeyValue = FIXTURES.reduce( ( acc, module ) => {
@@ -88,7 +85,6 @@
 				expect( isActiveBefore ).toEqual( false );
 
 				// Activate the module.
-<<<<<<< HEAD
 				fetchMock.postOnce(
 					/^\/google-site-kit\/v1\/core\/modules\/data\/activation/,
 					{ body: { success: true }, status: 200 }
@@ -97,30 +93,10 @@
 					/^\/google-site-kit\/v1\/core\/modules\/data\/list/,
 					{ body: responseWithOptimizeEnabled, status: 200 }
 				);
-=======
-				fetch
-					.doMockOnceIf(
-						/^\/google-site-kit\/v1\/core\/modules\/data\/activation/
-					)
-					.mockResponseOnce(
-						JSON.stringify( { success: true } ),
-						{ status: 200 }
-					);
-				fetch
-					.doMockOnceIf(
-						/^\/google-site-kit\/v1\/core\/modules\/data\/list/
-					)
-					.mockResponseOnce(
-						JSON.stringify( responseWithOptimizeEnabled ),
-						{ status: 200 }
-					);
-				fetch
-					.doMockOnceIf( /^\/google-site-kit\/v1\/core\/user\/data\/authentication/ )
-					.mockResponseOnce(
-						JSON.stringify( {} ),
-						{ status: 200 }
-					);
->>>>>>> bd522c06
+				fetchMock.getOnce(
+					/^\/google-site-kit\/v1\/core\/user\/data\/authentication/,
+					{ body: {}, status: 200 }
+				);
 
 				registry.dispatch( STORE_NAME ).activateModule( slug );
 
@@ -145,17 +121,13 @@
 
 				// Ensure the request to re-fetch authentication has a timestamp parameter.
 				expect(
-					getQueryArg( fetch.mock.calls[ 3 ][ 0 ], 'timestamp' )
+					getQueryArg( fetchMock.calls()[ 3 ][ 0 ], 'timestamp' )
 				).not.toBe( undefined );
 
 				// Optimize should be active.
 				const isActiveAfter = registry.select( STORE_NAME ).isModuleActive( slug );
 
-<<<<<<< HEAD
-				expect( fetchMock ).toHaveFetchedTimes( 3 );
-=======
-				expect( fetch ).toHaveBeenCalledTimes( 4 );
->>>>>>> bd522c06
+				expect( fetchMock ).toHaveFetchedTimes( 4 );
 				expect( isActiveAfter ).toEqual( true );
 			} );
 
@@ -184,27 +156,15 @@
 					message: 'Internal server error',
 					data: { status: 500 },
 				};
-<<<<<<< HEAD
+
 				fetchMock.postOnce(
 					/^\/google-site-kit\/v1\/core\/modules\/data\/activation/,
 					{ body: response, status: 500 }
 				);
-=======
-				fetch
-					.doMockOnceIf(
-						/^\/google-site-kit\/v1\/core\/modules\/data\/activation/
-					)
-					.mockResponseOnce(
-						JSON.stringify( response ),
-						{ status: 500 }
-					);
-				fetch
-					.doMockOnceIf( /^\/google-site-kit\/v1\/core\/user\/data\/authentication/ )
-					.mockResponseOnce(
-						JSON.stringify( {} ),
-						{ status: 200 }
-					);
->>>>>>> bd522c06
+				fetchMock.getOnce(
+					/^\/google-site-kit\/v1\/core\/user\/data\/authentication/,
+					{ body: {}, status: 200 }
+				);
 
 				muteConsole( 'error' );
 				registry.dispatch( STORE_NAME ).activateModule( slug );
@@ -233,11 +193,7 @@
 
 				// The third request to update the modules shouldn't be called, because the
 				// activation request failed.
-<<<<<<< HEAD
-				expect( fetchMock ).toHaveFetchedTimes( 2 );
-=======
-				expect( fetch ).toHaveBeenCalledTimes( 3 );
->>>>>>> bd522c06
+				expect( fetchMock ).toHaveBeenCalledTimes( 3 );
 				expect( isActiveAfter ).toEqual( false );
 			} );
 		} );
@@ -272,42 +228,19 @@
 
 				expect( isActiveBefore ).toEqual( true );
 
-<<<<<<< HEAD
-				fetchMock.post(
+				fetchMock.postOnce(
 					/^\/google-site-kit\/v1\/core\/modules\/data\/activation/,
 					{ body: { success: true }, status: 200 }
 				);
-=======
-				// Activate the module.
-				fetch
-					.doMockOnceIf(
-						/^\/google-site-kit\/v1\/core\/modules\/data\/activation/
-					)
-					.mockResponseOnce(
-						JSON.stringify( { success: true } ),
-						{ status: 200 }
-					);
-				fetch
-					.doMockOnceIf(
-						/^\/google-site-kit\/v1\/core\/modules\/data\/list/
-					)
-					.mockResponseOnce(
-						JSON.stringify( responseWithAnalyticsDisabled ),
-						{ status: 200 }
-					);
-				fetch
-					.doMockOnceIf( /^\/google-site-kit\/v1\/core\/user\/data\/authentication/ )
-					.mockResponseOnce(
-						JSON.stringify( {} ),
-						{ status: 200 }
-					);
-
-				registry.dispatch( STORE_NAME ).deactivateModule( slug );
->>>>>>> bd522c06
 
 				fetchMock.getOnce(
 					/^\/google-site-kit\/v1\/core\/modules\/data\/list/,
 					{ body: responseWithAnalyticsDisabled, status: 200 }
+				);
+
+				fetchMock.getOnce(
+					/^\/google-site-kit\/v1\/core\/user\/data\/authentication/,
+					{ body: {}, status: 200 }
 				);
 
 				await registry.dispatch( STORE_NAME ).deactivateModule( slug );
@@ -327,18 +260,14 @@
 
 				// Ensure the request to re-fetch authentication has a timestamp parameter.
 				expect(
-					getQueryArg( fetch.mock.calls[ 3 ][ 0 ], 'timestamp' )
+					getQueryArg( fetchMock.calls()[ 3 ][ 0 ], 'timestamp' )
 				).not.toBe( undefined );
 
 				// Analytics should no longer be active.
 				const isActiveAfter = registry.select( STORE_NAME ).isModuleActive( slug );
-<<<<<<< HEAD
-=======
-
-				expect( fetch ).toHaveBeenCalledTimes( 4 );
->>>>>>> bd522c06
+
 				expect( isActiveAfter ).toEqual( false );
-				expect( fetchMock ).toHaveFetchedTimes( 3 );
+				expect( fetchMock ).toHaveFetchedTimes( 4 );
 			} );
 
 			it( 'does not update status if the API encountered a failure', async () => {
@@ -367,35 +296,17 @@
 					message: 'Internal server error',
 					data: { status: 500 },
 				};
-<<<<<<< HEAD
+
 				fetchMock.postOnce(
 					/^\/google-site-kit\/v1\/core\/modules\/data\/activation/,
 					{ body: response, status: 500 }
-=======
-				fetch
-					.doMockOnceIf(
-						/^\/google-site-kit\/v1\/core\/modules\/data\/activation/
-					)
-					.mockResponseOnce(
-						JSON.stringify( response ),
-						{ status: 500 }
-					);
-				fetch
-					.doMockOnceIf( /^\/google-site-kit\/v1\/core\/user\/data\/authentication/ )
-					.mockResponseOnce(
-						JSON.stringify( {} ),
-						{ status: 200 }
-					);
-
-				muteConsole( 'error' );
-				registry.dispatch( STORE_NAME ).deactivateModule( slug );
-
-				// Wait until this deactivation action has completed.
-				await subscribeUntil( registry, () => registry
-					.select( STORE_NAME )
-					.isSettingModuleActivation( slug ) === false
->>>>>>> bd522c06
-				);
+				);
+
+				fetchMock.getOnce(
+					/^\/google-site-kit\/v1\/core\/user\/data\/authentication/,
+					{ body: {}, status: 200 }
+				);
+
 				muteConsole( 'error' );
 				await registry.dispatch( STORE_NAME ).deactivateModule( slug );
 
@@ -417,11 +328,7 @@
 
 				// The third request to update the modules shouldn't be called, because the
 				// deactivation request failed.
-<<<<<<< HEAD
-				expect( fetchMock ).toHaveFetchedTimes( 2 );
-=======
-				expect( fetch ).toHaveBeenCalledTimes( 3 );
->>>>>>> bd522c06
+				expect( fetchMock ).toHaveFetchedTimes( 3 );
 				expect( isActiveAfter ).toEqual( true );
 			} );
 		} );
