--- conflicted
+++ resolved
@@ -21,8 +21,6 @@
  */
 import { getWidgetLayout } from './get-widget-layout';
 import { WIDGET_WIDTHS } from '../datastore/constants';
-import ReportZero from '../../../components/ReportZero';
-import ActivateModuleCTA from '../../../components/ActivateModuleCTA';
 import Null from '../../../components/Null';
 
 describe( 'getWidgetLayout', () => {
@@ -33,85 +31,14 @@
 	const halfOrQuarter = { width: [ WIDGET_WIDTHS.HALF, WIDGET_WIDTHS.QUARTER ] };
 	const fullOrHalf = { width: [ WIDGET_WIDTHS.FULL, WIDGET_WIDTHS.HALF ] };
 
-<<<<<<< HEAD
-=======
 	const getQuarterWidget = ( slug ) => ( { slug, width: WIDGET_WIDTHS.QUARTER } );
 	const getHalfWidget = ( slug ) => ( { slug, width: WIDGET_WIDTHS.HALF } );
 	const getFullWidget = ( slug ) => ( { slug, width: WIDGET_WIDTHS.FULL } );
 	const getHalfOrFullWidget = ( slug ) => ( { slug, width: [ WIDGET_WIDTHS.HALF, WIDGET_WIDTHS.FULL ] } );
 
 	const getRegularState = () => null;
-	const getReportZeroState = ( moduleSlug ) => ( { Component: ReportZero, metadata: { moduleSlug } } );
-	const getActivateModuleCTAState = ( moduleSlug ) => ( { Component: ActivateModuleCTA, metadata: { moduleSlug } } );
 	const getNullState = () => ( { Component: Null, metadata: {} } );
 
-	it( 'computes expected class names', () => {
-		const widgets = [
-			// First row.
-			getQuarterWidget( 'test1' ),
-			getQuarterWidget( 'test2' ),
-			getHalfWidget( 'test3' ),
-			// Second row.
-			getHalfWidget( 'test4' ),
-			getQuarterWidget( 'test5' ),
-			// Third row.
-			getFullWidget( 'test6' ),
-			getFullWidget( 'test7' ),
-		];
-		const widgetStates = {
-			test1: getRegularState(),
-			test2: getReportZeroState( 'search-console' ),
-			test3: getReportZeroState( 'analytics' ),
-			test4: getActivateModuleCTAState( 'adsense' ),
-			test5: getActivateModuleCTAState( 'adsense' ),
-			test6: getActivateModuleCTAState( 'adsense' ),
-			test7: getNullState(),
-		};
-
-		// Phone and tablet column widths are static based on the widget width.
-		// Desktop column widths usually are as well, except for the case where
-		// an entire row spans exactly 9 columns, in which case each widget
-		// will be expanded by a third to fill the entire 12 columns.
-		const expectedClassNames = [
-			[
-				'mdc-layout-grid__cell',
-				'mdc-layout-grid__cell--span-2-phone',
-				'mdc-layout-grid__cell--span-3-desktop',
-				'mdc-layout-grid__cell--span-4-tablet',
-			],
-			[
-				'mdc-layout-grid__cell',
-				'mdc-layout-grid__cell--span-2-phone',
-				'mdc-layout-grid__cell--span-3-desktop',
-				'mdc-layout-grid__cell--span-4-tablet',
-			],
-			[
-				'mdc-layout-grid__cell',
-				'mdc-layout-grid__cell--span-6-desktop',
-				'mdc-layout-grid__cell--span-8-tablet',
-			],
-			[
-				'mdc-layout-grid__cell',
-				'mdc-layout-grid__cell--span-8-desktop',
-				'mdc-layout-grid__cell--span-8-tablet',
-			],
-			[
-				'mdc-layout-grid__cell',
-				'mdc-layout-grid__cell--span-2-phone',
-				'mdc-layout-grid__cell--span-4-desktop',
-				'mdc-layout-grid__cell--span-4-tablet',
-			],
-			[
-				'mdc-layout-grid__cell',
-				'mdc-layout-grid__cell--span-12',
-			],
-			null,
-		];
-
-		expect( getWidgetLayout( widgets, widgetStates ).classNames ).toEqual( expectedClassNames );
-	} );
-
->>>>>>> 2cb0ea6b
 	it( 'computes expected column widths in a single row', () => {
 		const widgets = [
 			getQuarterWidget( 'test1' ),
