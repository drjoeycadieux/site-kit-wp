--- conflicted
+++ resolved
@@ -74,13 +74,7 @@
 }
 
 export default function WidgetAreaRenderer( { slug, totalAreas, contextID } ) {
-<<<<<<< HEAD
-	const viewOnly = useViewOnly();
-=======
-	const unifiedDashboardEnabled = useFeature( 'unifiedDashboard' );
-
 	const viewOnlyDashboard = useViewOnly();
->>>>>>> 4721302d
 
 	const viewableModules = useSelect( ( select ) => {
 		if ( ! viewOnlyDashboard ) {
