// Jest Snapshot v1, https://goo.gl/fbAQLP

exports[`WPDashboardReportError should only render one error per module when there are multiple instances with same error 1`] = `
<div>
  <div>
    <div
      class="googlesitekit-cta googlesitekit-cta--error"
    >
      
      <div
        class="googlesitekit-cta__body"
      >
        <h3
          class="googlesitekit-cta__title"
        >
          Data error in Search Console
        </h3>
        <div
          class="googlesitekit-cta__description"
        >
          <div
            class="googlesitekit-error-text"
          >
            <p>
              Error: Test error message
            </p>
          </div>
        </div>
        
        
        <div
          class="googlesitekit-report-error-actions"
        >
          <div>
            <a
              aria-label="Get help (opens in a new tab)"
              class="googlesitekit-cta-link"
              href="undefined?error_id=test_error"
              rel="noopener noreferrer"
              target="_blank"
            >
              <span
                class="googlesitekit-cta-link__contents"
              >
                Get help
              </span>
            </a>
          </div>
        </div>
      </div>
    </div>
    <div
      class="googlesitekit-cta googlesitekit-cta--error"
    >
      
<<<<<<< HEAD
      <h3
        class="googlesitekit-cta__title"
      >
        Data error in Analytics
      </h3>
=======
>>>>>>> c9b7d74b
      <div
        class="googlesitekit-cta__body"
      >
        <h3
          class="googlesitekit-cta__title"
        >
          Data error in Analytics 4
        </h3>
        <div
          class="googlesitekit-cta__description"
        >
          <div
            class="googlesitekit-error-text"
          >
            <p>
              Error: Test error message
            </p>
          </div>
        </div>
        
        
        <div
          class="googlesitekit-report-error-actions"
        >
          <div>
            <a
              aria-label="Get help (opens in a new tab)"
              class="googlesitekit-cta-link"
              href="undefined?error_id=test_error"
              rel="noopener noreferrer"
              target="_blank"
            >
              <span
                class="googlesitekit-cta-link__contents"
              >
                Get help
              </span>
            </a>
          </div>
        </div>
      </div>
    </div>
  </div>
</div>
`;<|MERGE_RESOLUTION|>--- conflicted
+++ resolved
@@ -53,21 +53,13 @@
       class="googlesitekit-cta googlesitekit-cta--error"
     >
       
-<<<<<<< HEAD
-      <h3
-        class="googlesitekit-cta__title"
-      >
-        Data error in Analytics
-      </h3>
-=======
->>>>>>> c9b7d74b
       <div
         class="googlesitekit-cta__body"
       >
         <h3
           class="googlesitekit-cta__title"
         >
-          Data error in Analytics 4
+          Data error in Analytics
         </h3>
         <div
           class="googlesitekit-cta__description"
