--- conflicted
+++ resolved
@@ -48,7 +48,6 @@
 	);
 
 	return (
-<<<<<<< HEAD
 		<Fragment>
 			<Cell
 				className="googlesitekit-user-input__question-instructions"
@@ -59,35 +58,8 @@
 				<p className="googlesitekit-user-input__question-number">
 					{ sprintf(
 						/* translators: %s: the number of the question */
-						__( '%s out of 5', 'google-site-kit' ),
+						__( '%s out of 3', 'google-site-kit' ),
 						questionNumber
-=======
-		<Cell
-			className="googlesitekit-user-input__question-instructions"
-			lgSize={ 5 }
-			mdSize={ 8 }
-			smSize={ 4 }
-		>
-			<p className="googlesitekit-user-input__question-number">
-				{ sprintf(
-					/* translators: %s: the number of the question */
-					__( '%s out of 3', 'google-site-kit' ),
-					questionNumber
-				) }
-			</p>
-
-			<h1>{ title }</h1>
-
-			{ description && <p>{ description }</p> }
-
-			<UserInputQuestionNotice />
-
-			{ scope === 'site' && hasMultipleUser && (
-				<p>
-					{ __(
-						'The goals you pick will apply to the entire WordPress site: any other admins with access to Site Kit can see them and edit them in Settings.',
-						'google-site-kit'
->>>>>>> 57c1d4fb
 					) }
 				</p>
 
