--- conflicted
+++ resolved
@@ -31,14 +31,10 @@
  * Internal dependencies
  */
 import { trackEvent } from '../../util';
-<<<<<<< HEAD
 import Button from '../Button';
-=======
-import Button from '../button';
 import rocketBodyImage from '../../../images/rocket-body.png';
 import rocketCloudsImage from '../../../images/rocket-clouds.png';
 import rocketDustImage from '../../../images/rocket-dust.png';
->>>>>>> c85ca6d2
 
 class WizardStepCompleteSetup extends Component {
 	constructor( props ) {
