--- conflicted
+++ resolved
@@ -292,11 +292,7 @@
 	},
 };
 
-<<<<<<< HEAD
 export const singleQuestionOpenText = {
-=======
-export const singleQuestionMultiSelect = {
->>>>>>> fb6d3e87
 	survey_payload: {
 		completion: [
 			{
@@ -317,12 +313,40 @@
 		question: [
 			{
 				question_ordinal: 1,
-<<<<<<< HEAD
 				question_text: 'How satisfied are you with Site Kit?',
 				question_type: 'open_text',
 				subtitle: 'Based on your experience so far, tell us.',
 				placeholder: 'Write here',
-=======
+			},
+		],
+	},
+	session: {
+		session_id: 'storybook_session',
+		session_token: 'token_12345',
+	},
+};
+
+export const singleQuestionMultiSelect = {
+	survey_payload: {
+		completion: [
+			{
+				completion_ordinal: 2,
+				completion_title: 'Thanks for sharing your thoughts!',
+				completion_text:
+					'Do you need help with anything? We’re happy to answer your questions in the forum.',
+				follow_up_text: 'Get help',
+				follow_up_url: '#new-url-2',
+				trigger_condition: [
+					{
+						question_ordinal: 1,
+						answer_ordinal: [ 1, 2, 3, 4, 5 ],
+					},
+				],
+			},
+		],
+		question: [
+			{
+				question_ordinal: 1,
 				question_text: 'What are your favorite pizza toppings?',
 				question_type: 'multi_select',
 				question: {
@@ -418,7 +442,6 @@
 						},
 					],
 				},
->>>>>>> fb6d3e87
 			},
 		],
 	},
