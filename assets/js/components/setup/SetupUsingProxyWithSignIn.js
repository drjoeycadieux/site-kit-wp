/**
 * SetupUsingProxyWithSignIn component.
 *
 * Site Kit by Google, Copyright 2021 Google LLC
 *
 * Licensed under the Apache License, Version 2.0 (the "License");
 * you may not use this file except in compliance with the License.
 * You may obtain a copy of the License at
 *
 *     https://www.apache.org/licenses/LICENSE-2.0
 *
 * Unless required by applicable law or agreed to in writing, software
 * distributed under the License is distributed on an "AS IS" BASIS,
 * WITHOUT WARRANTIES OR CONDITIONS OF ANY KIND, either express or implied.
 * See the License for the specific language governing permissions and
 * limitations under the License.
 */

/**
 * External dependencies
 */
import punycode from 'punycode';

/**
 * WordPress dependencies
 */
import { Fragment, useCallback } from '@wordpress/element';
import { __, sprintf } from '@wordpress/i18n';
import { getQueryArg, addQueryArgs } from '@wordpress/url';

/**
 * Internal dependencies
 */
import Data from 'googlesitekit-data';
import WelcomeSVG from '../../../svg/graphics/welcome.svg';
import WelcomeAnalyticsSVG from '../../../svg/graphics/welcome-analytics.svg';
import { trackEvent, untrailingslashit } from '../../util';
import Header from '../Header';
import Button from '../Button';
import ResetButton from '../ResetButton';
import Layout from '../layout/Layout';
import BannerNotification from '../notifications/BannerNotification';
import OptIn from '../OptIn';
import CompatibilityChecks from './CompatibilityChecks';
import { CORE_SITE } from '../../googlesitekit/datastore/site/constants';
import {
	CORE_USER,
	DISCONNECTED_REASON_CONNECTED_URL_MISMATCH,
	PERMISSION_VIEW_SHARED_DASHBOARD,
} from '../../googlesitekit/datastore/user/constants';
import { CORE_LOCATION } from '../../googlesitekit/datastore/location/constants';
import { CORE_MODULES } from '../../googlesitekit/modules/datastore/constants';
import { CORE_FORMS } from '../../googlesitekit/datastore/forms/constants';
import { Grid, Row, Cell } from '../../material-components';
import {
	ANALYTICS_NOTICE_FORM_NAME,
	ANALYTICS_NOTICE_CHECKBOX,
	SHARED_DASHBOARD_SPLASH_ITEM_KEY,
} from './constants';
import HelpMenu from '../help/HelpMenu';
import ActivateAnalyticsNotice from './ActivateAnalyticsNotice';
<<<<<<< HEAD
import useViewContext from '../../hooks/useViewContext';
const { useSelect, useDispatch } = Data;

export default function SetupUsingProxyWithSignIn() {
	const viewContext = useViewContext();
=======
import { useFeature } from '../../hooks/useFeature';
import Link from '../Link';
const { useSelect, useDispatch } = Data;

export default function SetupUsingProxyWithSignIn() {
	const dashboardSharingEnabled = useFeature( 'dashboardSharing' );
>>>>>>> d0a656e7

	const analyticsModuleActive = useSelect( ( select ) =>
		select( CORE_MODULES ).isModuleActive( 'analytics' )
	);
	const connectAnalytics = useSelect( ( select ) =>
		select( CORE_FORMS ).getValue(
			ANALYTICS_NOTICE_FORM_NAME,
			ANALYTICS_NOTICE_CHECKBOX
		)
	);
	const {
		isSecondAdmin,
		isResettable,
		siteURL,
		proxySetupURL,
		disconnectedReason,
		isConnected,
		connectedProxyURL,
		homeURL,
	} = useSelect( ( select ) => {
		const site = select( CORE_SITE );
		const user = select( CORE_USER );

		return {
			isSecondAdmin: site.hasConnectedAdmins(),
			isResettable: site.isResettable(),
			siteURL: site.getReferenceSiteURL(),
			proxySetupURL: site.getProxySetupURL(),
			disconnectedReason: user.getDisconnectedReason(),
			connectedProxyURL: untrailingslashit( user.getConnectedProxyURL() ),
			homeURL: untrailingslashit( site.getHomeURL() ),
			isConnected: site.isConnected(),
		};
	} );

	const dashboardURL = useSelect( ( select ) =>
		select( CORE_SITE ).getAdminURL( 'googlesitekit-dashboard' )
	);

	const canViewSharedDashboard = useSelect( ( select ) =>
		select( CORE_USER ).hasCapability( PERMISSION_VIEW_SHARED_DASHBOARD )
	);

	const { dismissItem } = useDispatch( CORE_USER );
	const { navigateTo } = useDispatch( CORE_LOCATION );
	const { activateModule } = useDispatch( CORE_MODULES );

	const goToSharedDashboard = useCallback( () => {
		dismissItem( SHARED_DASHBOARD_SPLASH_ITEM_KEY );

		navigateTo( dashboardURL );
	}, [ dashboardURL, dismissItem, navigateTo ] );

	const onButtonClick = useCallback(
		async ( event ) => {
			event.preventDefault();

			let moduleReauthURL;

			if ( connectAnalytics ) {
				const { error, response } = await activateModule( 'analytics' );

				if ( ! error ) {
					await trackEvent(
						viewContext,
						'start_setup_with_analytics'
					);

					moduleReauthURL = response.moduleReauthURL;
				}
			}

			if ( proxySetupURL ) {
				await trackEvent( viewContext, 'start_user_setup', 'proxy' );
			}

			if ( proxySetupURL && ! isConnected ) {
				await trackEvent( viewContext, 'start_site_setup', 'proxy' );
			}

			if ( moduleReauthURL && proxySetupURL ) {
				navigateTo(
					addQueryArgs( proxySetupURL, { redirect: moduleReauthURL } )
				);
			} else {
				navigateTo( proxySetupURL );
			}
		},
		[
			proxySetupURL,
			navigateTo,
			isConnected,
			activateModule,
			connectAnalytics,
			viewContext,
		]
	);

	// @TODO: this needs to be migrated to the core/site datastore in the future
	const { errorMessage } = global._googlesitekitLegacyData.setup;

	let title;
	let description;
	let cellDetailsProp = {
		smSize: 4,
		mdSize: 8,
		lgSize: 6,
	};

	if ( ! analyticsModuleActive ) {
		cellDetailsProp = {
			smSize: 4,
			mdSize: 8,
			lgSize: 8,
		};
	}

	if ( 'revoked' === getQueryArg( location.href, 'googlesitekit_context' ) ) {
		title = sprintf(
			/* translators: %s is the site's hostname. (e.g. example.com) */
			__( 'You revoked access to Site Kit for %s', 'google-site-kit' ),
			punycode.toUnicode( new URL( siteURL ).hostname )
		);
		description = __(
			'Site Kit will no longer have access to your account. If you’d like to reconnect Site Kit, click "Sign in with Google" below to generate new credentials.',
			'google-site-kit'
		);
	} else if (
		DISCONNECTED_REASON_CONNECTED_URL_MISMATCH === disconnectedReason
	) {
		title = __( 'Reconnect Site Kit', 'google-site-kit' );
		description = __(
			'Looks like the URL of your site has changed. In order to continue using Site Kit, you’ll need to reconnect, so that your plugin settings are updated with the new URL.',
			'google-site-kit'
		);
	} else if ( isSecondAdmin ) {
		title = __(
			'Connect your Google account to Site Kit',
			'google-site-kit'
		);
		description = __(
			'Site Kit has already been configured by another admin of this site. To use Site Kit as well, sign in with your Google account which has access to Google services for this site (e.g. Google Analytics). Once you complete the 3 setup steps, you’ll see stats from all activated Google products.',
			'google-site-kit'
		);
	} else {
		title = __( 'Set up Site Kit', 'google-site-kit' );
		description = __(
			'Get insights on how people find your site, as well as how to improve and monetize your site’s content, directly in your WordPress dashboard.',
			'google-site-kit'
		);
	}

	return (
		<Fragment>
			<Header>
				<HelpMenu />
			</Header>
			{ errorMessage && (
				<BannerNotification
					id="setup_error"
					type="win-error"
					title={ __(
						'Oops! There was a problem during set up. Please try again.',
						'google-site-kit'
					) }
					description={ errorMessage }
					isDismissible={ false }
				/>
			) }
			{ getQueryArg( location.href, 'notification' ) ===
				'reset_success' && (
				<BannerNotification
					id="reset_success"
					title={ __(
						'Site Kit by Google was successfully reset.',
						'google-site-kit'
					) }
					isDismissible={ false }
				/>
			) }
			<div className="googlesitekit-setup">
				<Grid>
					<Row>
						<Cell size={ 12 }>
							<Layout>
								<section className="googlesitekit-setup__splash">
									<Grid>
										<Row className="googlesitekit-setup__content">
											<Cell
												smSize={ 4 }
												mdSize={ 8 }
												lgSize={
													! analyticsModuleActive
														? 4
														: 6
												}
												className="googlesitekit-setup__icon"
											>
												{ analyticsModuleActive && (
													<WelcomeSVG
														width="570"
														height="336"
													/>
												) }

												{ ! analyticsModuleActive && (
													<WelcomeAnalyticsSVG
														height="167"
														width="175"
													/>
												) }
											</Cell>

											<Cell { ...cellDetailsProp }>
												<h1 className="googlesitekit-setup__title">
													{ title }
												</h1>

												<p className="googlesitekit-setup__description">
													{ description }
												</p>
												{ DISCONNECTED_REASON_CONNECTED_URL_MISMATCH ===
													disconnectedReason &&
													connectedProxyURL !==
														homeURL && (
														<p>
															{ sprintf(
																/* translators: %s: Previous Connected Proxy URL */
																__(
																	'— Old URL: %s',
																	'google-site-kit'
																),
																connectedProxyURL
															) }
															<br />
															{ sprintf(
																/* translators: %s: Connected Proxy URL */
																__(
																	'— New URL: %s',
																	'google-site-kit'
																),
																homeURL
															) }
														</p>
													) }

												{ ! analyticsModuleActive && (
													<ActivateAnalyticsNotice />
												) }

												<CompatibilityChecks>
													{ ( {
														complete,
														inProgressFeedback,
														ctaFeedback,
													} ) => (
														<Fragment>
															{ ctaFeedback }

															<OptIn />

															<div className="googlesitekit-start-setup-wrap">
																<Button
																	className="googlesitekit-start-setup"
																	href={
																		proxySetupURL
																	}
																	onClick={
																		onButtonClick
																	}
																	disabled={
																		! complete
																	}
																>
																	{ __(
																		'Sign in with Google',
																		'google-site-kit'
																	) }
																</Button>
																{
																	inProgressFeedback
																}
																{ dashboardSharingEnabled &&
																	canViewSharedDashboard && (
																		<Link
																			onClick={
																				goToSharedDashboard
																			}
																		>
																			{ __(
																				'Go to dashboard',
																				'google-site-kit'
																			) }
																		</Link>
																	) }
																{ ! isSecondAdmin &&
																	isResettable &&
																	complete && (
																		<ResetButton />
																	) }
															</div>
														</Fragment>
													) }
												</CompatibilityChecks>
											</Cell>
										</Row>
									</Grid>
								</section>
							</Layout>
						</Cell>
					</Row>
				</Grid>
			</div>
		</Fragment>
	);
}<|MERGE_RESOLUTION|>--- conflicted
+++ resolved
@@ -59,20 +59,15 @@
 } from './constants';
 import HelpMenu from '../help/HelpMenu';
 import ActivateAnalyticsNotice from './ActivateAnalyticsNotice';
-<<<<<<< HEAD
+import { useFeature } from '../../hooks/useFeature';
 import useViewContext from '../../hooks/useViewContext';
+import Link from '../Link';
 const { useSelect, useDispatch } = Data;
 
 export default function SetupUsingProxyWithSignIn() {
 	const viewContext = useViewContext();
-=======
-import { useFeature } from '../../hooks/useFeature';
-import Link from '../Link';
-const { useSelect, useDispatch } = Data;
-
-export default function SetupUsingProxyWithSignIn() {
+
 	const dashboardSharingEnabled = useFeature( 'dashboardSharing' );
->>>>>>> d0a656e7
 
 	const analyticsModuleActive = useSelect( ( select ) =>
 		select( CORE_MODULES ).isModuleActive( 'analytics' )
