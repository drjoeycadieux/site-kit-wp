--- conflicted
+++ resolved
@@ -120,11 +120,6 @@
 				<p>
 					{ ! installed && (
 						<span>
-<<<<<<< HEAD
-							{ __(
-								'Looks like this may be a staging environment. If so, you’ll need to install a helper plugin and verify your production site in Search Console.',
-								'google-site-kit'
-=======
 							{ createInterpolateElement(
 								__(
 									'Looks like this may be a staging environment. If so, you’ll need to install a helper plugin and verify your production site in Search Console. <GetHelpLink />',
@@ -140,7 +135,6 @@
 										/>
 									),
 								}
->>>>>>> ab9d76be
 							) }
 						</span>
 					) }
