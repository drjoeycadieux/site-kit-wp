--- conflicted
+++ resolved
@@ -72,44 +72,7 @@
 		this.drawChart = this.drawChart.bind( this );
 		this.updateChart = this.updateChart.bind( this );
 		this.chartRef = createRef();
-<<<<<<< HEAD
-
-		// Inject the script if not already loaded.
-		if ( ! googleChartsLoaded ) {
-			googleChartsLoaded = true;
-			const script = document.createElement( 'script' );
-			script.type = 'text/javascript';
-			script.onload = () => {
-				// Cleanup onload handler
-				script.onload = null;
-
-				// Initialize charts.
-				global.google.charts.load( 'visualization', '1', {
-					packages: [ 'corechart' ],
-				} );
-
-				global.google.charts.setOnLoadCallback( this.onChartsLoad );
-
-				doAction( 'googlesitekit.ChartLoaderLoaded' );
-			};
-
-			// Add the script to the DOM
-			( document.getElementsByTagName( 'head' )[ 0 ] ).appendChild( script );
-
-			// Set the `src` to begin transport
-			script.src = 'https://www.gstatic.com/charts/loader.js';
-		} else if ( ! global.google || ! global.google.charts ) {
-			// When the Google chart object not loaded, load draw chart later.
-			addAction( 'googlesitekit.ChartLoaderLoaded', 'googlesitekit.HandleChartLoaderLoaded', () => {
-				global.google.charts.setOnLoadCallback( this.onChartsLoad );
-			} );
-		} else {
-			// When the Google chart object loaded, draw chart now.
-			global.google.charts.setOnLoadCallback( this.onChartsLoad );
-		}
-=======
 		this.resize = debounce( this.drawChart, 100 );
->>>>>>> f601542a
 	}
 
 	onChartsLoad() {
