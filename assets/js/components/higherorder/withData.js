/**
 * `withData` higher-order component.
 *
 * Site Kit by Google, Copyright 2021 Google LLC
 *
 * Licensed under the Apache License, Version 2.0 (the "License");
 * you may not use this file except in compliance with the License.
 * You may obtain a copy of the License at
 *
 *     https://www.apache.org/licenses/LICENSE-2.0
 *
 * Unless required by applicable law or agreed to in writing, software
 * distributed under the License is distributed on an "AS IS" BASIS,
 * WITHOUT WARRANTIES OR CONDITIONS OF ANY KIND, either express or implied.
 * See the License for the specific language governing permissions and
 * limitations under the License.
 */

/**
 * External dependencies
 */
import castArray from 'lodash/castArray';
import memize from 'memize';

/**
 * WordPress dependencies
 */
import { addFilter, addAction, removeAction, removeFilter } from '@wordpress/hooks';
import { Component } from '@wordpress/element';
import { __ } from '@wordpress/i18n';

/**
 * Internal dependencies
 */
import Data from 'googlesitekit-data';
import { getModulesData, stringifyObject } from '../../util';
import getNoDataComponent from '../legacy-notifications/nodata';
import getDataErrorComponent from '../legacy-notifications/data-error';
import getSetupIncompleteComponent, { getModuleInactiveComponent } from '../legacy-notifications/setup-incomplete';
import { TYPE_MODULES } from '../data/constants';
<<<<<<< HEAD
import ctaWrapper from '../legacy-notifications/cta-wrapper';
=======
import { CORE_USER } from '../../googlesitekit/datastore/user/constants';
import { requestWithDateRange } from '../data/utils/request-with-date-range';
const { withSelect } = Data;

const hashRequests = memize( stringifyObject );
>>>>>>> fa3df25c

/**
 * Provides data from the API to components. (Legacy HOC.)
 *
 * A Higher order Component that provides data functionality to Components.
 *
 * This function takes a React Component that is data dependent, resolving via the data API.
 *
 * Automatically detects data errors, displaying an error CTA Component. Components can extend the default
 * error handling to enable custom error messaging or data shapes.
 *
 * Components can provide a callback that checks if the data is "zero" - typically when an account is newly established and not yet providing data. In most cases the API returns all 0s, however some APIs may return empty strings or null.
 *
 * Components can optionally include `handleDataError` and `handleDataSuccess` function as props. `handleDataError` will be
 * called with the error message string if there is a data error and called with no string if the data is empty.
 * `handleDataSuccess` will be called when data resolves correctly.
 *
 * @since 1.0.0
 *
 * @param {WPElement} DataDependentComponent The React Component to render once we have its required data.
 * @param {Array}     selectData             An array of data objects to resolve.
 *                                                 Each object includes the following properties:
 *                                                 {string}         type       The data type. Either 'core' or 'modules'.
 *                                                 {string}         identifier The data identifier, for example a module slug.
 *                                                 {string}         datapoint  The datapoint.
 *                                                 {Object?}        data       Optional arguments to pass along.
 *                                                 {number}         priority   The data request priority, used for batching.
 *                                                 {number}         maxAge     How long to cache the data results.
 *                                                 {string | array} context    The context(s) to resolve data, eg 'Dashboard'.
 *
 * @param {WPElement} loadingComponent       A React Component to render while the data is resolving.
 * @param {Object}    layoutOptions          An object with layout options that are passed to the getNoDataComponent and getDataErrorComponent components.
 * @param {Function}  isDataZero             A callback function that is passed the resolved data and returns true
 *                                                 if the data is "zero".
 * @param {Function}  getDataError           A callback function that is passed the resolved data and returns the
 *                                                 error message.
 * @return {WPElement} Component  	Returns React.Components based on data and state.
 *                                  If has data  	  Return DataDependentComponent with data.
 *                                  has no data		  Fallback message when no data.
 *                                  in loading state  Return loadingComponent.
 *                                  has an error	  Returns error.
 *
 */
const withData = (
	DataDependentComponent,
	selectData,
	loadingComponent = null,

	layoutOptions = {
		inGrid: false,
		fullWidth: false,
		createGrid: false,
	},

	// The default isDataZero handler always returns false, Components must define when data is zero.
	// `isDataZero` is passed `returnedData`and `datapoint`.
	isDataZero = () => {
		return false;
	},

	// The default getDataError handler detects data.error and extracts the message from data.error.message or data.error.errors[0].message.
	getDataError = ( data ) => {
		if ( data && data.error ) {
			if ( data.error.message ) {
				return data.error.message;
			}
			if ( data.error.errors && data.error.errors[ 0 ] && data.error.errors[ 0 ].message ) {
				return data.error.errors[ 0 ].message;
			}
			return __( 'Unidentified error', 'google-site-kit' );
		}

		if ( data && data.errors && data.errors[ 0 ] && data.errors[ 0 ].message ) {
			return data.errors[ 0 ].message;
		}

		if ( data && data.error_data ) {
			const errors = Object.values( data.error_data );

			// Catch RateLimitExceeded specifically.
			if ( errors[ 0 ] && 'RateLimitExceeded' === errors[ 0 ].reason ) {
				return __( 'Too many requests have been sent within a given time span. Please reload this page again in a few seconds', 'google-site-kit' );
			}
		}

		if ( data && data.errors ) {
			const errors = Object.values( data.errors );
			if ( errors[ 0 ] && errors[ 0 ][ 0 ] ) {
				return errors[ 0 ][ 0 ];
			}
		}

		// If error is the root of the response, ensure all expected parts are
		// present, just to "be sure" that it is an error. All above error
		// handlers are legacy and are likely never hit, but let's keep them
		// because nobody will ever know.
		if ( data.code && data.message && data.data && data.data.status ) {
			return data.message;
		}

		// No error.
		return false;
	}
) => {
	/**
	 * Map of data requests by context.
	 *
	 * @since n.e.x.t
	 *
	 * @type {Object.<string, Object[]>}
	 */
	const dataRequestsByContext = selectData.reduce(
		( acc, dataRequest ) => {
			castArray( dataRequest.context ).forEach( ( context ) => {
				acc[ context ] = acc[ context ] || [];
				acc[ context ].push( dataRequest );
			} );
			return acc;
		},
		{}
	);
	// ...and returns another component...
	class NewComponent extends Component {
		constructor( props ) {
			super( props );

			this.state = {
				data: false,
				zeroData: false,
				errorMessage: false,
				moduleRequiringSetup: '',
			};

			this.handleModuleDataReset = this.handleModuleDataReset.bind( this );
			this.handleReturnedData = this.handleReturnedData.bind( this );
			this.addDataRequests = this.addDataRequests.bind( this );
			this.removeDataRequests = this.removeDataRequests.bind( this );
		}

		componentDidMount() {
			addAction(
				'googlesitekit.moduleDataReset',
				'googlesitekit.moduleDataResetHandler',
				this.handleModuleDataReset
			);

			this.addDataRequests();
		}

		componentWillUnmount() {
			removeAction(
				'googlesitekit.moduleDataReset',
				'googlesitekit.moduleDataResetHandler',
				this.handleModuleDataReset
			);

			this.removeDataRequests();
		}

		handleModuleDataReset() {
			// When the global dateRange changes, it will trigger the googlesitekit.moduleDataReset action.
			// When this happens, we need to re-hook the requests for the default date range to be applied correctly.
			this.removeDataRequests();
			this.addDataRequests();

			this.setState( {
				data: false,
				errorMessage: false,
				zeroData: false,
			} );
		}

		addDataRequests() {
			const { dateRange } = this.props;

			Object.entries( dataRequestsByContext ).forEach(
				( [ context, dataRequests ] ) => {
					addFilter(
						`googlesitekit.module${ context }DataRequest`,
						`googlesitekit.withData.${ hashRequests( dataRequests ) }`,
						( contextRequests ) => {
							const requestsToAdd = [];
							for ( const dataRequest of dataRequests ) {
								const { type, identifier } = dataRequest || {};
								// If a dataRequest's module requires setup, set it in the state.
								// This will cause the setup incomplete component to be rendered in all cases.
								if ( TYPE_MODULES === type && ! getModulesData()[ identifier ]?.setupComplete ) {
									this.setState( { moduleRequiringSetup: identifier } );
									continue;
								}

								// Apply default date range if not set.
								const request = requestWithDateRange( dataRequest, dateRange );
								request.callback = ( returnedData ) => {
									this.handleReturnedData( returnedData, dataRequest );
								};
								requestsToAdd.push( request );
							}
							return contextRequests.concat( requestsToAdd );
						}
					);
				}
			);
		}

		removeDataRequests() {
			Object.entries( dataRequestsByContext ).forEach(
				( [ context, dataRequests ] ) => {
					removeFilter(
						`googlesitekit.module${ context }DataRequest`,
						`googlesitekit.withData.${ hashRequests( dataRequests ) }`,
					);
				}
			);
		}

		/**
		 * Handles a single datapoint returned from the data API.
		 *
		 * Each resolved data point is passed thru this handler to detect errors and zero data conditions, and
		 * to trigger `handleDataError` and `handleDataSuccess` helpers.
		 *
		 * @since 1.0.0
		 *
		 * @param {Object} returnedData The data returned from the API.
		 * @param {Object} requestData  The data object for the request.
		 */
		handleReturnedData( returnedData, requestData ) {
			// If available, `handleDataError` will be called for errors (with a string) and empty data.
			const {
				handleDataError,
				handleDataSuccess,
			} = this.props;
			const { datapoint, identifier, toState } = requestData;

			// Check to see if the returned data is an error. If so, getDataError will return a string.
			const errorMessage = getDataError( returnedData );
			if ( errorMessage ) {
				// Set an error state on the Component.
				this.setState( {
					errorMessage,
					errorObj: returnedData,
					module: identifier,
				} );

<<<<<<< HEAD
			// Resolve all selectedData.
			each( selectData, ( data ) => {
				const { type, identifier } = data || {};
				// Handle single contexts, or arrays of contexts.
				each( castArray( data.context ), ( context ) => {
					/**
					 * Request data for the context.
					 */
					addFilter(
						`googlesitekit.module${ context }DataRequest`,
						`googlesitekit.data${ context }`,
						( moduleData ) => {
							const modulesData = getModulesData();
							// If any module in the selectData requires setup, set it in the state.
							// This will cause the setup incomplete component to be rendered in all cases.
							if ( TYPE_MODULES === type && ! modulesData[ identifier ]?.setupComplete ) {
								this.setState( {
									moduleRequiringSetup: identifier,
									moduleRequiringActivation: ! modulesData[ identifier ]?.active,
								} );
								return moduleData;
							}
=======
				// If the Component included a `handleDataError` helper, pass it the error message.
				if ( handleDataError ) {
					handleDataError( errorMessage, returnedData );
				}
			} else if ( isDataZero( returnedData, datapoint, requestData ) ) { // No data error, next check for zero data.
				// If we have a `handleDataError` call it without any parameters (indicating empty data).
				if ( handleDataError ) {
					handleDataError( errorMessage, returnedData );
				}
>>>>>>> fa3df25c

				// Set a zeroData state on the Component.
				this.setState( { zeroData: true } );
			} else if ( handleDataSuccess ) {
				// Success! `handleDataSuccess` will be called (ie. not error or zero).
				handleDataSuccess();
			}

			// Resolve the returned data by setting state on the Component.
			this.setState( {
				requestDataToState: toState,
				data: returnedData,
				datapoint,
				module: identifier,
			} );
		}

		render() {
			const {
				data,
				datapoint,
				module,
				zeroData,
				errorMessage,
				errorObj,
				requestDataToState,
				moduleRequiringSetup,
				moduleRequiringActivation,
			} = this.state;
			const { ActivateModuleComponent } = this.props;

			if ( moduleRequiringActivation ) {
				if ( ActivateModuleComponent ) {
					return ctaWrapper( <ActivateModuleComponent />, layoutOptions.inGrid, layoutOptions.fullWidth, layoutOptions.createGrid );
				}
				return getModuleInactiveComponent( moduleRequiringSetup, layoutOptions.inGrid, layoutOptions.fullWidth, layoutOptions.createGrid );
			}

			if ( moduleRequiringSetup ) {
				return getSetupIncompleteComponent( moduleRequiringSetup, layoutOptions.inGrid, layoutOptions.fullWidth, layoutOptions.createGrid );
			}

			// Render the loading component until we have data.
			if ( ! data ) {
				return loadingComponent;
			}

			// If we have an error, display the DataErrorComponent.
			if ( errorMessage ) {
				return ( 'string' !== typeof errorMessage ) ? errorMessage : getDataErrorComponent( module, errorMessage, layoutOptions.inGrid, layoutOptions.fullWidth, layoutOptions.createGrid, errorObj );
			}

			// If we have zeroData, display the NoDataComponent.
			if ( zeroData ) {
				const moduleName = getModulesData()[ module ]?.name || __( 'Site Kit', 'google-site-kit' );

				return getNoDataComponent( moduleName, layoutOptions.inGrid, layoutOptions.fullWidth, layoutOptions.createGrid );
			}

			// Render the Component when we have data, passing the datapoint.
			return (
				<DataDependentComponent
					data={ data }
					datapoint={ datapoint }
					requestDataToState={ requestDataToState }
					{ ...this.props }
				/>
			);
		}
	}

	const displayName = DataDependentComponent.displayName || DataDependentComponent.name || 'AnonymousComponent';
	NewComponent.displayName = `withData(${ displayName })`;

	return withSelect( ( select ) => {
		return {
			dateRange: select( CORE_USER ).getDateRange(),
		};
	} )( NewComponent );
};

export default withData;<|MERGE_RESOLUTION|>--- conflicted
+++ resolved
@@ -38,15 +38,12 @@
 import getDataErrorComponent from '../legacy-notifications/data-error';
 import getSetupIncompleteComponent, { getModuleInactiveComponent } from '../legacy-notifications/setup-incomplete';
 import { TYPE_MODULES } from '../data/constants';
-<<<<<<< HEAD
 import ctaWrapper from '../legacy-notifications/cta-wrapper';
-=======
 import { CORE_USER } from '../../googlesitekit/datastore/user/constants';
 import { requestWithDateRange } from '../data/utils/request-with-date-range';
 const { withSelect } = Data;
 
 const hashRequests = memize( stringifyObject );
->>>>>>> fa3df25c
 
 /**
  * Provides data from the API to components. (Legacy HOC.)
@@ -292,30 +289,6 @@
 					module: identifier,
 				} );
 
-<<<<<<< HEAD
-			// Resolve all selectedData.
-			each( selectData, ( data ) => {
-				const { type, identifier } = data || {};
-				// Handle single contexts, or arrays of contexts.
-				each( castArray( data.context ), ( context ) => {
-					/**
-					 * Request data for the context.
-					 */
-					addFilter(
-						`googlesitekit.module${ context }DataRequest`,
-						`googlesitekit.data${ context }`,
-						( moduleData ) => {
-							const modulesData = getModulesData();
-							// If any module in the selectData requires setup, set it in the state.
-							// This will cause the setup incomplete component to be rendered in all cases.
-							if ( TYPE_MODULES === type && ! modulesData[ identifier ]?.setupComplete ) {
-								this.setState( {
-									moduleRequiringSetup: identifier,
-									moduleRequiringActivation: ! modulesData[ identifier ]?.active,
-								} );
-								return moduleData;
-							}
-=======
 				// If the Component included a `handleDataError` helper, pass it the error message.
 				if ( handleDataError ) {
 					handleDataError( errorMessage, returnedData );
@@ -325,7 +298,6 @@
 				if ( handleDataError ) {
 					handleDataError( errorMessage, returnedData );
 				}
->>>>>>> fa3df25c
 
 				// Set a zeroData state on the Component.
 				this.setState( { zeroData: true } );
