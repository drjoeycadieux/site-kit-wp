/**
 * DashboardNavigation component.
 *
 * Site Kit by Google, Copyright 2021 Google LLC
 *
 * Licensed under the Apache License, Version 2.0 (the "License");
 * you may not use this file except in compliance with the License.
 * You may obtain a copy of the License at
 *
 *     https://www.apache.org/licenses/LICENSE-2.0
 *
 * Unless required by applicable law or agreed to in writing, software
 * distributed under the License is distributed on an "AS IS" BASIS,
 * WITHOUT WARRANTIES OR CONDITIONS OF ANY KIND, either express or implied.
 * See the License for the specific language governing permissions and
 * limitations under the License.
 */

/**
 * External dependencies
 */
<<<<<<< HEAD
import classnames from 'classnames';
import { ChipSet, Chip } from '@material/react-chips';
import { useMount, useWindowScroll } from 'react-use';
=======
import { Chip } from '@material/react-chips';
import { useMount } from 'react-use';
import throttle from 'lodash/throttle';
>>>>>>> 58b4c5af

/**
 * WordPress dependencies
 */
<<<<<<< HEAD
import { useCallback, useEffect, useState, useRef } from '@wordpress/element';
=======
import { useState, useEffect, useCallback } from '@wordpress/element';
>>>>>>> 58b4c5af
import { __ } from '@wordpress/i18n';

/**
 * Internal dependencies
 */
import Data from 'googlesitekit-data';
import NavTrafficIcon from '../../svg/icons/nav-traffic-icon.svg';
import NavContentIcon from '../../svg/icons/nav-content-icon.svg';
import NavSpeedIcon from '../../svg/icons/nav-speed-icon.svg';
import NavMonetizationIcon from '../../svg/icons/nav-monetization-icon.svg';
import {
	ANCHOR_ID_CONTENT,
	ANCHOR_ID_MONETIZATION,
	ANCHOR_ID_SPEED,
	ANCHOR_ID_TRAFFIC,
} from '../googlesitekit/constants';
import { CORE_WIDGETS } from '../googlesitekit/widgets/datastore/constants';
import {
	CONTEXT_ENTITY_DASHBOARD_TRAFFIC,
	CONTEXT_ENTITY_DASHBOARD_CONTENT,
	CONTEXT_ENTITY_DASHBOARD_SPEED,
	CONTEXT_ENTITY_DASHBOARD_MONETIZATION,
	CONTEXT_MAIN_DASHBOARD_TRAFFIC,
	CONTEXT_MAIN_DASHBOARD_CONTENT,
	CONTEXT_MAIN_DASHBOARD_SPEED,
	CONTEXT_MAIN_DASHBOARD_MONETIZATION,
} from '../googlesitekit/widgets/default-contexts';
import useDashboardType, {
	DASHBOARD_TYPE_MAIN,
} from '../hooks/useDashboardType';
import { useBreakpoint } from '../hooks/useBreakpoint';
import { getContextScrollTop } from '../util/scroll';
const { useSelect } = Data;

export default function DashboardNavigation() {
	const dashboardType = useDashboardType();
	const elementRef = useRef();
	const { y } = useWindowScroll();
	const [ isSticky, setIsSticky ] = useState( false );

	const showTraffic = useSelect( ( select ) =>
		select( CORE_WIDGETS ).isWidgetContextActive(
			dashboardType === DASHBOARD_TYPE_MAIN
				? CONTEXT_MAIN_DASHBOARD_TRAFFIC
				: CONTEXT_ENTITY_DASHBOARD_TRAFFIC
		)
	);

	const showContent = useSelect( ( select ) =>
		select( CORE_WIDGETS ).isWidgetContextActive(
			dashboardType === DASHBOARD_TYPE_MAIN
				? CONTEXT_MAIN_DASHBOARD_CONTENT
				: CONTEXT_ENTITY_DASHBOARD_CONTENT
		)
	);

	const showSpeed = useSelect( ( select ) =>
		select( CORE_WIDGETS ).isWidgetContextActive(
			dashboardType === DASHBOARD_TYPE_MAIN
				? CONTEXT_MAIN_DASHBOARD_SPEED
				: CONTEXT_ENTITY_DASHBOARD_SPEED
		)
	);

	const showMonetization = useSelect( ( select ) =>
		select( CORE_WIDGETS ).isWidgetContextActive(
			dashboardType === DASHBOARD_TYPE_MAIN
				? CONTEXT_MAIN_DASHBOARD_MONETIZATION
				: CONTEXT_ENTITY_DASHBOARD_MONETIZATION
		)
	);

	const breakpoint = useBreakpoint();

	const [ selectedID, setSelectedID ] = useState(
		global.location.hash.substring( 1 )
	);

	const handleSelect = useCallback(
		( { target } ) => {
			const chip = target.closest( '.mdc-chip' );
			const chipID = chip?.dataset?.contextId; // eslint-disable-line sitekit/acronym-case

			global.scrollTo( {
				top:
					chipID !== ANCHOR_ID_TRAFFIC
						? getContextScrollTop( `#${ chipID }`, breakpoint )
						: 0,
				behavior: 'smooth',
			} );
		},
		[ breakpoint ]
	);

	useMount( () => {
		const { hash } = global.location;
		if ( ! hash ) {
			return;
		}

		setTimeout( () => {
			global.scrollTo( {
				top:
					hash.substring( 1 ) !== ANCHOR_ID_TRAFFIC
						? getContextScrollTop( hash, breakpoint )
						: 0,
				behavior: 'smooth',
			} );
		}, 25 );
	} );

	useEffect( () => {
<<<<<<< HEAD
		if ( y === 0 ) {
			setIsSticky( false );
		} else {
			const headerBottom = document
				.querySelector( '.googlesitekit-header' )
				?.getBoundingClientRect().bottom;
			const navigationTop = elementRef?.current?.getBoundingClientRect()
				.top;
			setIsSticky( navigationTop === headerBottom );
		}
	}, [ y ] );

	return (
		<nav
			className={ classnames( 'googlesitekit-navigation', {
				'googlesitekit-navigation--is-sticky': isSticky,
			} ) }
			ref={ elementRef }
		>
			<ChipSet
				selectedChipIds={ selectedIds }
				handleSelect={ handleSelect }
				choice
			>
				{ showTraffic && (
					<Chip
						id={ ANCHOR_ID_TRAFFIC }
						label={ __( 'Traffic', 'google-site-kit' ) }
						leadingIcon={
							<NavTrafficIcon width="18" height="16" />
						}
					/>
				) }
				{ showContent && (
					<Chip
						id={ ANCHOR_ID_CONTENT }
						label={ __( 'Content', 'google-site-kit' ) }
						leadingIcon={
							<NavContentIcon width="18" height="18" />
						}
					/>
				) }
				{ showSpeed && (
					<Chip
						id={ ANCHOR_ID_SPEED }
						label={ __( 'Speed', 'google-site-kit' ) }
						leadingIcon={ <NavSpeedIcon width="20" height="16" /> }
					/>
				) }
				{ showMonetization && (
					<Chip
						id={ ANCHOR_ID_MONETIZATION }
						label={ __( 'Monetization', 'google-site-kit' ) }
						leadingIcon={
							<NavMonetizationIcon width="18" height="16" />
						}
					/>
				) }
			</ChipSet>
		</nav>
=======
		const onScroll = () => {
			const entityHeader = document
				.querySelector( '.googlesitekit-entity-header' )
				?.getBoundingClientRect()?.bottom;
			const navigation = document
				.querySelector( '.googlesitekit-navigation' )
				?.getBoundingClientRect()?.bottom;
			const margin = 20;

			const areas = [
				...( showTraffic ? [ ANCHOR_ID_TRAFFIC ] : [] ),
				...( showContent ? [ ANCHOR_ID_CONTENT ] : [] ),
				...( showSpeed ? [ ANCHOR_ID_SPEED ] : [] ),
				...( showMonetization ? [ ANCHOR_ID_MONETIZATION ] : [] ),
			];

			let closest;
			let closestID = ANCHOR_ID_TRAFFIC;

			for ( const areaID of areas ) {
				const area = document.getElementById( areaID );
				if ( ! area ) {
					continue;
				}

				const top =
					area.getBoundingClientRect().top -
					margin -
					( entityHeader || navigation || 0 );

				if ( top < 0 && ( closest === undefined || closest < top ) ) {
					closest = top;
					closestID = areaID;
				}
			}

			const { hash } = global.location;
			if ( closestID !== hash?.substring( 1 ) ) {
				global.history.replaceState( {}, '', `#${ closestID }` );
				setSelectedID( closestID );
			}
		};

		const throttledOnScroll = throttle( onScroll, 50 );
		global.addEventListener( 'scroll', throttledOnScroll );

		throttledOnScroll();

		return () => {
			global.removeEventListener( 'scroll', throttledOnScroll );
		};
	}, [ showTraffic, showContent, showSpeed, showMonetization ] );

	return (
		<div className="googlesitekit-navigation mdc-chip-set">
			{ showTraffic && (
				<Chip
					id={ ANCHOR_ID_TRAFFIC }
					label={ __( 'Traffic', 'google-site-kit' ) }
					leadingIcon={ <NavTrafficIcon width="18" height="16" /> }
					onClick={ handleSelect }
					selected={ selectedID === ANCHOR_ID_TRAFFIC }
					data-context-id={ ANCHOR_ID_TRAFFIC }
				/>
			) }
			{ showContent && (
				<Chip
					id={ ANCHOR_ID_CONTENT }
					label={ __( 'Content', 'google-site-kit' ) }
					leadingIcon={ <NavContentIcon width="18" height="18" /> }
					onClick={ handleSelect }
					selected={ selectedID === ANCHOR_ID_CONTENT }
					data-context-id={ ANCHOR_ID_CONTENT }
				/>
			) }
			{ showSpeed && (
				<Chip
					id={ ANCHOR_ID_SPEED }
					label={ __( 'Speed', 'google-site-kit' ) }
					leadingIcon={ <NavSpeedIcon width="20" height="16" /> }
					onClick={ handleSelect }
					selected={ selectedID === ANCHOR_ID_SPEED }
					data-context-id={ ANCHOR_ID_SPEED }
				/>
			) }
			{ showMonetization && (
				<Chip
					id={ ANCHOR_ID_MONETIZATION }
					label={ __( 'Monetization', 'google-site-kit' ) }
					leadingIcon={
						<NavMonetizationIcon width="18" height="16" />
					}
					onClick={ handleSelect }
					selected={ selectedID === ANCHOR_ID_MONETIZATION }
					data-context-id={ ANCHOR_ID_MONETIZATION }
				/>
			) }
		</div>
>>>>>>> 58b4c5af
	);
}<|MERGE_RESOLUTION|>--- conflicted
+++ resolved
@@ -19,24 +19,15 @@
 /**
  * External dependencies
  */
-<<<<<<< HEAD
 import classnames from 'classnames';
-import { ChipSet, Chip } from '@material/react-chips';
+import { Chip } from '@material/react-chips';
 import { useMount, useWindowScroll } from 'react-use';
-=======
-import { Chip } from '@material/react-chips';
-import { useMount } from 'react-use';
 import throttle from 'lodash/throttle';
->>>>>>> 58b4c5af
 
 /**
  * WordPress dependencies
  */
-<<<<<<< HEAD
 import { useCallback, useEffect, useState, useRef } from '@wordpress/element';
-=======
-import { useState, useEffect, useCallback } from '@wordpress/element';
->>>>>>> 58b4c5af
 import { __ } from '@wordpress/i18n';
 
 /**
@@ -149,68 +140,19 @@
 	} );
 
 	useEffect( () => {
-<<<<<<< HEAD
 		if ( y === 0 ) {
 			setIsSticky( false );
 		} else {
-			const headerBottom = document
+			const headerBottom = global.document
 				.querySelector( '.googlesitekit-header' )
 				?.getBoundingClientRect().bottom;
-			const navigationTop = elementRef?.current?.getBoundingClientRect()
+			const navigationTop = elementRef.current?.getBoundingClientRect()
 				.top;
 			setIsSticky( navigationTop === headerBottom );
 		}
 	}, [ y ] );
 
-	return (
-		<nav
-			className={ classnames( 'googlesitekit-navigation', {
-				'googlesitekit-navigation--is-sticky': isSticky,
-			} ) }
-			ref={ elementRef }
-		>
-			<ChipSet
-				selectedChipIds={ selectedIds }
-				handleSelect={ handleSelect }
-				choice
-			>
-				{ showTraffic && (
-					<Chip
-						id={ ANCHOR_ID_TRAFFIC }
-						label={ __( 'Traffic', 'google-site-kit' ) }
-						leadingIcon={
-							<NavTrafficIcon width="18" height="16" />
-						}
-					/>
-				) }
-				{ showContent && (
-					<Chip
-						id={ ANCHOR_ID_CONTENT }
-						label={ __( 'Content', 'google-site-kit' ) }
-						leadingIcon={
-							<NavContentIcon width="18" height="18" />
-						}
-					/>
-				) }
-				{ showSpeed && (
-					<Chip
-						id={ ANCHOR_ID_SPEED }
-						label={ __( 'Speed', 'google-site-kit' ) }
-						leadingIcon={ <NavSpeedIcon width="20" height="16" /> }
-					/>
-				) }
-				{ showMonetization && (
-					<Chip
-						id={ ANCHOR_ID_MONETIZATION }
-						label={ __( 'Monetization', 'google-site-kit' ) }
-						leadingIcon={
-							<NavMonetizationIcon width="18" height="16" />
-						}
-					/>
-				) }
-			</ChipSet>
-		</nav>
-=======
+	useEffect( () => {
 		const onScroll = () => {
 			const entityHeader = document
 				.querySelector( '.googlesitekit-entity-header' )
@@ -265,7 +207,16 @@
 	}, [ showTraffic, showContent, showSpeed, showMonetization ] );
 
 	return (
-		<div className="googlesitekit-navigation mdc-chip-set">
+		<div
+			className={ classnames(
+				'mdc-chip-set',
+				'googlesitekit-navigation',
+				{
+					'googlesitekit-navigation--is-sticky': isSticky,
+				}
+			) }
+			ref={ elementRef }
+		>
 			{ showTraffic && (
 				<Chip
 					id={ ANCHOR_ID_TRAFFIC }
@@ -309,6 +260,5 @@
 				/>
 			) }
 		</div>
->>>>>>> 58b4c5af
 	);
 }