--- conflicted
+++ resolved
@@ -58,11 +58,7 @@
 import NavContentIcon from '../../svg/nav-content-icon.svg';
 import NavSpeedIcon from '../../svg/nav-speed-icon.svg';
 import NavMonetizationIcon from '../../svg/nav-monetization-icon.svg';
-<<<<<<< HEAD
 import { getContextScrollTop } from '../util/scroll';
-=======
-import getContextScrollTop from '../util/get-context-scroll-top';
->>>>>>> 22f0c550
 
 const { useSelect } = Data;
 
@@ -114,14 +110,10 @@
 				global.history.replaceState( {}, '', `#${ hash }` );
 
 				global.scrollTo( {
-<<<<<<< HEAD
-					top: getContextScrollTop( `#${ hash }`, breakpoint ),
-=======
 					top:
 						hash !== ANCHOR_ID_TRAFFIC
-							? getContextScrollTop( hash, breakpoint )
+							? getContextScrollTop( `#${ hash }`, breakpoint )
 							: 0,
->>>>>>> 22f0c550
 					behavior: 'smooth',
 				} );
 			} else {
@@ -141,17 +133,10 @@
 			setTimeout( () => {
 				const hash = global.location.hash.substr( 1 );
 				global.scrollTo( {
-<<<<<<< HEAD
-					top: getContextScrollTop(
-						global.location.hash,
-						breakpoint
-					),
-=======
 					top:
 						hash !== ANCHOR_ID_TRAFFIC
-							? getContextScrollTop( hash, breakpoint )
+							? getContextScrollTop( `#${ hash }`, breakpoint )
 							: 0,
->>>>>>> 22f0c550
 					behavior: 'smooth',
 				} );
 			}, 10 );
