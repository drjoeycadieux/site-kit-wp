--- conflicted
+++ resolved
@@ -19,17 +19,12 @@
 /**
  * WordPress dependencies
  */
-<<<<<<< HEAD
-import { numberFormat, getTimeInSeconds, getModulesData } from 'GoogleUtil';
-import { calculateOverviewData } from 'GoogleModules/analytics/util';
-=======
 import { __ } from '@wordpress/i18n';
->>>>>>> e83315c6
 
 /**
  * Internal dependencies
  */
-import { numberFormat, getTimeInSeconds } from '../../util';
+import { numberFormat, getTimeInSeconds, getModulesData } from '../../util';
 import { calculateOverviewData } from '../../modules/analytics/util';
 
 const pageviewIncrease = ( data, id ) => {
