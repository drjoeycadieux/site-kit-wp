/**
 * trafficIncrease function.
 *
 * Site Kit by Google, Copyright 2019 Google LLC
 *
 * Licensed under the Apache License, Version 2.0 (the "License");
 * you may not use this file except in compliance with the License.
 * You may obtain a copy of the License at
 *
 *     https://www.apache.org/licenses/LICENSE-2.0
 *
 * Unless required by applicable law or agreed to in writing, software
 * distributed under the License is distributed on an "AS IS" BASIS,
 * WITHOUT WARRANTIES OR CONDITIONS OF ANY KIND, either express or implied.
 * See the License for the specific language governing permissions and
 * limitations under the License.
 */

/**
 * WordPress dependencies
 */
<<<<<<< HEAD
import { getTimeInSeconds, readableLargeNumber, getModulesData } from 'GoogleUtil';
import { calculateOverviewData } from 'GoogleModules/analytics/util';
=======
import { __ } from '@wordpress/i18n';
>>>>>>> e83315c6

/**
 * Internal dependencies
 */
import { getTimeInSeconds, readableLargeNumber } from '../../util';
import { calculateOverviewData } from '../../modules/analytics/util';

const trafficIncrease = ( data, id ) => {
	const modulesData = getModulesData();

	if ( ! modulesData.analytics || ! modulesData.analytics.active ) {
		return false;
	}

	if ( ! data || ! data[ 0 ] ) {
		return false;
	}

	const overviewData = calculateOverviewData( data );

	if ( ! overviewData ) {
		return false;
	}

	const { totalUsersChange, totalUsers } = overviewData;

	// Adds threshold to show data only between 10-100 percent change.
	if ( 10 > totalUsersChange || 100 < totalUsersChange ) {
		return false;
	}

	return {
		id,
		title: __( 'Congrats on more website visitors!', 'google-site-kit' ),
		description: __( 'You had a record-high amount of visitors to your website yesterday.', 'google-site-kit' ),
		dismiss: __( 'OK, Got it!', 'google-site-kit' ),
		format: 'large',
		winImage: `${ global.googlesitekit.admin.assetsRoot }images/sun.png`,
		blockData:
			[
				{
					title: __( 'Site Visitors', 'google-site-kit' ),
					datapoint: readableLargeNumber( totalUsers ),
					datapointUnit: '',
				},
				{
					title: __( 'Increase', 'google-site-kit' ),
					datapoint: totalUsersChange,
					datapointUnit: '%',
				},
			],
		type: 'win-stats',
		dismissExpires: getTimeInSeconds( 'week' ),
		showOnce: true,
	};
};

export default trafficIncrease;<|MERGE_RESOLUTION|>--- conflicted
+++ resolved
@@ -19,17 +19,12 @@
 /**
  * WordPress dependencies
  */
-<<<<<<< HEAD
-import { getTimeInSeconds, readableLargeNumber, getModulesData } from 'GoogleUtil';
-import { calculateOverviewData } from 'GoogleModules/analytics/util';
-=======
 import { __ } from '@wordpress/i18n';
->>>>>>> e83315c6
 
 /**
  * Internal dependencies
  */
-import { getTimeInSeconds, readableLargeNumber } from '../../util';
+import { getTimeInSeconds, readableLargeNumber, getModulesData } from '../../util';
 import { calculateOverviewData } from '../../modules/analytics/util';
 
 const trafficIncrease = ( data, id ) => {
