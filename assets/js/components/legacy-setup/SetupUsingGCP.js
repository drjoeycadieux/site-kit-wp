/**
 * SetupUsingGCP component.
 *
 * Site Kit by Google, Copyright 2021 Google LLC
 *
 * Licensed under the Apache License, Version 2.0 (the "License");
 * you may not use this file except in compliance with the License.
 * You may obtain a copy of the License at
 *
 *     https://www.apache.org/licenses/LICENSE-2.0
 *
 * Unless required by applicable law or agreed to in writing, software
 * distributed under the License is distributed on an "AS IS" BASIS,
 * WITHOUT WARRANTIES OR CONDITIONS OF ANY KIND, either express or implied.
 * See the License for the specific language governing permissions and
 * limitations under the License.
 */

/**
 * External dependencies
 */
import { delay } from 'lodash';

/**
 * WordPress dependencies
 */
import { __ } from '@wordpress/i18n';
import { Component, Fragment } from '@wordpress/element';
import { compose } from '@wordpress/compose';

/**
 * Internal dependencies
 */
import Data from 'googlesitekit-data';
import { CORE_SITE } from '../../googlesitekit/datastore/site/constants';
import Header from '../Header';
import Button from '../Button';
import Layout from '../layout/Layout';
import data, { TYPE_CORE } from '../data';
import { trackEvent, clearWebStorage } from '../../util';
import STEPS from './wizard-steps';
import WizardProgressStep from './wizard-progress-step';
import HelpMenu from '../help/HelpMenu';
<<<<<<< HEAD
import withFeatureFlag from '../higherorder/withFeatureFlag';
const { withSelect } = Data;
=======
>>>>>>> d54b6af6

class SetupUsingGCP extends Component {
	constructor( props ) {
		super( props );

		const { connectURL } = global._googlesitekitLegacyData.admin;

		const {
			isAuthenticated,
			hasSearchConsoleProperty,
			isSiteKitConnected,
			isVerified,
			needReauthenticate,
		} = global._googlesitekitLegacyData.setup;

		const { canSetup } = global._googlesitekitLegacyData.permissions;

		this.state = {
			canSetup,
			isAuthenticated,
			isVerified,
			needReauthenticate,
			hasSearchConsoleProperty,
			hasSearchConsolePropertyFromTheStart: hasSearchConsoleProperty,
			connectURL,
			errorMsg: '',
			isSiteKitConnected,
			completeSetup: false,
		};

		this.siteConnectedSetup = this.siteConnectedSetup.bind( this );
		this.siteVerificationSetup = this.siteVerificationSetup.bind( this );
		this.searchConsoleSetup = this.searchConsoleSetup.bind( this );
		this.resetAndRestart = this.resetAndRestart.bind( this );
		this.completeSetup = this.completeSetup.bind( this );
		this.setErrorMessage = this.setErrorMessage.bind( this );
	}

	async resetAndRestart() {
		await data.set( TYPE_CORE, 'site', 'reset' );
		clearWebStorage();

		this.setState( {
			isSiteKitConnected: false,
			isAuthenticated: false,
			isVerified: false,
			hasSearchConsoleProperty: false,
			completeSetup: false,
			errorMsg: '',
		} );
	}

	completeSetup() {
		this.setState( {
			completeSetup: true,
		} );
	}

	siteConnectedSetup( status ) {
		this.setState( {
			isSiteKitConnected: status,
		} );
	}

	siteVerificationSetup( status ) {
		this.setState( {
			isVerified: status,
		} );
	}

	searchConsoleSetup( status ) {
		this.setState( {
			hasSearchConsoleProperty: status,
		} );
	}

	isSetupFinished() {
		const {
			isSiteKitConnected,
			isAuthenticated,
			isVerified,
			hasSearchConsoleProperty,
			completeSetup,
		} = this.state;

		return isSiteKitConnected && isAuthenticated && isVerified && hasSearchConsoleProperty && completeSetup;
	}

	setErrorMessage( errorMsg ) {
		this.setState( {
			errorMsg,
		} );
	}

	getApplicableSteps() {
		const applicableSteps = STEPS;
		const slugs = Object.keys( applicableSteps );

		let i;
		for ( i = 0; i < slugs.length; i++ ) {
			if ( ! applicableSteps[ slugs[ i ] ].isApplicable( this.state ) ) {
				delete applicableSteps[ slugs[ i ] ];
			}
		}

		return applicableSteps;
	}

	currentStep( applicableSteps ) {
		const slugs = Object.keys( applicableSteps );

		// Iterate through all steps (except the last one) and return the first one that is not completed.
		let i;
		for ( i = 0; i < slugs.length - 1; i++ ) {
			if ( ! applicableSteps[ slugs[ i ] ].isCompleted( this.state ) ) {
				return slugs[ i ];
			}
		}

		// Return the last step only if all other steps are completed.
		return slugs[ i ];
	}

	stepStatus( applicableSteps, step ) {
		if ( applicableSteps[ step ].isCompleted( this.state ) ) {
			return 'completed';
		}

		const currentStep = this.currentStep( applicableSteps );

		if ( step === currentStep ) {
			return 'inprogress';
		}

		return '';
	}

	render() {
		const {
			canSetup,
			isAuthenticated,
			isVerified,
			needReauthenticate,
			hasSearchConsoleProperty,
			connectURL,
			isSiteKitConnected,
		} = this.state;

<<<<<<< HEAD
		const { helpVisibilityEnabled, redirectURL } = this.props;

=======
>>>>>>> d54b6af6
		if ( this.isSetupFinished() ) {
			delay( function() {
				global.location.replace( redirectURL );
			}, 500, 'later' );
		}

		const progressSteps = this.getApplicableSteps();
		const currentStep = this.currentStep( progressSteps );

		const WizardStepComponent = progressSteps[ currentStep ].Component;
		const wizardStepComponent = <WizardStepComponent
			siteConnectedSetup={ this.siteConnectedSetup }
			connectURL={ connectURL }
			siteVerificationSetup={ this.siteVerificationSetup }
			searchConsoleSetup={ this.searchConsoleSetup }
			completeSetup={ this.completeSetup }
			isSiteKitConnected={ isSiteKitConnected }
			isAuthenticated={ isAuthenticated }
			isVerified={ isVerified }
			needReauthenticate={ needReauthenticate }
			hasSearchConsoleProperty={ hasSearchConsoleProperty }
			setErrorMessage={ this.setErrorMessage }
			resetAndRestart={ progressSteps.clientCredentials ? this.resetAndRestart : undefined }
		/>;

		const showVerificationSteps = canSetup;
		const showAuthenticateButton = ! showVerificationSteps && ! isAuthenticated;

		return (
			<Fragment>
				<Header>
					<HelpMenu />
				</Header>
				<div className="googlesitekit-wizard">
					<div className="mdc-layout-grid">
						<div className="mdc-layout-grid__inner">
							<div className="
								mdc-layout-grid__cell
								mdc-layout-grid__cell--span-12
							">
								<Layout>
									<section className="googlesitekit-wizard-progress">
										<div className="mdc-layout-grid">
											<div className="mdc-layout-grid__inner">
												{ showVerificationSteps &&
													<div className="
														mdc-layout-grid__cell
														mdc-layout-grid__cell--span-12
													">
														<div className="googlesitekit-wizard-progress__steps">
															{ Object.keys( progressSteps ).map( ( step, stepIndex ) => {
																return (
																	<WizardProgressStep
																		key={ progressSteps[ step ].title }
																		currentStep={ currentStep === step }
																		title={ progressSteps[ step ].title }
																		step={ stepIndex + 1 }
																		status={ this.stepStatus( progressSteps, step ) }
																		warning={ progressSteps[ step ].warning }
																		error={ progressSteps[ step ].error }
																		stepKey={ step }
																	/>
																);
															} ) }
														</div>
													</div>
												}
											</div>
										</div>
										{ showAuthenticateButton &&
											<div className="googlesitekit-setup__footer">
												<div className="mdc-layout-grid">
													<div className="mdc-layout-grid__inner">
														<div className="
															mdc-layout-grid__cell
															mdc-layout-grid__cell--span-12
														">
															<h1 className="googlesitekit-setup__title">
																{ __( 'Authenticate Site Kit', 'google-site-kit' ) }
															</h1>
															<p className="googlesitekit-setup__description">
																{ __( 'Please sign into your Google account to begin.', 'google-site-kit' ) }
															</p>
															<Button
																href="#"
																onClick={ async () => {
																	await trackEvent( 'plugin_setup', 'signin_with_google' );
																	document.location = connectURL;
																} }
															>{ __( 'Sign in with Google', 'google-site-kit' ) }</Button>
														</div>
													</div>
												</div>
											</div>
										}
									</section>
									{ showVerificationSteps && wizardStepComponent }
								</Layout>
							</div>
						</div>
					</div>
				</div>
			</Fragment>
		);
	}
}

<<<<<<< HEAD
export default compose(
	withSelect( ( select ) => {
		return {
			redirectURL: select( CORE_SITE ).getAdminURL( 'googlesitekit-dashboard', {
				notification: 'authentication_success',
			} ),
		};
	} ),
	withFeatureFlag( 'helpVisibility' )
)( SetupUsingGCP );
=======
export default SetupUsingGCP;
>>>>>>> d54b6af6
<|MERGE_RESOLUTION|>--- conflicted
+++ resolved
@@ -41,11 +41,7 @@
 import STEPS from './wizard-steps';
 import WizardProgressStep from './wizard-progress-step';
 import HelpMenu from '../help/HelpMenu';
-<<<<<<< HEAD
-import withFeatureFlag from '../higherorder/withFeatureFlag';
 const { withSelect } = Data;
-=======
->>>>>>> d54b6af6
 
 class SetupUsingGCP extends Component {
 	constructor( props ) {
@@ -194,11 +190,8 @@
 			isSiteKitConnected,
 		} = this.state;
 
-<<<<<<< HEAD
-		const { helpVisibilityEnabled, redirectURL } = this.props;
-
-=======
->>>>>>> d54b6af6
+		const { redirectURL } = this.props;
+
 		if ( this.isSetupFinished() ) {
 			delay( function() {
 				global.location.replace( redirectURL );
@@ -306,7 +299,6 @@
 	}
 }
 
-<<<<<<< HEAD
 export default compose(
 	withSelect( ( select ) => {
 		return {
@@ -315,8 +307,4 @@
 			} ),
 		};
 	} ),
-	withFeatureFlag( 'helpVisibility' )
-)( SetupUsingGCP );
-=======
-export default SetupUsingGCP;
->>>>>>> d54b6af6
+)( SetupUsingGCP );