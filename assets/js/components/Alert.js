--- conflicted
+++ resolved
@@ -77,17 +77,16 @@
 			return null;
 		}
 
-<<<<<<< HEAD
 		const notifications = alerts
 			.filter( ( item ) => isPlainObject( item ) && item.title?.length )
 			.map( ( item ) => (
-				<Notification
+				<BannerNotification
 					id={ item.id }
 					key={ item.id }
 					title={ item.title }
 					description={ item.message || item.description }
 					dismiss={ __( 'Dismiss', 'google-site-kit' ) }
-					isDismissable={ item.isDismissible }
+					isDismissible={ item.isDismissible }
 					format="small"
 					ctaLink={ item.ctaURL }
 					ctaLabel={ item.ctaLabel }
@@ -95,23 +94,6 @@
 					type={ item.severity }
 				/>
 			) );
-=======
-		const notifications = alerts.map( ( item ) => (
-			<BannerNotification
-				id={ item.id }
-				key={ item.id }
-				title={ item.title }
-				description={ item.message || item.description }
-				dismiss={ __( 'Dismiss', 'google-site-kit' ) }
-				isDismissible={ item.isDismissible }
-				format="small"
-				ctaLink={ item.ctaURL }
-				ctaLabel={ item.ctaLabel }
-				ctaTarget={ item.ctaTarget }
-				type={ item.severity }
-			/>
-		) );
->>>>>>> 1be77237
 
 		return <Fragment>{ notifications }</Fragment>;
 	}
