--- conflicted
+++ resolved
@@ -20,6 +20,7 @@
  * WordPress dependencies
  */
 import { createInterpolateElement, Fragment } from '@wordpress/element';
+import { __, sprintf } from '@wordpress/i18n';
 
 /**
  * Internal dependencies
@@ -42,18 +43,14 @@
 	ANCHOR_ID_SPEED,
 	ANCHOR_ID_TRAFFIC,
 } from '../googlesitekit/constants';
-<<<<<<< HEAD
 import BannerNotifications from './notifications/BannerNotifications';
-=======
 import { CORE_SITE } from '../googlesitekit/datastore/site/constants';
-import { __, sprintf } from '@wordpress/i18n';
 import Link from './Link';
 import VisuallyHidden from './VisuallyHidden';
 import { Cell, Grid, Row } from '../material-components';
 import PageHeader from './PageHeader';
 import Layout from './layout/Layout';
 const { useSelect } = Data;
->>>>>>> a608bcba
 
 function DashboardEntityApp() {
 	const currentEntityURL = useSelect( ( select ) =>
