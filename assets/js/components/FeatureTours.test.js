--- conflicted
+++ resolved
@@ -36,20 +36,13 @@
 	let disconnectMock;
 	const dashboardElementID = 'js-googlesitekit-main-dashboard';
 
-<<<<<<< HEAD
 	function TourTooltipsWithMockUI() {
 		return (
 			<div>
-				<div className={ dashboardElementClassName }>
+				<div id={ dashboardElementID }>
 					<div className="test-tour-step-1-target" />
 				</div>
 				<FeatureTours />
-=======
-	const TourTooltipsWithMockUI = () => (
-		<div>
-			<div id={ dashboardElementID }>
-				<div className="test-tour-step-1-target" />
->>>>>>> 48446f0a
 			</div>
 		);
 	}
