--- conflicted
+++ resolved
@@ -129,12 +129,19 @@
 		);
 	} );
 
-	const OAuthURL = useSelect( ( select ) =>
-		select( CORE_USER ).getConnectURL( {
+	const OAuthURL = useSelect( ( select ) => {
+		// The `custom_dimensions` query value is arbitrary and serves two purposes:
+		// 1. To ensure that `authentication_success` isn't appended when returning from OAuth.
+		// 2. To guarantee it doesn't match any existing notifications in the `BannerNotifications` component, thus preventing any unintended displays.
+		const redirectURL = addQueryArgs( global.location.href, {
+			notification: 'custom_dimensions',
+		} );
+
+		return select( CORE_USER ).getConnectURL( {
 			additionalScopes: [ ANALYTICS_EDIT_SCOPE ],
-			redirectURL: global.location.href,
-		} )
-	);
+			redirectURL,
+		} );
+	} );
 
 	const isNavigatingToOAuthURL = useSelect( ( select ) => {
 		if ( ! OAuthURL ) {
@@ -171,36 +178,10 @@
 						autoSubmit: true,
 					} );
 
-<<<<<<< HEAD
 					if ( ! hasAnalytics4EditScope && OAuthURL ) {
 						snapshotStore( CORE_FORMS, registry );
 						navigateTo( OAuthURL );
 						return;
-=======
-					if ( ! hasAnalytics4EditScope ) {
-						// The `custom_dimensions` query value is arbitrary and serves two purposes:
-						// 1. To ensure that `authentication_success` isn't appended when returning from OAuth.
-						// 2. To guarantee it doesn't match any existing notifications in the `BannerNotifications` component, thus preventing any unintended displays.
-						const redirectURL = addQueryArgs(
-							global.location.href,
-							{
-								notification: 'custom_dimensions',
-							}
-						);
-						setPermissionScopeError( {
-							code: ERROR_CODE_MISSING_REQUIRED_SCOPE,
-							message: __(
-								'Additional permissions are required to create new Analytics custom dimensions.',
-								'google-site-kit'
-							),
-							data: {
-								status: 403,
-								scopes: [ ANALYTICS_EDIT_SCOPE ],
-								skipModal: true,
-								redirectURL,
-							},
-						} );
->>>>>>> 8fa63d36
 					}
 				}
 			}
