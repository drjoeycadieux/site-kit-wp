/**
 * Site Kit by Google, Copyright 2023 Google LLC
 *
 * Licensed under the Apache License, Version 2.0 (the "License");
 * you may not use this file except in compliance with the License.
 * You may obtain a copy of the License at
 *
 *     https://www.apache.org/licenses/LICENSE-2.0
 *
 * Unless required by applicable law or agreed to in writing, software
 * distributed under the License is distributed on an "AS IS" BASIS,
 * WITHOUT WARRANTIES OR CONDITIONS OF ANY KIND, either express or implied.
 * See the License for the specific language governing permissions and
 * limitations under the License.
 */

/**
 * External dependencies
 */
import PropTypes from 'prop-types';
import { get } from 'lodash';
import classnames from 'classnames';

/**
 * Internal dependencies
 */
<<<<<<< HEAD
import { Tooltip } from 'googlesitekit-components';
import PreviewBlock from '../PreviewBlock';
import InfoIcon from '../../../svg/icons/info-green.svg';
=======
import MetricTileLoader from './MetricTileLoader';
>>>>>>> 6bbcd79b

export default function MetricTileTable( props ) {
	const {
		Widget,
		loading,
		title,
		rows = [],
		columns = [],
		limit,
		infoTooltip,
		ZeroState,
	} = props;

	let tileBody = null;

	if ( rows?.length > 0 ) {
		tileBody = rows
			.slice( 0, limit || rows.length )
			.map( ( row, rowIndex ) => (
				<div key={ rowIndex } className="googlesitekit-table__body-row">
					{ columns.map(
						( { Component, field, className }, colIndex ) => {
							const fieldValue =
								field !== undefined
									? get( row, field )
									: undefined;

							return (
								<div
									key={ colIndex }
									className={ classnames(
										'googlesitekit-table__body-item',
										className
									) }
								>
									{ Component && (
										<Component
											row={ row }
											fieldValue={ fieldValue }
										/>
									) }
									{ ! Component && fieldValue }
								</div>
							);
						}
					) }
				</div>
			) );
	} else if ( !! ZeroState ) {
		tileBody = (
			<div className="googlesitekit-table__body-row googlesitekit-table__body-row--no-data">
				<div className="googlesitekit-table__body-zero-data">
					<ZeroState />
				</div>
			</div>
		);
	}

	return (
		<Widget noPadding>
			<div className="googlesitekit-km-widget-tile googlesitekit-km-widget-tile--table">
				<div className="googlesitekit-km-widget-tile__title-container">
					<h3 className="googlesitekit-km-widget-tile__title">
						{ title }
					</h3>
					{ infoTooltip && (
						<Tooltip
							tooltipClassName="googlesitekit-km-widget-tile-title__tooltip"
							title={ infoTooltip }
							placement="top"
							enterTouchDelay={ 0 }
							leaveTouchDelay={ 5000 }
							interactive
						>
							<span>
								<InfoIcon width="16" height="16" />
							</span>
						</Tooltip>
					) }
				</div>
				<div className="googlesitekit-km-widget-tile__body">
					{ loading && <MetricTileLoader /> }
					{ ! loading && (
						<div className="googlesitekit-km-widget-tile__table">
							{ tileBody }
						</div>
					) }
				</div>
			</div>
		</Widget>
	);
}

MetricTileTable.propTypes = {
	Widget: PropTypes.elementType.isRequired,
	loading: PropTypes.bool,
	title: PropTypes.string,
	rows: PropTypes.array,
	columns: PropTypes.array,
	limit: PropTypes.number,
	infoTooltip: PropTypes.oneOfType( [ PropTypes.string, PropTypes.element ] ),
	ZeroState: PropTypes.elementType,
};<|MERGE_RESOLUTION|>--- conflicted
+++ resolved
@@ -24,13 +24,9 @@
 /**
  * Internal dependencies
  */
-<<<<<<< HEAD
 import { Tooltip } from 'googlesitekit-components';
-import PreviewBlock from '../PreviewBlock';
+import MetricTileLoader from './MetricTileLoader';
 import InfoIcon from '../../../svg/icons/info-green.svg';
-=======
-import MetricTileLoader from './MetricTileLoader';
->>>>>>> 6bbcd79b
 
 export default function MetricTileTable( props ) {
 	const {
