--- conflicted
+++ resolved
@@ -34,14 +34,12 @@
 	KM_ANALYTICS_TOP_CITIES,
 	KM_ANALYTICS_TOP_COUNTRIES,
 	KM_ANALYTICS_TOP_CONVERTING_TRAFFIC_SOURCE,
-<<<<<<< HEAD
 	KM_ANALYTICS_PAGES_PER_VISIT,
-=======
 	KM_ANALYTICS_TOP_RETURNING_VISITOR_PAGES,
->>>>>>> 01f62cba
 	KM_SEARCH_CONSOLE_POPULAR_KEYWORDS,
 	CORE_USER,
 } from '../../googlesitekit/datastore/user/constants';
+
 import { CORE_SITE } from '../../googlesitekit/datastore/site/constants';
 import { isFeatureEnabled } from '../../features';
 
@@ -123,17 +121,17 @@
 };
 
 if ( isFeatureEnabled( 'newsKeyMetrics' ) ) {
-<<<<<<< HEAD
 	KEY_METRICS_WIDGETS[ KM_ANALYTICS_PAGES_PER_VISIT ] = {
 		title: __( 'Pages per visit', 'google-site-kit' ),
 		description: __(
 			'Number of pages on average visitors viewed per session',
-=======
+			'google-site-kit'
+		),
+	};
 	KEY_METRICS_WIDGETS[ KM_ANALYTICS_TOP_RETURNING_VISITOR_PAGES ] = {
 		title: __( 'Top pages by returning visitors', 'google-site-kit' ),
 		description: __(
 			'Pages that attracted the most returning visitors',
->>>>>>> 01f62cba
 			'google-site-kit'
 		),
 	};
