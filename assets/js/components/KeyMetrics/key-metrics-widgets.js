/**
 * Key Metrics widgets metadata.
 *
 * Site Kit by Google, Copyright 2023 Google LLC
 *
 * Licensed under the Apache License, Version 2.0 (the "License");
 * you may not use this file except in compliance with the License.
 * You may obtain a copy of the License at
 *
 *     https://www.apache.org/licenses/LICENSE-2.0
 *
 * Unless required by applicable law or agreed to in writing, software
 * distributed under the License is distributed on an "AS IS" BASIS,
 * WITHOUT WARRANTIES OR CONDITIONS OF ANY KIND, either express or implied.
 * See the License for the specific language governing permissions and
 * limitations under the License.
 */

/**
 * WordPress dependencies
 */
import { __ } from '@wordpress/i18n';

/**
 * Internal dependencies
 */
import {
	KM_ANALYTICS_LEAST_ENGAGING_PAGES,
	KM_ANALYTICS_LOYAL_VISITORS,
	KM_ANALYTICS_NEW_VISITORS,
	KM_ANALYTICS_TOP_TRAFFIC_SOURCE,
	KM_ANALYTICS_ENGAGED_TRAFFIC_SOURCE,
	KM_ANALYTICS_POPULAR_CONTENT,
	KM_ANALYTICS_POPULAR_PRODUCTS,
	KM_ANALYTICS_TOP_CITIES,
	KM_ANALYTICS_TOP_COUNTRIES,
	KM_ANALYTICS_TOP_CONVERTING_TRAFFIC_SOURCE,
	KM_ANALYTICS_PAGES_PER_VISIT,
	KM_ANALYTICS_TOP_RETURNING_VISITOR_PAGES,
	KM_SEARCH_CONSOLE_POPULAR_KEYWORDS,
	KM_ANALYTICS_VISITS_PER_VISITOR,
	KM_ANALYTICS_VISIT_LENGTH,
	KM_ANALYTICS_MOST_ENGAGING_PAGES,
	CORE_USER,
	KM_ANALYTICS_TOP_RECENT_TRENDING_PAGES,
	KM_ANALYTICS_TOP_CATEGORIES,
	KM_ANALYTICS_POPULAR_AUTHORS,
} from '../../googlesitekit/datastore/user/constants';
import { CORE_SITE } from '../../googlesitekit/datastore/site/constants';
import { MODULES_ANALYTICS_4 } from '../../modules/analytics-4/datastore/constants';

/**
 * Determines whether to display a widget that requires custom dimensions in the key
 * metrics selection panel.
 *
 * All widgets are displayed in authenticated dashboard. However, in view only dashboard,
 * widgets that require custom dimensions will only be displayed if the required custom
 * dimensions are available in the shared property.
 *
 * This function is attached to the widget object that requires the custom dimensions and
 * has the `requiredCustomDimensions` property.
 *
 * @since n.e.x.t
 *
 * @param {Function} select              Data store select function.
 * @param {boolean}  isViewOnlyDashboard Whether the current dashboard is view only.
 * @return {boolean} Whether to display the widget.
 */
function shouldDisplayWidgetWithCustomDimensions(
	select,
	isViewOnlyDashboard
) {
	if ( ! isViewOnlyDashboard ) {
		return true;
	}

	return select( MODULES_ANALYTICS_4 ).hasCustomDimensions(
		// This property is available to the widget object that requires the
		// custom dimensions, where the function is attached.
		this.requiredCustomDimensions
	);
}

const KEY_METRICS_WIDGETS = {
	[ KM_ANALYTICS_LOYAL_VISITORS ]: {
		title: __( 'Returning visitors', 'google-site-kit' ),
		description: __(
			'Portion of people who visited your site more than once',
			'google-site-kit'
		),
		infoTooltip: __(
			'Portion of your site’s visitors that returned at least once in this timeframe',
			'google-site-kit'
		),
	},
	[ KM_ANALYTICS_NEW_VISITORS ]: {
		title: __( 'New visitors', 'google-site-kit' ),
		description: __(
			'How many new visitors you got and how the overall audience changed',
			'google-site-kit'
		),
		infoTooltip: __(
			'Portion of visitors who visited your site for the first time in this timeframe',
			'google-site-kit'
		),
	},
	[ KM_ANALYTICS_TOP_TRAFFIC_SOURCE ]: {
		title: __( 'Top traffic source', 'google-site-kit' ),
		description: __(
			'Channel which brought in the most visitors to your site',
			'google-site-kit'
		),
		infoTooltip: __(
			'Channel (e.g. social, paid, search) that brought in the most visitors to your site',
			'google-site-kit'
		),
	},
	[ KM_ANALYTICS_ENGAGED_TRAFFIC_SOURCE ]: {
		title: __( 'Most engaged traffic source', 'google-site-kit' ),
		description: __(
			'Visitors coming via this channel spent the most time on your site',
			'google-site-kit'
		),
		infoTooltip: __(
			'Channel (e.g. social, paid, search) that brought in the most visitors who had a meaningful engagement with your site',
			'google-site-kit'
		),
	},
	[ KM_ANALYTICS_POPULAR_CONTENT ]: {
		title: __( 'Most popular content by pageviews', 'google-site-kit' ),
		description: __(
			'Pages that brought in the most visitors',
			'google-site-kit'
		),
		infoTooltip: __(
			'Pages your visitors read the most',
			'google-site-kit'
		),
	},
	[ KM_ANALYTICS_POPULAR_PRODUCTS ]: {
		title: __( 'Most popular products by pageviews', 'google-site-kit' ),
		description: __(
			'Products that brought in the most visitors',
			'google-site-kit'
		),
		displayInList: ( select ) =>
			select( CORE_USER ).isKeyMetricActive(
				KM_ANALYTICS_POPULAR_PRODUCTS
			) || select( CORE_SITE ).getProductBasePaths()?.length > 0,
	},
	[ KM_SEARCH_CONSOLE_POPULAR_KEYWORDS ]: {
		title: __( 'Top performing keywords', 'google-site-kit' ),
		description: __(
			'What people searched for before they came to your site',
			'google-site-kit'
		),
		infoTooltip: __(
			'The top search queries for your site by highest clickthrough rate',
			'google-site-kit'
		),
	},
	[ KM_ANALYTICS_TOP_CITIES ]: {
		title: __( 'Top cities driving traffic', 'google-site-kit' ),
		description: __(
			'Which cities you get the most visitors from',
			'google-site-kit'
		),
		infoTooltip: __(
			'The cities where most of your visitors came from',
			'google-site-kit'
		),
	},
	[ KM_ANALYTICS_TOP_COUNTRIES ]: {
		title: __( 'Top countries driving traffic', 'google-site-kit' ),
		description: __(
			'Which countries you get the most visitors from',
			'google-site-kit'
		),
		infoTooltip: __(
			'The countries where most of your visitors came from',
			'google-site-kit'
		),
	},
	[ KM_ANALYTICS_TOP_CONVERTING_TRAFFIC_SOURCE ]: {
		title: __( 'Top converting traffic source', 'google-site-kit' ),
		description: __(
			'Channel which brought in the most visits that resulted in conversions',
			'google-site-kit'
		),
		infoTooltip: __(
			'Channel (e.g. social, paid, search) that brought in visitors who generated the most conversions',
			'google-site-kit'
		),
	},
	[ KM_ANALYTICS_VISITS_PER_VISITOR ]: {
		title: __( 'Visits per visitor', 'google-site-kit' ),
		description: __(
			'Average number of sessions per site visitor',
			'google-site-kit'
		),
		infoTooltip: __(
			'Average number of sessions per site visitor',
			'google-site-kit'
		),
	},
	[ KM_ANALYTICS_LEAST_ENGAGING_PAGES ]: {
		title: __( 'Least engaging pages', 'google-site-kit' ),
		description: __(
			'Pages with the highest bounce rate (visitors who left without any meaningful engagement with your site)',
			'google-site-kit'
		),
<<<<<<< HEAD
		infoTooltip: __(
			'Pages with the highest bounce rate (visitors who left without any meaningful engagement with your site)',
			'google-site-kit'
		),
		displayInList: () => isFeatureEnabled( 'newsKeyMetrics' ),
=======
>>>>>>> 7e36531c
	},
	[ KM_ANALYTICS_PAGES_PER_VISIT ]: {
		title: __( 'Pages per visit', 'google-site-kit' ),
		description: __(
			'Number of pages visitors viewed per session on average',
			'google-site-kit'
		),
<<<<<<< HEAD
		infoTooltip: __(
			'Number of pages visitors viewed per session on average',
			'google-site-kit'
		),
		displayInList: () => isFeatureEnabled( 'newsKeyMetrics' ),
=======
>>>>>>> 7e36531c
	},
	[ KM_ANALYTICS_VISIT_LENGTH ]: {
		title: __( 'Visit length', 'google-site-kit' ),
		description: __(
			'Average duration of engaged visits',
			'google-site-kit'
		),
<<<<<<< HEAD
		infoTooltip: __(
			'Average duration of engaged visits',
			'google-site-kit'
		),
		displayInList: () => isFeatureEnabled( 'newsKeyMetrics' ),
=======
>>>>>>> 7e36531c
	},
	[ KM_ANALYTICS_TOP_RETURNING_VISITOR_PAGES ]: {
		title: __( 'Top pages by returning visitors', 'google-site-kit' ),
		description: __(
			'Pages that attracted the most returning visitors',
			'google-site-kit'
		),
<<<<<<< HEAD
		infoTooltip: __(
			'Pages that attracted the most returning visitors',
			'google-site-kit'
		),
		displayInList: () => isFeatureEnabled( 'newsKeyMetrics' ),
=======
>>>>>>> 7e36531c
	},
	[ KM_ANALYTICS_MOST_ENGAGING_PAGES ]: {
		title: __( 'Most engaging pages', 'google-site-kit' ),
		description: __(
			'Pages with the highest engagement rate',
			'google-site-kit'
		),
<<<<<<< HEAD
		infoTooltip: __(
			'Pages with the highest engagement rate',
			'google-site-kit'
		),
		displayInList: () => isFeatureEnabled( 'newsKeyMetrics' ),
=======
>>>>>>> 7e36531c
	},
	[ KM_ANALYTICS_TOP_RECENT_TRENDING_PAGES ]: {
		title: __( 'Top recent trending pages', 'google-site-kit' ),
		description: __(
			'Pages with the most pageviews published in the last 3 days',
			'google-site-kit'
		),
		infoTooltip: __(
			'Pages with the most pageviews published in the last 3 days',
			'google-site-kit'
		),
		requiredCustomDimensions: [ 'googlesitekit_post_date' ],
		displayInList: shouldDisplayWidgetWithCustomDimensions,
	},
	[ KM_ANALYTICS_TOP_CATEGORIES ]: {
		title: __( 'Top categories by pageviews', 'google-site-kit' ),
		description: __(
			'Categories that your site visitors viewed the most',
			'google-site-kit'
		),
		infoTooltip: __(
			'Categories that your site visitors viewed the most',
			'google-site-kit'
		),
		requiredCustomDimensions: [ 'googlesitekit_post_categories' ],
		displayInList: shouldDisplayWidgetWithCustomDimensions,
	},
	[ KM_ANALYTICS_POPULAR_AUTHORS ]: {
		title: __( 'Most popular authors by pageviews', 'google-site-kit' ),
		description: __(
			'Authors whose posts got the most visits',
			'google-site-kit'
		),
		infoTooltip: __(
			'Authors whose posts got the most visits',
			'google-site-kit'
		),
		requiredCustomDimensions: [ 'googlesitekit_post_author' ],
		displayInList: shouldDisplayWidgetWithCustomDimensions,
	},
};

export { KEY_METRICS_WIDGETS };<|MERGE_RESOLUTION|>--- conflicted
+++ resolved
@@ -209,14 +209,10 @@
 			'Pages with the highest bounce rate (visitors who left without any meaningful engagement with your site)',
 			'google-site-kit'
 		),
-<<<<<<< HEAD
 		infoTooltip: __(
 			'Pages with the highest bounce rate (visitors who left without any meaningful engagement with your site)',
 			'google-site-kit'
 		),
-		displayInList: () => isFeatureEnabled( 'newsKeyMetrics' ),
-=======
->>>>>>> 7e36531c
 	},
 	[ KM_ANALYTICS_PAGES_PER_VISIT ]: {
 		title: __( 'Pages per visit', 'google-site-kit' ),
@@ -224,14 +220,10 @@
 			'Number of pages visitors viewed per session on average',
 			'google-site-kit'
 		),
-<<<<<<< HEAD
 		infoTooltip: __(
 			'Number of pages visitors viewed per session on average',
 			'google-site-kit'
 		),
-		displayInList: () => isFeatureEnabled( 'newsKeyMetrics' ),
-=======
->>>>>>> 7e36531c
 	},
 	[ KM_ANALYTICS_VISIT_LENGTH ]: {
 		title: __( 'Visit length', 'google-site-kit' ),
@@ -239,14 +231,10 @@
 			'Average duration of engaged visits',
 			'google-site-kit'
 		),
-<<<<<<< HEAD
 		infoTooltip: __(
 			'Average duration of engaged visits',
 			'google-site-kit'
 		),
-		displayInList: () => isFeatureEnabled( 'newsKeyMetrics' ),
-=======
->>>>>>> 7e36531c
 	},
 	[ KM_ANALYTICS_TOP_RETURNING_VISITOR_PAGES ]: {
 		title: __( 'Top pages by returning visitors', 'google-site-kit' ),
@@ -254,14 +242,10 @@
 			'Pages that attracted the most returning visitors',
 			'google-site-kit'
 		),
-<<<<<<< HEAD
 		infoTooltip: __(
 			'Pages that attracted the most returning visitors',
 			'google-site-kit'
 		),
-		displayInList: () => isFeatureEnabled( 'newsKeyMetrics' ),
-=======
->>>>>>> 7e36531c
 	},
 	[ KM_ANALYTICS_MOST_ENGAGING_PAGES ]: {
 		title: __( 'Most engaging pages', 'google-site-kit' ),
@@ -269,14 +253,10 @@
 			'Pages with the highest engagement rate',
 			'google-site-kit'
 		),
-<<<<<<< HEAD
 		infoTooltip: __(
 			'Pages with the highest engagement rate',
 			'google-site-kit'
 		),
-		displayInList: () => isFeatureEnabled( 'newsKeyMetrics' ),
-=======
->>>>>>> 7e36531c
 	},
 	[ KM_ANALYTICS_TOP_RECENT_TRENDING_PAGES ]: {
 		title: __( 'Top recent trending pages', 'google-site-kit' ),
