/**
 * Footer component for SettingsActiveModule.
 *
 * Site Kit by Google, Copyright 2021 Google LLC
 *
 * Licensed under the Apache License, Version 2.0 (the "License");
 * you may not use this file except in compliance with the License.
 * You may obtain a copy of the License at
 *
 *     https://www.apache.org/licenses/LICENSE-2.0
 *
 * Unless required by applicable law or agreed to in writing, software
 * distributed under the License is distributed on an "AS IS" BASIS,
 * WITHOUT WARRANTIES OR CONDITIONS OF ANY KIND, either express or implied.
 * See the License for the specific language governing permissions and
 * limitations under the License.
 */

/**
 * External dependencies
 */
import PropTypes from 'prop-types';
import { useHistory, useParams } from 'react-router-dom';
import isEmpty from 'lodash/isEmpty';

/**
 * WordPress dependencies
 */
import { __, sprintf } from '@wordpress/i18n';
import { Fragment, useCallback } from '@wordpress/element';

/**
 * Internal dependencies
 */
import Data from 'googlesitekit-data';
import { Button } from 'googlesitekit-components';
import { FORM_SETUP } from '../../../modules/analytics/datastore/constants';
import { CORE_MODULES } from '../../../googlesitekit/modules/datastore/constants';
import { CORE_FORMS } from '../../../googlesitekit/datastore/forms/constants';
import { Cell, Grid, Row } from '../../../material-components';
import PencilIcon from '../../../../svg/icons/pencil.svg';
import TrashIcon from '../../../../svg/icons/trash.svg';
import Spinner from '../../Spinner';
import Link from '../../Link';
import { trackEvent } from '../../../util';
import { clearCache } from '../../../googlesitekit/api/cache';
import { CORE_UI } from '../../../googlesitekit/datastore/ui/constants';
import { CORE_USER } from '../../../googlesitekit/datastore/user/constants';
import useViewContext from '../../../hooks/useViewContext';
const { useDispatch, useSelect } = Data;

export default function Footer( props ) {
	const { slug } = props;

	const viewContext = useViewContext();

	const history = useHistory();
	const { action, moduleSlug } = useParams();
	const isEditing = action === 'edit' && moduleSlug === slug;

	const errorKey = `module-${ slug }-error`;
	const dialogActiveKey = `module-${ slug }-dialogActive`;
	const isSavingKey = `module-${ slug }-isSaving`;

	const canSubmitChanges = useSelect( ( select ) =>
		select( CORE_MODULES ).canSubmitChanges( slug )
	);
	const module = useSelect( ( select ) =>
		select( CORE_MODULES ).getModule( slug )
	);
	const moduleConnected = useSelect( ( select ) =>
		select( CORE_MODULES ).isModuleConnected( slug )
	);
	const dialogActive = useSelect( ( select ) =>
		select( CORE_UI ).getValue( dialogActiveKey )
	);
	const isSaving = useSelect( ( select ) =>
		select( CORE_UI ).getValue( isSavingKey )
	);
	const enableGA4PropertyTooltip = useSelect( ( select ) =>
		select( CORE_FORMS ).getValue( FORM_SETUP, 'enableGA4PropertyTooltip' )
	);

	const { setValues } = useDispatch( CORE_FORMS );

	const dismissGA4PropertyTooltip = useCallback( () => {
		if ( slug !== 'analytics' || ! enableGA4PropertyTooltip ) {
			return null;
		}
		setValues( FORM_SETUP, {
			enableGA4PropertyTooltip: false,
		} );
	}, [ slug, enableGA4PropertyTooltip, setValues ] );

	const moduleHomepage = useSelect( ( select ) => {
		if ( ! module || isEmpty( module.homepage ) ) {
			return undefined;
		}
		return select( CORE_USER ).getAccountChooserURL( module.homepage );
	} );

	const { submitChanges } = useDispatch( CORE_MODULES );
	const { clearErrors } = useDispatch( `modules/${ slug }` );
	const { setValue } = useDispatch( CORE_UI );

	const hasSettings = !! module?.SettingsEditComponent;

	const handleClose = useCallback( async () => {
		await trackEvent(
			`${ viewContext }_module-list`,
			'cancel_module_settings',
			slug
		);
		await clearErrors();
<<<<<<< HEAD
		history.push( `/settings/connected-services/${ slug }` );
	}, [ clearErrors, history, viewContext, slug ] );
=======
		history.push( `/connected-services/${ slug }` );

		if ( slug === 'analytics' ) {
			dismissGA4PropertyTooltip();
		}
	}, [ clearErrors, history, viewContext, slug, dismissGA4PropertyTooltip ] );
>>>>>>> 5edc568b

	const handleConfirm = useCallback(
		async ( event ) => {
			event.preventDefault();

			setValue( isSavingKey, true );
			const { error: submissionError } = await submitChanges( slug );
			setValue( isSavingKey, false );

			if ( submissionError ) {
				setValue( errorKey, submissionError );
			} else {
				await trackEvent(
					`${ viewContext }_module-list`,
					'update_module_settings',
					slug
				);
				await clearErrors();
<<<<<<< HEAD
				history.push( `/settings/connected-services/${ slug }` );
				clearWebStorage();
=======
				history.push( `/connected-services/${ slug }` );

				if ( slug === 'analytics' ) {
					dismissGA4PropertyTooltip();
				}
				await clearCache();
>>>>>>> 5edc568b
			}
		},
		[
			setValue,
			isSavingKey,
			submitChanges,
			slug,
			errorKey,
			clearErrors,
			history,
			viewContext,
			dismissGA4PropertyTooltip,
		]
	);

	const handleDialog = useCallback( () => {
		setValue( dialogActiveKey, ! dialogActive );
	}, [ dialogActive, dialogActiveKey, setValue ] );

	const handleEdit = useCallback( () => {
		trackEvent(
			`${ viewContext }_module-list`,
			'edit_module_settings',
			slug
		);
	}, [ slug, viewContext ] );

	if ( ! module ) {
		return null;
	}

	const { name, forceActive } = module;
	let primaryColumn = null;
	let secondaryColumn = null;

	if ( isEditing || isSaving ) {
		const closeButton = (
			<Button onClick={ handleClose }>
				{ __( 'Close', 'google-site-kit' ) }
			</Button>
		);
		const submitButton = (
			<Button
				disabled={ isSaving || ! canSubmitChanges }
				onClick={ handleConfirm }
			>
				{ isSaving
					? __( 'Saving…', 'google-site-kit' )
					: __( 'Confirm Changes', 'google-site-kit' ) }
			</Button>
		);

		primaryColumn = (
			<Fragment>
				{ hasSettings && moduleConnected ? submitButton : closeButton }

				<Spinner isSaving={ isSaving } />

				{ hasSettings && (
					<Link
						className="googlesitekit-settings-module__footer-cancel"
						onClick={ handleClose }
					>
						{ __( 'Cancel', 'google-site-kit' ) }
					</Link>
				) }
			</Fragment>
		);
	} else if ( hasSettings || ! forceActive ) {
		primaryColumn = (
			<Link
				className="googlesitekit-settings-module__edit-button"
				to={ `/settings/connected-services/${ slug }/edit` }
				onClick={ handleEdit }
			>
				{ __( 'Edit', 'google-site-kit' ) }
				<PencilIcon
					className="googlesitekit-settings-module__edit-button-icon"
					width="10"
					height="10"
				/>
			</Link>
		);
	}

	if ( isEditing && ! forceActive ) {
		secondaryColumn = (
			<Link
				className="googlesitekit-settings-module__remove-button"
				onClick={ handleDialog }
				danger
			>
				{ sprintf(
					/* translators: %s: module name */
					__( 'Disconnect %s from Site Kit', 'google-site-kit' ),
					name
				) }
				<TrashIcon
					className="googlesitekit-settings-module__remove-button-icon"
					width="13"
					height="13"
				/>
			</Link>
		);
	} else if ( ! isEditing && moduleHomepage ) {
		secondaryColumn = (
			<Link
				href={ moduleHomepage }
				className="googlesitekit-settings-module__cta-button"
				external
			>
				{ sprintf(
					/* translators: %s: module name */
					__( 'See full details in %s', 'google-site-kit' ),
					name
				) }
			</Link>
		);
	}

	return (
		<footer className="googlesitekit-settings-module__footer">
			<Grid>
				<Row>
					<Cell lgSize={ 6 } mdSize={ 8 } smSize={ 4 }>
						{ primaryColumn }
					</Cell>
					<Cell
						lgSize={ 6 }
						mdSize={ 8 }
						smSize={ 4 }
						alignMiddle
						lgAlignRight
					>
						{ secondaryColumn }
					</Cell>
				</Row>
			</Grid>
		</footer>
	);
}

Footer.propTypes = {
	slug: PropTypes.string.isRequired,
};<|MERGE_RESOLUTION|>--- conflicted
+++ resolved
@@ -112,17 +112,12 @@
 			slug
 		);
 		await clearErrors();
-<<<<<<< HEAD
 		history.push( `/settings/connected-services/${ slug }` );
-	}, [ clearErrors, history, viewContext, slug ] );
-=======
-		history.push( `/connected-services/${ slug }` );
 
 		if ( slug === 'analytics' ) {
 			dismissGA4PropertyTooltip();
 		}
 	}, [ clearErrors, history, viewContext, slug, dismissGA4PropertyTooltip ] );
->>>>>>> 5edc568b
 
 	const handleConfirm = useCallback(
 		async ( event ) => {
@@ -141,17 +136,12 @@
 					slug
 				);
 				await clearErrors();
-<<<<<<< HEAD
 				history.push( `/settings/connected-services/${ slug }` );
-				clearWebStorage();
-=======
-				history.push( `/connected-services/${ slug }` );
 
 				if ( slug === 'analytics' ) {
 					dismissGA4PropertyTooltip();
 				}
 				await clearCache();
->>>>>>> 5edc568b
 			}
 		},
 		[
