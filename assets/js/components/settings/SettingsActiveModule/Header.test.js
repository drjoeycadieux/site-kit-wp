/**
 * SettingsActiveModule Header component tests.
 *
 * Site Kit by Google, Copyright 2022 Google LLC
 *
 * Licensed under the Apache License, Version 2.0 (the "License");
 * you may not use this file except in compliance with the License.
 * You may obtain a copy of the License at
 *
 *     https://www.apache.org/licenses/LICENSE-2.0
 *
 * Unless required by applicable law or agreed to in writing, software
 * distributed under the License is distributed on an "AS IS" BASIS,
 * WITHOUT WARRANTIES OR CONDITIONS OF ANY KIND, either express or implied.
 * See the License for the specific language governing permissions and
 * limitations under the License.
 */

/**
 * External dependencies
 */
import { createHashHistory } from 'history';
import { Switch, Route } from 'react-router-dom';

/**
 * WordPress dependencies
 */
import { DOWN, ENTER, ESCAPE, UP } from '@wordpress/keycodes';

/**
 * Internal dependencies
 */
import Header from '.';
import {
	render,
	createTestRegistry,
	provideModules,
	fireEvent,
	provideUserInfo,
	provideModuleRegistrations,
} from '../../../../../tests/js/test-utils';
<<<<<<< HEAD
import { MODULES_ANALYTICS_4 } from '../../../modules/analytics-4/datastore/constants';
import { CORE_MODULES } from '../../../googlesitekit/modules/datastore/constants';
=======
>>>>>>> f28b884a
import { CORE_USER } from '../../../googlesitekit/datastore/user/constants';

describe( 'Header', () => {
	const history = createHashHistory();
	let registry;

	function HeaderAwareRouter() {
		return (
			<Switch>
				<Route
					path={ [
						'/connected-services/:moduleSlug',
						'/connected-services',
					] }
				>
					<Header slug="pagespeed-insights" />,
				</Route>
			</Switch>
		);
	}

	beforeEach( () => {
		global.location.hash = '';
		registry = createTestRegistry();

		provideUserInfo( registry );
		provideModules( registry, [
			{
				slug: 'pagespeed-insights',
				active: true,
				connected: true,
			},
			{
				slug: 'tagmanager',
				active: true,
				// Intentionally not connected here with both settings components for tests below.
				connected: false,
			},
			{
				slug: 'analytics-4',
				active: true,
				// Intentionally not connected here with both settings components for tests below.
				connected: false,
			},
		] );
		provideModuleRegistrations( registry );
		registry.dispatch( CORE_USER ).receiveGetAuthentication( {} );
	} );

	it( 'should render "Connected" for a connected module', () => {
		const { container } = render( <Header slug="pagespeed-insights" />, {
			registry,
		} );

		expect( container ).toHaveTextContent( 'Connected' );
	} );

	it( 'should render a button to complete setup for a non-connected module', () => {
		const { queryByRole } = render( <Header slug="tagmanager" />, {
			registry,
		} );

		const button = queryByRole( 'button' );
		expect( button ).toBeInTheDocument();
		expect( button ).toHaveTextContent( 'Complete setup for Tag Manager' );
	} );

<<<<<<< HEAD
	it( 'should render a button to connect GA4 if Analytics is connected but GA4 is not', () => {
		registry.dispatch( MODULES_ANALYTICS_4 ).setOwnerID( 1 );
		const { queryByRole } = render( <Header slug="analytics" />, {
			registry,
		} );

		const button = queryByRole( 'button' );
		expect( button ).toBeInTheDocument();
		expect( button ).toHaveTextContent( 'Connect Google Analytics 4' );
	} );

	it( 'should not render the button to connect GA4 if Analytics is connected without access to it but GA4 is not', async () => {
		registry.dispatch( MODULES_ANALYTICS_4 ).setOwnerID( 99 );
		registry
			.dispatch( CORE_MODULES )
			.receiveCheckModuleAccess(
				{ access: false },
				{ slug: 'analytics' }
			);
		const { container } = render( <Header slug="analytics" />, {
			registry,
		} );

		await waitFor( () => {
			expect(
				container.querySelector(
					'.googlesitekit-settings-module__status'
				)
			).toHaveTextContent( 'Google Analytics 4 is not connected' );
		} );
	} );

	it( 'should render a GA4 not connected status if Analytics is connected without access to it but GA4 is not', async () => {
		registry
			.dispatch( MODULES_ANALYTICS_4 )
			.receiveGetSettings( { ownerID: 100 } );
		registry
			.dispatch( CORE_MODULES )
			.receiveCheckModuleAccess(
				{ access: false },
				{ slug: 'analytics' }
			);
		const { queryByRole } = render( <Header slug="analytics" />, {
			registry,
		} );

		await waitFor( () => {
			expect(
				queryByRole( 'button', { name: /connect google analytics 4/i } )
			).not.toBeInTheDocument();
		} );
	} );

=======
>>>>>>> f28b884a
	it( 'should open the tab when ENTER key is pressed', () => {
		history.push( '/connected-services' );

		const { container } = render( <HeaderAwareRouter />, {
			registry,
			history,
		} );

		const headerElement = container.querySelector(
			'.googlesitekit-settings-module__header'
		);

		fireEvent.keyDown( headerElement, { keyCode: ENTER } );
		expect(
			headerElement.classList.contains(
				'googlesitekit-settings-module__header--open'
			)
		).toBe( true );
	} );

	it( 'should close the tab if opened when ENTER key is pressed', () => {
		history.push( '/connected-services/pagespeed-insights' );

		const { container } = render( <HeaderAwareRouter />, {
			registry,
			history,
		} );

		const headerElement = container.querySelector(
			'.googlesitekit-settings-module__header'
		);

		fireEvent.keyDown( headerElement, { keyCode: ENTER } );
		expect(
			headerElement.classList.contains(
				'googlesitekit-settings-module__header--open'
			)
		).toBe( false );
	} );

	it( 'should close the tab if opened when ESCAPE key is pressed', () => {
		history.push( '/connected-services/pagespeed-insights' );

		const { container } = render( <HeaderAwareRouter />, {
			registry,
			history,
		} );

		const headerElement = container.querySelector(
			'.googlesitekit-settings-module__header'
		);

		fireEvent.keyDown( headerElement, { keyCode: ESCAPE } );
		expect(
			headerElement.classList.contains(
				'googlesitekit-settings-module__header--open'
			)
		).toBe( false );
	} );

	it( 'should not toggle the tab if any other key is pressed', () => {
		// Ensure the tab is closed.
		history.push( '/connected-services' );

		const { container } = render( <HeaderAwareRouter />, {
			registry,
			history,
		} );

		const headerElement = container.querySelector(
			'.googlesitekit-settings-module__header'
		);

		fireEvent.keyDown( headerElement, { keyCode: DOWN } );
		// Ensure the tab is still closed after pressing the DOWN key.
		expect(
			headerElement.classList.contains(
				'googlesitekit-settings-module__header--open'
			)
		).toBe( false );

		// Ensure the tab is open.
		history.push( '/connected-services/pagespeed-insights' );

		fireEvent.keyDown( headerElement, { keyCode: UP } );
		// Ensure the tab is still open after pressing the UP key.
		expect(
			headerElement.classList.contains(
				'googlesitekit-settings-module__header--open'
			)
		).toBe( true );
	} );
} );<|MERGE_RESOLUTION|>--- conflicted
+++ resolved
@@ -39,11 +39,6 @@
 	provideUserInfo,
 	provideModuleRegistrations,
 } from '../../../../../tests/js/test-utils';
-<<<<<<< HEAD
-import { MODULES_ANALYTICS_4 } from '../../../modules/analytics-4/datastore/constants';
-import { CORE_MODULES } from '../../../googlesitekit/modules/datastore/constants';
-=======
->>>>>>> f28b884a
 import { CORE_USER } from '../../../googlesitekit/datastore/user/constants';
 
 describe( 'Header', () => {
@@ -111,62 +106,6 @@
 		expect( button ).toHaveTextContent( 'Complete setup for Tag Manager' );
 	} );
 
-<<<<<<< HEAD
-	it( 'should render a button to connect GA4 if Analytics is connected but GA4 is not', () => {
-		registry.dispatch( MODULES_ANALYTICS_4 ).setOwnerID( 1 );
-		const { queryByRole } = render( <Header slug="analytics" />, {
-			registry,
-		} );
-
-		const button = queryByRole( 'button' );
-		expect( button ).toBeInTheDocument();
-		expect( button ).toHaveTextContent( 'Connect Google Analytics 4' );
-	} );
-
-	it( 'should not render the button to connect GA4 if Analytics is connected without access to it but GA4 is not', async () => {
-		registry.dispatch( MODULES_ANALYTICS_4 ).setOwnerID( 99 );
-		registry
-			.dispatch( CORE_MODULES )
-			.receiveCheckModuleAccess(
-				{ access: false },
-				{ slug: 'analytics' }
-			);
-		const { container } = render( <Header slug="analytics" />, {
-			registry,
-		} );
-
-		await waitFor( () => {
-			expect(
-				container.querySelector(
-					'.googlesitekit-settings-module__status'
-				)
-			).toHaveTextContent( 'Google Analytics 4 is not connected' );
-		} );
-	} );
-
-	it( 'should render a GA4 not connected status if Analytics is connected without access to it but GA4 is not', async () => {
-		registry
-			.dispatch( MODULES_ANALYTICS_4 )
-			.receiveGetSettings( { ownerID: 100 } );
-		registry
-			.dispatch( CORE_MODULES )
-			.receiveCheckModuleAccess(
-				{ access: false },
-				{ slug: 'analytics' }
-			);
-		const { queryByRole } = render( <Header slug="analytics" />, {
-			registry,
-		} );
-
-		await waitFor( () => {
-			expect(
-				queryByRole( 'button', { name: /connect google analytics 4/i } )
-			).not.toBeInTheDocument();
-		} );
-	} );
-
-=======
->>>>>>> f28b884a
 	it( 'should open the tab when ENTER key is pressed', () => {
 		history.push( '/connected-services' );
 
