--- conflicted
+++ resolved
@@ -30,10 +30,9 @@
 const { useSelect, useDispatch } = Data;
 
 export default function SettingsRenderer( { slug, isOpen, isEditing } ) {
-<<<<<<< HEAD
-	const storeName = `modules/${ slug }`;
-	const isDoingSubmitChanges = useSelect( ( select ) => select( storeName )?.isDoingSubmitChanges?.() );
-	const haveSettingsChanged = useSelect( ( select ) => select( storeName )?.haveSettingsChanged?.() );
+	const storeName = useSelect( ( select ) => select( CORE_MODULES ).getModuleStoreName( slug ) );
+	const isDoingSubmitChanges = useSelect( ( select ) => select( CORE_MODULES ).isDoingSubmitChanges( slug ) );
+	const haveSettingsChanged = useSelect( ( select ) => select( storeName )?.haveSettingsChanged?.() || false );
 	const {
 		SettingsEditComponent,
 		SettingsViewComponent,
@@ -47,12 +46,6 @@
 			doesModuleExist: !! module,
 		};
 	} );
-=======
-	const storeName = useSelect( ( select ) => select( CORE_MODULES ).getModuleStoreName( slug ) );
-	const isDoingSubmitChanges = useSelect( ( select ) => select( CORE_MODULES ).isDoingSubmitChanges( slug ) );
-	const haveSettingsChanged = useSelect( ( select ) => select( storeName )?.haveSettingsChanged?.() || false );
-	const { SettingsEditComponent, SettingsViewComponent } = useSelect( ( select ) => select( CORE_MODULES ).getModule( slug ) || {} );
->>>>>>> 8dc8de99
 
 	// Rollback any temporary selections to saved values if settings have changed and no longer editing.
 	const { rollbackSettings } = useDispatch( storeName ) || {};
