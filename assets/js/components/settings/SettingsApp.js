--- conflicted
+++ resolved
@@ -42,67 +42,12 @@
 import HelpMenu from '../help/HelpMenu';
 import { useFeature } from '../../hooks/useFeature';
 
-<<<<<<< HEAD
 function SettingsApp( { location: { pathname } } ) {
+	const helpVisibilityEnabled = useFeature( 'helpVisibility' );
 	// Prevent pushing to hash history if it would send you to the same URL, prevents a warning.
 	const shouldReplaceHistory = ( path ) => false && basePath === path;
 	const [ , basePath ] = pathname.split( '/' );
 	const activeTab = SettingsApp.basePathToTabIndex[ basePath ];
-=======
-const { useSelect, useDispatch } = Data;
-
-const hashFrom = ( tabID, slug, state ) => {
-	const fragments = [ tabID ];
-
-	if ( tabID === 'settings' && slug && state !== 'closed' ) {
-		fragments.push( slug );
-		if ( state ) {
-			fragments.push( state );
-		}
-	}
-
-	return fragments.join( '/' );
-};
-
-const parseHash = ( hashToParse ) => hashToParse.replace( '#', '' ).split( /\// );
-
-export default function SettingsApp() {
-	const [ hash, setHash ] = useHash();
-	const isFirstMount = useFirstMountState();
-	const helpVisibilityEnabled = useFeature( 'helpVisibility' );
-	const { setModuleSettingsPanelState } = useDispatch( CORE_MODULES );
-	const [ initialActiveTabID, initialModuleSlug, initialModuleState ] = parseHash( hash );
-	const [ activeTabID, setActiveTabID ] = useState( initialActiveTabID || 'settings' );
-	const [ moduleSlug, setModuleSlug ] = useState( initialModuleSlug );
-	const activeTab = SettingsApp.tabToIndex[ activeTabID ];
-
-	if ( isFirstMount ) {
-		if ( initialModuleSlug ) {
-			setModuleSettingsPanelState( initialModuleSlug, initialModuleState );
-		}
-		if ( ! hash ) {
-			setHash( 'settings' );
-		}
-	}
-
-	const moduleState = useSelect( ( select ) => moduleSlug ? select( CORE_MODULES ).getModuleSettingsPanelState( moduleSlug ) : null );
-
-	const setModuleState = ( slug, state ) => {
-		if ( state === 'edit' || state === 'view' ) {
-			setModuleSlug( slug );
-		} else {
-			setModuleSlug( null );
-		}
-		setModuleSettingsPanelState( slug, state );
-		setHash( hashFrom( activeTabID, slug, state ) );
-	};
-
-	const handleTabUpdate = ( tabIndex ) => {
-		const newActiveTabID = SettingsApp.tabIDsByIndex[ tabIndex ];
-		setActiveTabID( newActiveTabID );
-		setHash( hashFrom( newActiveTabID ) );
-	};
->>>>>>> e4076f59
 
 	return (
 		<Fragment>
@@ -131,31 +76,12 @@
 								</TabBar>
 							</Layout>
 						</Cell>
-<<<<<<< HEAD
 						<Cell size={ 12 }>
 							<SettingsModules />
 						</Cell>
 						<Cell size={ 12 } alignRight>
 							<HelpLink />
 						</Cell>
-=======
-						{ [ 'settings', 'connect' ].includes( activeTabID ) && ( // TODO Refactor SettingsModules into separate components.
-							<SettingsModules
-								activeTab={ activeTab }
-								activeModule={ moduleSlug }
-								moduleState={ moduleState }
-								setModuleState={ setModuleState }
-							/>
-						) }
-						{ 'admin' === activeTabID && (
-							<SettingsAdmin />
-						) }
-						{ ! helpVisibilityEnabled && (
-							<Cell size={ 12 } alignRight>
-								<HelpLink />
-							</Cell>
-						) }
->>>>>>> e4076f59
 					</Row>
 				</Grid>
 			</div>
