/**
 * SettingsOverview component.
 *
 * Site Kit by Google, Copyright 2021 Google LLC
 *
 * Licensed under the Apache License, Version 2.0 (the "License");
 * you may not use this file except in compliance with the License.
 * You may obtain a copy of the License at
 *
 *     https://www.apache.org/licenses/LICENSE-2.0
 *
 * Unless required by applicable law or agreed to in writing, software
 * distributed under the License is distributed on an "AS IS" BASIS,
 * WITHOUT WARRANTIES OR CONDITIONS OF ANY KIND, either express or implied.
 * See the License for the specific language governing permissions and
 * limitations under the License.
 */

/**
 * WordPress dependencies
 */
import { useEffect } from '@wordpress/element';
import { __ } from '@wordpress/i18n';
import { addQueryArgs } from '@wordpress/url';

/**
 * Internal dependencies
 */
import Data from 'googlesitekit-data';
import { CORE_USER } from '../../googlesitekit/datastore/user/constants';
import { CORE_SITE } from '../../googlesitekit/datastore/site/constants';
import { CORE_LOCATION } from '../../googlesitekit/datastore/location/constants';
import Layout from '../layout/Layout';
import { Grid, Cell, Row } from '../../material-components';
import OptIn from '../OptIn';
import ResetButton from '../ResetButton';
import UserInputPreview from '../user-input/UserInputPreview';
import { USER_INPUT_QUESTIONS_LIST } from '../user-input/util/constants';
import UserInputSettings from '../notifications/UserInputSettings';
import { useFeature } from '../../hooks/useFeature';
import { trackEvent } from '../../util';
import SettingsPlugin from './SettingsPlugin';
import useViewContext from '../../hooks/useViewContext';
const { useSelect, useDispatch } = Data;

export default function SettingsAdmin() {
	const viewContext = useViewContext();
	const userInputEnabled = useFeature( 'userInput' );
	const isUserInputCompleted = useSelect(
		( select ) =>
			userInputEnabled &&
			select( CORE_USER ).getUserInputState() === 'completed'
	);
	const userInputURL = useSelect( ( select ) =>
		select( CORE_SITE ).getAdminURL( 'googlesitekit-user-input' )
	);

	const { navigateTo } = useDispatch( CORE_LOCATION );
	const goTo = ( questionIndex = 1 ) => {
		const questionSlug = USER_INPUT_QUESTIONS_LIST[ questionIndex - 1 ];
		if ( questionSlug ) {
			trackEvent( viewContext, 'question_edit', questionSlug );

			navigateTo(
				addQueryArgs( userInputURL, {
					question: questionSlug,
					redirect_url: global.location.href,
					single: 'settings', // Allows the user to edit a single question then return to the settings page.
				} )
			);
		}
	};

	useEffect( () => {
		if ( isUserInputCompleted ) {
			trackEvent( viewContext, 'summary_view' );
		}
	}, [ isUserInputCompleted, viewContext ] );

	return (
		<Row>
			{ userInputEnabled && (
				<Cell size={ 12 }>
					{ isUserInputCompleted && (
						<Layout
							title={ __( 'Key metrics', 'google-site-kit' ) }
							header
							rounded
						>
							<div className="googlesitekit-settings-module googlesitekit-settings-module--active googlesitekit-settings-user-input">
								<Grid>
									<Row>
										<Cell size={ 12 }>
											<p className="googlesitekit-settings-user-input__heading">
												{ __(
													'Edit your answers for more personalized metrics:',
													'google-site-kit'
												) }
											</p>
										</Cell>
									</Row>
<<<<<<< HEAD

									<UserInputPreview
										goTo={ goTo }
										noFooter
										showIndividualCTAs
=======
									<UserInputPreview
										goTo={ goTo }
										noHeader
										noFooter
>>>>>>> 9e3a9db8
									/>
								</Grid>
							</div>
						</Layout>
					) }
					{ ! isUserInputCompleted && (
						<UserInputSettings isDismissible={ false } rounded />
					) }
				</Cell>
			) }

			<Cell size={ 12 }>
				<Layout
					title={ __( 'Plugin Status', 'google-site-kit' ) }
					header
					rounded
				>
					<div className="googlesitekit-settings-module googlesitekit-settings-module--active">
						<Grid>
							<Row>
								<Cell size={ 12 }>
									<div className="googlesitekit-settings-module__meta-items">
										<p className="googlesitekit-settings-module__status">
											{ __(
												'Site Kit is connected',
												'google-site-kit'
											) }
											<span className="googlesitekit-settings-module__status-icon googlesitekit-settings-module__status-icon--connected" />
										</p>
									</div>
								</Cell>
							</Row>
						</Grid>

						<footer className="googlesitekit-settings-module__footer">
							<Grid>
								<Row>
									<Cell size={ 12 }>
										<ResetButton />
									</Cell>
								</Row>
							</Grid>
						</footer>
					</div>
				</Layout>
			</Cell>

			<Cell size={ 12 }>
				<SettingsPlugin />
			</Cell>

			<Cell size={ 12 }>
				<Layout
					className="googlesitekit-settings-meta"
					title={ __( 'Tracking', 'google-site-kit' ) }
					header
					fill
					rounded
				>
					<div className="googlesitekit-settings-module googlesitekit-settings-module--active">
						<Grid>
							<Row>
								<Cell size={ 12 }>
									<div className="googlesitekit-settings-module__meta-items">
										<div className="googlesitekit-settings-module__meta-item googlesitekit-settings-module__meta-item--nomargin">
											<OptIn />
										</div>
									</div>
								</Cell>
							</Row>
						</Grid>
					</div>
				</Layout>
			</Cell>
		</Row>
	);
}<|MERGE_RESOLUTION|>--- conflicted
+++ resolved
@@ -99,18 +99,11 @@
 											</p>
 										</Cell>
 									</Row>
-<<<<<<< HEAD
-
-									<UserInputPreview
-										goTo={ goTo }
-										noFooter
-										showIndividualCTAs
-=======
 									<UserInputPreview
 										goTo={ goTo }
 										noHeader
 										noFooter
->>>>>>> 9e3a9db8
+										showIndividualCTAs
 									/>
 								</Grid>
 							</div>
