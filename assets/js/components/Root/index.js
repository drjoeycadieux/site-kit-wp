/**
 * Root component.
 *
 * Site Kit by Google, Copyright 2021 Google LLC
 *
 * Licensed under the Apache License, Version 2.0 (the "License");
 * you may not use this file except in compliance with the License.
 * You may obtain a copy of the License at
 *
 *     https://www.apache.org/licenses/LICENSE-2.0
 *
 * Unless required by applicable law or agreed to in writing, software
 * distributed under the License is distributed on an "AS IS" BASIS,
 * WITHOUT WARRANTIES OR CONDITIONS OF ANY KIND, either express or implied.
 * See the License for the specific language governing permissions and
 * limitations under the License.
 */

/**
 * External dependencies
 */
import PropTypes from 'prop-types';
import { HashRouter } from 'react-router-dom';

/**
 * Internal dependencies
 */
import Data from 'googlesitekit-data';
import ErrorHandler from '../ErrorHandler';
import FeaturesProvider from '../FeaturesProvider';
import { enabledFeatures } from '../../features';
import PermissionsModal from '../PermissionsModal';
import RestoreSnapshots from '../RestoreSnapshots';
import CollectModuleData from '../data/collect-module-data';
import FeatureTours from '../FeatureTours';

export default function Root( {
	children,
	registry,
	viewContext = null,
	// TODO: Remove legacy dataAPI prop support once phased out.
	dataAPIContext,
	dataAPIModuleArgs,
} ) {
	return (
		<Data.RegistryProvider value={ registry }>
			<FeaturesProvider value={ enabledFeatures }>
				<ErrorHandler>
					<RestoreSnapshots>
<<<<<<< HEAD
						<HashRouter>
							{ children }
							{ dataAPIContext && (
							// Legacy dataAPI support.
								<CollectModuleData context={ dataAPIContext } args={ dataAPIModuleArgs } />
							) }
						</HashRouter>
=======
						{ children }
						{ viewContext && <FeatureTours viewContext={ viewContext } /> }
						{ dataAPIContext && (
						// Legacy dataAPI support.
							<CollectModuleData context={ dataAPIContext } args={ dataAPIModuleArgs } />
						) }
>>>>>>> 35f7868a
					</RestoreSnapshots>
					<PermissionsModal />
				</ErrorHandler>
			</FeaturesProvider>
		</Data.RegistryProvider>
	);
}

Root.propTypes = {
	children: PropTypes.node.isRequired,
	registry: PropTypes.object,
	viewContext: PropTypes.string,
	dataAPIContext: PropTypes.string,
	dataAPIModuleArgs: PropTypes.object,
};

Root.defaultProps = {
	registry: Data,
};<|MERGE_RESOLUTION|>--- conflicted
+++ resolved
@@ -47,22 +47,14 @@
 			<FeaturesProvider value={ enabledFeatures }>
 				<ErrorHandler>
 					<RestoreSnapshots>
-<<<<<<< HEAD
 						<HashRouter>
 							{ children }
+							{ viewContext && <FeatureTours viewContext={ viewContext } /> }
 							{ dataAPIContext && (
 							// Legacy dataAPI support.
 								<CollectModuleData context={ dataAPIContext } args={ dataAPIModuleArgs } />
 							) }
 						</HashRouter>
-=======
-						{ children }
-						{ viewContext && <FeatureTours viewContext={ viewContext } /> }
-						{ dataAPIContext && (
-						// Legacy dataAPI support.
-							<CollectModuleData context={ dataAPIContext } args={ dataAPIModuleArgs } />
-						) }
->>>>>>> 35f7868a
 					</RestoreSnapshots>
 					<PermissionsModal />
 				</ErrorHandler>
