--- conflicted
+++ resolved
@@ -144,12 +144,6 @@
 			.setAccountID( accountID );
 		await registry
 			.dispatch( MODULES_ANALYTICS_4 )
-<<<<<<< HEAD
-			.setInternalWebPropertyID( internalWebPropertyID );
-		await registry
-			.dispatch( MODULES_ANALYTICS_4 )
-			.setProfileID( profileID );
-=======
 			.setPropertyID( propertyID );
 		await registry
 			.dispatch( MODULES_ANALYTICS_4 )
@@ -157,7 +151,6 @@
 		await registry
 			.dispatch( MODULES_ANALYTICS_4 )
 			.setWebDataStreamID( webDataStreamID );
->>>>>>> f28b884a
 		await registry.dispatch( MODULES_ANALYTICS_4 ).receiveError(
 			{
 				code: 'test-error-code',
