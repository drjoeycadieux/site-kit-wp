/**
 * CompleteModuleActivationCTA component.
 *
 * Site Kit by Google, Copyright 2021 Google LLC
 *
 * Licensed under the Apache License, Version 2.0 (the "License");
 * you may not use this file except in compliance with the License.
 * You may obtain a copy of the License at
 *
 *     https://www.apache.org/licenses/LICENSE-2.0
 *
 * Unless required by applicable law or agreed to in writing, software
 * distributed under the License is distributed on an "AS IS" BASIS,
 * WITHOUT WARRANTIES OR CONDITIONS OF ANY KIND, either express or implied.
 * See the License for the specific language governing permissions and
 * limitations under the License.
 */

/**
 * External dependencies
 */
import PropTypes from 'prop-types';

/**
 * WordPress dependencies
 */
import { useCallback } from '@wordpress/element';
import { sprintf, __ } from '@wordpress/i18n';

/**
 * Internal dependencies
 */
import CTA from './legacy-notifications/cta';
import Data from 'googlesitekit-data';
<<<<<<< HEAD
import { STORE_NAME as CORE_USER, PERMISSION_MANAGE_OPTIONS } from '../googlesitekit/datastore/user/constants';
import { STORE_NAME as CORE_MODULES } from '../googlesitekit/modules/datastore/constants';
import { STORE_NAME as CORE_LOCATION } from '../googlesitekit/datastore/location/constants';
const { useSelect, useDispatch } = Data;
=======
import { CORE_USER, PERMISSION_MANAGE_OPTIONS } from '../googlesitekit/datastore/user/constants';
import { CORE_MODULES } from '../googlesitekit/modules/datastore/constants';
const { useSelect } = Data;
>>>>>>> 026f7d3e

const CompleteModuleActivationCTA = ( { slug, title, description } ) => {
	const module = useSelect( ( select ) => select( CORE_MODULES ).getModule( slug ) );
	const moduleStoreName = useSelect( ( select ) => select( CORE_MODULES ).getModuleStoreName( slug ) );
	const adminReauthURL = useSelect( ( select ) => select( moduleStoreName )?.getAdminReauthURL() );
	const canManageOptions = useSelect( ( select ) => select( CORE_USER ).hasCapability( PERMISSION_MANAGE_OPTIONS ) );

	const { navigateTo } = useDispatch( CORE_LOCATION );
	const onCTAClick = useCallback( () => navigateTo( adminReauthURL ), [ adminReauthURL ] );

	if ( ! module?.name || ! adminReauthURL || ! canManageOptions ) {
		return null;
	}

	return (
		<CTA
			title={
				title || sprintf(
					/* translators: %s: Module name */
					__( 'Complete %s activation', 'google-site-kit' ),
					module.name,
				)
			}
			description={
				description || sprintf(
					/* translators: %s: Module name */
					__( '%s module setup needs to be completed', 'google-site-kit' ),
					module.name,
				)
			}
			ctaLabel={
				__( 'Complete setup', 'google-site-kit' )
			}
			aria-label={
				sprintf(
					/* translators: %s: Module name */
					__( 'Complete %s setup', 'google-site-kit' ),
					module.name,
				)
			}
			onClick={ onCTAClick }
		/>
	);
};

CompleteModuleActivationCTA.propTypes = {
	slug: PropTypes.string.isRequired,
	title: PropTypes.string,
	description: PropTypes.string,
};

export default CompleteModuleActivationCTA;<|MERGE_RESOLUTION|>--- conflicted
+++ resolved
@@ -32,16 +32,10 @@
  */
 import CTA from './legacy-notifications/cta';
 import Data from 'googlesitekit-data';
-<<<<<<< HEAD
-import { STORE_NAME as CORE_USER, PERMISSION_MANAGE_OPTIONS } from '../googlesitekit/datastore/user/constants';
-import { STORE_NAME as CORE_MODULES } from '../googlesitekit/modules/datastore/constants';
-import { STORE_NAME as CORE_LOCATION } from '../googlesitekit/datastore/location/constants';
-const { useSelect, useDispatch } = Data;
-=======
 import { CORE_USER, PERMISSION_MANAGE_OPTIONS } from '../googlesitekit/datastore/user/constants';
 import { CORE_MODULES } from '../googlesitekit/modules/datastore/constants';
-const { useSelect } = Data;
->>>>>>> 026f7d3e
+import { CORE_LOCATION } from '../googlesitekit/datastore/location/constants';
+const { useSelect, useDispatch } = Data;
 
 const CompleteModuleActivationCTA = ( { slug, title, description } ) => {
 	const module = useSelect( ( select ) => select( CORE_MODULES ).getModule( slug ) );
