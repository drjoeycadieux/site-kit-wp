/**
 * BannerNotifications component.
 *
 * Site Kit by Google, Copyright 2021 Google LLC
 *
 * Licensed under the Apache License, Version 2.0 (the "License");
 * you may not use this file except in compliance with the License.
 * You may obtain a copy of the License at
 *
 *     https://www.apache.org/licenses/LICENSE-2.0
 *
 * Unless required by applicable law or agreed to in writing, software
 * distributed under the License is distributed on an "AS IS" BASIS,
 * WITHOUT WARRANTIES OR CONDITIONS OF ANY KIND, either express or implied.
 * See the License for the specific language governing permissions and
 * limitations under the License.
 */

/**
 * WordPress dependencies
 */
import { Fragment } from '@wordpress/element';

/**
 * Internal dependencies
 */
import Data from 'googlesitekit-data';
import { CORE_MODULES } from '../../googlesitekit/modules/datastore/constants';
import { CORE_USER } from '../../googlesitekit/datastore/user/constants';
import {
	GTM_SCOPE,
	MODULES_ANALYTICS_4,
} from '../../modules/analytics-4/datastore/constants';
import useQueryArg from '../../hooks/useQueryArg';
import SetupSuccessBannerNotification from './SetupSuccessBannerNotification';
import CoreSiteBannerNotifications from './CoreSiteBannerNotifications';
import ModuleRecoveryAlert from '../dashboard-sharing/ModuleRecoveryAlert';
import AdSenseAlerts from './AdSenseAlerts';
import EnhancedMeasurementActivationBanner from '../../modules/analytics-4/components/dashboard/EnhancedMeasurementActivationBanner';
import useViewOnly from '../../hooks/useViewOnly';
import ZeroDataStateNotifications from './ZeroDataStateNotifications';
import EnableAutoUpdateBannerNotification from './EnableAutoUpdateBannerNotification';
import GoogleTagIDMismatchNotification from './GoogleTagIDMismatchNotification';
import WebDataStreamNotAvailableNotification from './WebDataStreamNotAvailableNotification';
import AdBlockingRecoverySetupSuccessBannerNotification from './AdBlockingRecoverySetupSuccessBannerNotification';
import { CORE_UI } from '../../googlesitekit/datastore/ui/constants';
import { UI_KEY_KEY_METRICS_SETUP_CTA_RENDERED } from '../KeyMetrics/KeyMetricsSetupCTARenderedEffect';

const { useSelect } = Data;

export default function BannerNotifications() {
	const viewOnly = useViewOnly();

	const isAuthenticated = useSelect( ( select ) =>
		select( CORE_USER ).isAuthenticated()
	);
	const adSenseModuleActive = useSelect( ( select ) =>
		select( CORE_MODULES ).isModuleActive( 'adsense' )
	);
<<<<<<< HEAD

=======
>>>>>>> 87326850
	const ga4ModuleConnected = useSelect( ( select ) =>
		select( CORE_MODULES ).isModuleConnected( 'analytics-4' )
	);
	const hasGTMScope = useSelect( ( select ) =>
		select( CORE_USER ).hasScope( GTM_SCOPE )
	);

	const hasMismatchedGoogleTagID = useSelect( ( select ) =>
		select( MODULES_ANALYTICS_4 ).hasMismatchedGoogleTagID()
	);
	const keyMetricsSetupCTARendered = useSelect( ( select ) =>
		select( CORE_UI ).getValue( UI_KEY_KEY_METRICS_SETUP_CTA_RENDERED )
	);

	const isGA4ModuleOwner = useSelect( ( select ) => {
		// Bail early if we're in view-only dashboard or the GA4 module is not connected.
		if ( viewOnly || ! ga4ModuleConnected ) {
			return false;
		}

		const ga4OwnerID = select( MODULES_ANALYTICS_4 ).getOwnerID();

		const loggedInUserID = select( CORE_USER ).getID();

		if ( ga4OwnerID === undefined || loggedInUserID === undefined ) {
			return undefined;
		}

		return ga4OwnerID === loggedInUserID;
	} );

	const [ notification ] = useQueryArg( 'notification' );

	if ( viewOnly ) {
		return <ZeroDataStateNotifications />;
	}

	return (
		<Fragment>
			{ adSenseModuleActive && <AdSenseAlerts /> }
			<ModuleRecoveryAlert />
			{ 'authentication_success' === notification && (
				<SetupSuccessBannerNotification />
			) }
			{ 'ad_blocking_recovery_setup_success' === notification && (
				<AdBlockingRecoverySetupSuccessBannerNotification />
			) }
			<EnableAutoUpdateBannerNotification />
			{ isAuthenticated && <CoreSiteBannerNotifications /> }
			{ ! keyMetricsSetupCTARendered && (
				<EnhancedMeasurementActivationBanner />
			) }
			{ ga4ModuleConnected && hasGTMScope && isGA4ModuleOwner && (
				<Fragment>
					{ hasMismatchedGoogleTagID && (
						<GoogleTagIDMismatchNotification />
					) }
					<WebDataStreamNotAvailableNotification />
				</Fragment>
			) }
			<ZeroDataStateNotifications />
		</Fragment>
	);
}<|MERGE_RESOLUTION|>--- conflicted
+++ resolved
@@ -57,10 +57,6 @@
 	const adSenseModuleActive = useSelect( ( select ) =>
 		select( CORE_MODULES ).isModuleActive( 'adsense' )
 	);
-<<<<<<< HEAD
-
-=======
->>>>>>> 87326850
 	const ga4ModuleConnected = useSelect( ( select ) =>
 		select( CORE_MODULES ).isModuleConnected( 'analytics-4' )
 	);
