--- conflicted
+++ resolved
@@ -25,6 +25,7 @@
  * Internal dependencies
  */
 import Data from 'googlesitekit-data';
+import { useFeature } from '../../hooks/useFeature';
 import { CORE_MODULES } from '../../googlesitekit/modules/datastore/constants';
 import { CORE_USER } from '../../googlesitekit/datastore/user/constants';
 import {
@@ -49,12 +50,7 @@
 const { useSelect } = Data;
 
 export default function BannerNotifications() {
-<<<<<<< HEAD
-=======
 	const enhancedMeasurementEnabled = useFeature( 'enhancedMeasurement' );
-	const ga4ReportingEnabled = useFeature( 'ga4Reporting' );
-
->>>>>>> c6325c0c
 	const viewOnly = useViewOnly();
 
 	const isAuthenticated = useSelect( ( select ) =>
