--- conflicted
+++ resolved
@@ -42,14 +42,7 @@
 		compareEndDate: '2020-12-30',
 		metrics: [
 			{
-<<<<<<< HEAD
-				name: 'conversions',
-			},
-			{
-				name: 'engagementRate',
-=======
 				name: 'totalUsers',
->>>>>>> 87326850
 			},
 		],
 		dimensionFilters: {
@@ -57,45 +50,19 @@
 		},
 	},
 	{
-<<<<<<< HEAD
-		startDate: '2021-09-15',
-		endDate: '2021-10-12',
-		compareStartDate: '2021-08-18',
-		compareEndDate: '2021-09-14',
-=======
 		startDate: '2020-12-31',
 		endDate: '2021-01-27',
 		compareStartDate: '2020-12-03',
 		compareEndDate: '2020-12-30',
->>>>>>> 87326850
 		dimensions: [
 			{
 				name: 'date',
 			},
 		],
-<<<<<<< HEAD
-		metrics: [
-			{
-				name: 'conversions',
-			},
-			{
-				name: 'engagementRate',
-			},
-		],
-		dimensionFilters: {
-			sessionDefaultChannelGrouping: [ 'Organic Search' ],
-		},
-		orderby: [
-			{
-				dimension: {
-					dimensionName: 'date',
-				},
-=======
 		limit: 10,
 		metrics: [
 			{
 				name: 'averageSessionDuration',
->>>>>>> 87326850
 			},
 		],
 	},
@@ -108,22 +75,6 @@
 		dimensions: [ 'date' ],
 		orderby: [
 			{
-<<<<<<< HEAD
-				name: 'totalUsers',
-			},
-		],
-		dimensions: [
-			{
-				name: 'date',
-			},
-		],
-		dimensionFilters: {
-			sessionDefaultChannelGrouping: [ 'Organic Search' ],
-		},
-		orderby: [
-			{
-=======
->>>>>>> 87326850
 				dimension: {
 					dimensionName: 'date',
 				},
@@ -131,16 +82,6 @@
 		],
 	},
 	{
-<<<<<<< HEAD
-		dimensions: [
-			{
-				name: 'date',
-			},
-		],
-		metrics: [
-			{
-				name: 'totalUsers',
-=======
 		startDate: '2020-12-31',
 		endDate: '2021-01-27',
 		dimensions: [ 'pagePath' ],
@@ -155,7 +96,6 @@
 					metricName: 'screenPageViews',
 				},
 				desc: true,
->>>>>>> 87326850
 			},
 		],
 		limit: 5,
