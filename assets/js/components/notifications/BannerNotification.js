/**
 * BannerNotification component.
 *
 * Site Kit by Google, Copyright 2021 Google LLC
 *
 * Licensed under the Apache License, Version 2.0 (the "License");
 * you may not use this file except in compliance with the License.
 * You may obtain a copy of the License at
 *
 *     https://www.apache.org/licenses/LICENSE-2.0
 *
 * Unless required by applicable law or agreed to in writing, software
 * distributed under the License is distributed on an "AS IS" BASIS,
 * WITHOUT WARRANTIES OR CONDITIONS OF ANY KIND, either express or implied.
 * See the License for the specific language governing permissions and
 * limitations under the License.
 */

/**
 * External dependencies
 */
import PropTypes from 'prop-types';
import classnames from 'classnames';
import map from 'lodash/map';
import { useMount } from 'react-use';

/*
 * WordPress dependencies
 */
import {
	useCallback,
	useState,
	useRef,
	Fragment,
	isValidElement,
} from '@wordpress/element';

/*
 * Internal dependencies
 */
import { Cell, Grid, Row } from '../../material-components';
import GoogleLogoIcon from '../../../svg/logo-g.svg';
import { getContextScrollTop } from '../../util/scroll';
import { isHashOnly } from '../../util/urls';
import { sanitizeHTML } from '../../util/sanitize';
import DataBlock from '../DataBlock';
import Button from '../Button';
import Warning from '../../../svg/warning.svg';
import Error from '../../../svg/error.svg';
import Link from '../Link';
import ModuleIcon from '../ModuleIcon';
import { getItem, setItem, deleteItem } from '../../googlesitekit/api/cache';
import { trackEvent } from '../../util';
import { VIEW_CONTEXT_DASHBOARD } from '../../googlesitekit/constants';
import { useBreakpoint } from '../../hooks/useBreakpoint';
import { Grid, Row, Cell } from '../../material-components';

function BannerNotification( {
	anchorLink,
	anchorLinkLabel,
	blockData,
	children,
	className,
	ctaLabel,
	ctaLink,
	ctaTarget,
	description,
	dismiss,
	dismissExpires,
	format,
	id,
	isDismissible,
	learnMoreDescription,
	learnMoreLabel,
	learnMoreURL,
	logo,
	module,
	moduleName,
	onCTAClick,
	onDismiss,
	pageIndex,
	showOnce,
	SmallImageSVG,
	title,
	type,
	WinImageSVG,
} ) {
	// Closed notifications are invisible, but still occupy space.
	const [ isClosed, setIsClosed ] = useState( false );
	// Start with an undefined dismissed state due to async resolution.
	const [ isDismissed, setIsDismissed ] = useState( false );
	const cardRef = useRef();
	const cacheKeyDismissed = `notification::dismissed::${ id }`;
	// Persists the notification dismissal to browser storage.
	// Dismissed notifications don't expire.
	const persistDismissal = () =>
		setItem( cacheKeyDismissed, new Date(), { ttl: null } );

	const breakpoint = useBreakpoint();

	useMount( async () => {
		await trackEvent(
			`${ VIEW_CONTEXT_DASHBOARD }_site-notification`,
			'view_notification',
			id
		);

		if ( dismissExpires > 0 ) {
			await expireDismiss();
		}

		if ( isDismissible ) {
			const { cacheHit } = await getItem( cacheKeyDismissed );
			setIsDismissed( cacheHit );
		}

		if ( showOnce ) {
			// Set the dismissed flag in cache without immediately hiding it.
			await persistDismissal();
		}
	} );

	async function handleDismiss( e ) {
		e.persist();
		e.preventDefault();

		await trackEvent(
			`${ VIEW_CONTEXT_DASHBOARD }_site-notification`,
			'dismiss_notification',
			id
		);

		if ( onDismiss ) {
			await onDismiss( e );
		}
		dismissNotification();
	}

	function dismissNotification() {
		const card = cardRef.current;

		setIsClosed( true );

		setTimeout( async () => {
			await persistDismissal();

			if ( card?.style ) {
				card.style.display = 'none';
			}

			// Emit an event for the notification counter to listen for.
			const event = new Event( 'notificationDismissed' );
			document.dispatchEvent( event );
		}, 350 );
	}

	async function handleCTAClick( e ) {
		e.persist();

		await trackEvent(
			`${ VIEW_CONTEXT_DASHBOARD }_site-notification`,
			'confirm_notification',
			id
		);

		if ( onCTAClick ) {
			await onCTAClick( e );
		}

		if ( isDismissible ) {
			dismissNotification();
		}
	}

	const handleAnchorLinkClick = useCallback(
		( event ) => {
			if ( isHashOnly( anchorLink ) ) {
				event.preventDefault();

				global.history.replaceState( {}, '', anchorLink );

				global.scrollTo( {
					top: getContextScrollTop( anchorLink, breakpoint ),
					behavior: 'smooth',
				} );
			}
		},
		[ anchorLink, breakpoint ]
	);

	async function handleLearnMore( e ) {
		e.persist();

		await trackEvent(
			`${ VIEW_CONTEXT_DASHBOARD }_site-notification`,
			'click_learn_more_link',
			id
		);
	}

	async function expireDismiss() {
		const { value: dismissed } = await getItem( cacheKeyDismissed );

		if ( dismissed ) {
			const expiration = new Date( dismissed );
			expiration.setSeconds(
				expiration.getSeconds() + parseInt( dismissExpires, 10 )
			);

			if ( expiration < new Date() ) {
				await deleteItem( cacheKeyDismissed );
			}
		}
	}

	// isDismissed will be undefined until resolved from browser storage.
	if ( isDismissible && ( undefined === isDismissed || isDismissed ) ) {
		return null;
	}

	const closedClass = isClosed ? 'is-closed' : 'is-open';
	const inlineLayout = 'large' === format && 'win-stats-increase' === type;

<<<<<<< HEAD
	let cellProps = { size: 12 };
	if ( 'large' === format ) {
		cellProps = {
			mdSize: 6,
			lgSize: 8,
		};

		if ( inlineLayout ) {
			cellProps = {
				mdSize: 5,
				lgSize: 8,
			};
		}
	} else if ( 'small' === format ) {
		cellProps = {
=======
	let layoutCellProps;
	if ( 'large' === format ) {
		layoutCellProps = inlineLayout
			? {
					mdSize: 5,
					lgSize: 8,
					smOrder: 2,
					mdOrder: 1,
			  }
			: {
					mdSize: 6,
					lgSize: 8,
					smOrder: 2,
					mdOrder: 1,
			  };
	} else if ( 'small' === format ) {
		layoutCellProps = {
>>>>>>> 06969446
			smSize: 3,
			mdSize: 7,
			lgSize: 11,
		};
<<<<<<< HEAD
=======
	} else {
		layoutCellProps = {
			size: 12,
		};
>>>>>>> 06969446
	}

	let icon;
	if ( 'win-warning' === type ) {
		icon = <Warning width={ 34 } />;
	} else if ( 'win-error' === type ) {
		icon = <Error width={ 28 } />;
	} else {
		icon = '';
	}

	const dataBlockMarkup = (
		<Fragment>
			{ blockData && (
				<Row>
					{ map( blockData, ( block, i ) => {
						return (
							<Cell key={ i } lgSize={ inlineLayout ? 5 : 4 }>
								<div className="googlesitekit-publisher-win__stats">
									<DataBlock { ...block } />
								</div>
							</Cell>
						);
					} ) }
				</Row>
			) }
		</Fragment>
	);

	const inlineMarkup = (
		<Fragment>
			{ title && (
				<h3 className="googlesitekit-heading-2 googlesitekit-publisher-win__title">
					{ title }
				</h3>
			) }
			{ anchorLink && anchorLinkLabel && (
				<p className="googlesitekit-publisher-win__link">
					<Link href={ anchorLink } onClick={ handleAnchorLinkClick }>
						{ anchorLinkLabel }
					</Link>
				</p>
			) }
			{ description && (
				<div className="googlesitekit-publisher-win__desc">
					<p>
						{ isValidElement( description ) ? (
							description
						) : (
							<span
								dangerouslySetInnerHTML={ sanitizeHTML(
									description,
									{
										ALLOWED_TAGS: [
											'strong',
											'em',
											'br',
											'a',
										],
										ALLOWED_ATTR: [ 'href' ],
									}
								) }
							/>
						) }

						{ learnMoreLabel && (
							<Fragment>
								{ ' ' }
								<Link
									onClick={ handleLearnMore }
									href={ learnMoreURL }
									external
									inherit
								>
									{ learnMoreLabel }
								</Link>
								{ learnMoreDescription }
							</Fragment>
						) }
						{ pageIndex && (
							<span className="googlesitekit-publisher-win__detect">
								{ pageIndex }
							</span>
						) }
					</p>
				</div>
			) }
			{ children }
		</Fragment>
	);

	const logoSVG = module ? (
		<ModuleIcon slug={ module } size={ 19 } />
	) : (
		<GoogleLogoIcon height="34" width="32" />
	);

	const logoCellProps = inlineLayout
		? {
				size: 12,
				smOrder: 2,
				mdOrder: 1,
		  }
		: { size: 12 };

	return (
		<section
			id={ id }
			ref={ cardRef }
			className={ classnames( className, 'googlesitekit-publisher-win', {
				[ `googlesitekit-publisher-win--${ format }` ]: format,
				[ `googlesitekit-publisher-win--${ type }` ]: type,
				[ `googlesitekit-publisher-win--${ closedClass }` ]: closedClass,
			} ) }
		>
			<Grid>
				<Row>
					{ logo && (
<<<<<<< HEAD
						<Cell
							size={ 12 }
							className={ classnames( {
								'mdc-layout-grid__cell--order-2-phone': inlineLayout,
								'mdc-layout-grid__cell--order-1-tablet': inlineLayout,
							} ) }
						>
=======
						<Cell { ...logoCellProps }>
>>>>>>> 06969446
							<div className="googlesitekit-publisher-win__logo">
								{ logoSVG }
							</div>
							{ moduleName && (
								<div className="googlesitekit-publisher-win__module-name">
									{ moduleName }
								</div>
							) }
						</Cell>
					) }

					{ SmallImageSVG && (
						<Cell
							size={ 1 }
							className="googlesitekit-publisher-win__small-media"
						>
							<SmallImageSVG />
						</Cell>
					) }

<<<<<<< HEAD
					<Cell
						{ ...cellProps }
						className={ classnames( {
							'mdc-layout-grid__cell--order-2-phone':
								format === 'large',
							'mdc-layout-grid__cell--order-1-tablet':
								format === 'large',
						} ) }
					>
=======
					<Cell { ...layoutCellProps }>
>>>>>>> 06969446
						{ inlineLayout ? (
							<Row>
								<Cell mdSize={ 8 } lgSize={ 5 }>
									{ inlineMarkup }
								</Cell>
<<<<<<< HEAD
								<Cell mdSize={ 8 } lgSize={ 7 } alignBottom>
=======
								<Cell alignBottom mdSize={ 8 } lgSize={ 7 }>
>>>>>>> 06969446
									{ dataBlockMarkup }
								</Cell>
							</Row>
						) : (
							<Fragment>
								{ inlineMarkup }
								{ dataBlockMarkup }
							</Fragment>
						) }

						{ ctaLink && (
							<Button
								className="googlesitekit-notification__cta"
								href={ ctaLink }
								target={ ctaTarget }
								onClick={ handleCTAClick }
							>
								{ ctaLabel }
							</Button>
						) }

						{ isDismissible && dismiss && (
							<Link onClick={ handleDismiss }>{ dismiss }</Link>
						) }
					</Cell>

					{ WinImageSVG && (
						<Cell
							mdSize={ 2 }
							lgSize={ 4 }
<<<<<<< HEAD
							className="mdc-layout-grid__cell--order-1-phone mdc-layout-grid__cell--order-2-tablet"
=======
							smOrder={ 1 }
							mdOrder={ 2 }
>>>>>>> 06969446
						>
							<div className="googlesitekit-publisher-win__image-large">
								<WinImageSVG />
							</div>
						</Cell>
					) }

					{ ( 'win-error' === type || 'win-warning' === type ) && (
						<Cell size={ 1 }>
							<div className="googlesitekit-publisher-win__icons">
								{ icon }
							</div>
						</Cell>
					) }
				</Row>
			</Grid>
		</section>
	);
}

BannerNotification.propTypes = {
	id: PropTypes.string.isRequired,
	className: PropTypes.string,
	title: PropTypes.string.isRequired,
	description: PropTypes.node,
	learnMoreURL: PropTypes.string,
	learnMoreDescription: PropTypes.string,
	learnMoreLabel: PropTypes.string,
	blockData: PropTypes.array,
	WinImageSVG: PropTypes.elementType,
	SmallImageSVG: PropTypes.elementType,
	format: PropTypes.oneOf( [ 'small', 'large', 'larger' ] ),
	ctaLink: PropTypes.string,
	ctaLabel: PropTypes.string,
	type: PropTypes.string,
	dismiss: PropTypes.string,
	isDismissible: PropTypes.bool,
	logo: PropTypes.bool,
	module: PropTypes.string,
	moduleName: PropTypes.string,
	pageIndex: PropTypes.string,
	dismissExpires: PropTypes.number,
	showOnce: PropTypes.bool,
	onCTAClick: PropTypes.func,
	onDismiss: PropTypes.func,
	anchorLink: PropTypes.string,
	anchorLinkLabel: PropTypes.string,
};

BannerNotification.defaultProps = {
	isDismissible: true,
	className: '',
	dismissExpires: 0,
	showOnce: false,
};

export default BannerNotification;<|MERGE_RESOLUTION|>--- conflicted
+++ resolved
@@ -53,7 +53,6 @@
 import { trackEvent } from '../../util';
 import { VIEW_CONTEXT_DASHBOARD } from '../../googlesitekit/constants';
 import { useBreakpoint } from '../../hooks/useBreakpoint';
-import { Grid, Row, Cell } from '../../material-components';
 
 function BannerNotification( {
 	anchorLink,
@@ -221,23 +220,6 @@
 	const closedClass = isClosed ? 'is-closed' : 'is-open';
 	const inlineLayout = 'large' === format && 'win-stats-increase' === type;
 
-<<<<<<< HEAD
-	let cellProps = { size: 12 };
-	if ( 'large' === format ) {
-		cellProps = {
-			mdSize: 6,
-			lgSize: 8,
-		};
-
-		if ( inlineLayout ) {
-			cellProps = {
-				mdSize: 5,
-				lgSize: 8,
-			};
-		}
-	} else if ( 'small' === format ) {
-		cellProps = {
-=======
 	let layoutCellProps;
 	if ( 'large' === format ) {
 		layoutCellProps = inlineLayout
@@ -255,18 +237,14 @@
 			  };
 	} else if ( 'small' === format ) {
 		layoutCellProps = {
->>>>>>> 06969446
 			smSize: 3,
 			mdSize: 7,
 			lgSize: 11,
 		};
-<<<<<<< HEAD
-=======
 	} else {
 		layoutCellProps = {
 			size: 12,
 		};
->>>>>>> 06969446
 	}
 
 	let icon;
@@ -385,17 +363,7 @@
 			<Grid>
 				<Row>
 					{ logo && (
-<<<<<<< HEAD
-						<Cell
-							size={ 12 }
-							className={ classnames( {
-								'mdc-layout-grid__cell--order-2-phone': inlineLayout,
-								'mdc-layout-grid__cell--order-1-tablet': inlineLayout,
-							} ) }
-						>
-=======
 						<Cell { ...logoCellProps }>
->>>>>>> 06969446
 							<div className="googlesitekit-publisher-win__logo">
 								{ logoSVG }
 							</div>
@@ -416,29 +384,13 @@
 						</Cell>
 					) }
 
-<<<<<<< HEAD
-					<Cell
-						{ ...cellProps }
-						className={ classnames( {
-							'mdc-layout-grid__cell--order-2-phone':
-								format === 'large',
-							'mdc-layout-grid__cell--order-1-tablet':
-								format === 'large',
-						} ) }
-					>
-=======
 					<Cell { ...layoutCellProps }>
->>>>>>> 06969446
 						{ inlineLayout ? (
 							<Row>
 								<Cell mdSize={ 8 } lgSize={ 5 }>
 									{ inlineMarkup }
 								</Cell>
-<<<<<<< HEAD
-								<Cell mdSize={ 8 } lgSize={ 7 } alignBottom>
-=======
 								<Cell alignBottom mdSize={ 8 } lgSize={ 7 }>
->>>>>>> 06969446
 									{ dataBlockMarkup }
 								</Cell>
 							</Row>
@@ -469,12 +421,8 @@
 						<Cell
 							mdSize={ 2 }
 							lgSize={ 4 }
-<<<<<<< HEAD
-							className="mdc-layout-grid__cell--order-1-phone mdc-layout-grid__cell--order-2-tablet"
-=======
 							smOrder={ 1 }
 							mdOrder={ 2 }
->>>>>>> 06969446
 						>
 							<div className="googlesitekit-publisher-win__image-large">
 								<WinImageSVG />
