/**
 * BannerNotification component.
 *
 * Site Kit by Google, Copyright 2021 Google LLC
 *
 * Licensed under the Apache License, Version 2.0 (the "License");
 * you may not use this file except in compliance with the License.
 * You may obtain a copy of the License at
 *
 *     https://www.apache.org/licenses/LICENSE-2.0
 *
 * Unless required by applicable law or agreed to in writing, software
 * distributed under the License is distributed on an "AS IS" BASIS,
 * WITHOUT WARRANTIES OR CONDITIONS OF ANY KIND, either express or implied.
 * See the License for the specific language governing permissions and
 * limitations under the License.
 */

/**
 * External dependencies
 */
import PropTypes from 'prop-types';
import classnames from 'classnames';
import map from 'lodash/map';
import { useMount } from 'react-use';

/*
 * WordPress dependencies
 */
import {
	useCallback,
	useState,
	useRef,
	Fragment,
	isValidElement,
} from '@wordpress/element';

/*
 * Internal dependencies
 */
<<<<<<< HEAD
import GoogleLogoIcon from '../../../svg/graphics/logo-g.svg';
=======
import { Cell, Grid, Row } from '../../material-components';
import GoogleLogoIcon from '../../../svg/logo-g.svg';
>>>>>>> 487c88b6
import { getContextScrollTop } from '../../util/scroll';
import { isHashOnly } from '../../util/urls';
import { sanitizeHTML } from '../../util/sanitize';
import DataBlock from '../DataBlock';
import Button from '../Button';
import Warning from '../../../svg/icons/warning.svg';
import ErrorIcon from '../../../svg/icons/error.svg';
import Link from '../Link';
import ModuleIcon from '../ModuleIcon';
import { getItem, setItem, deleteItem } from '../../googlesitekit/api/cache';
import { trackEvent } from '../../util';
import { VIEW_CONTEXT_DASHBOARD } from '../../googlesitekit/constants';
import { useBreakpoint } from '../../hooks/useBreakpoint';

function BannerNotification( {
	anchorLink,
	anchorLinkLabel,
	blockData,
	children,
	className,
	ctaLabel,
	ctaLink,
	ctaTarget,
	description,
	dismiss,
	dismissExpires,
	format,
	id,
	isDismissible,
	learnMoreDescription,
	learnMoreLabel,
	learnMoreURL,
	logo,
	module,
	moduleName,
	onCTAClick,
	onDismiss,
	pageIndex,
	showOnce,
	SmallImageSVG,
	title,
	type,
	WinImageSVG,
} ) {
	// Closed notifications are invisible, but still occupy space.
	const [ isClosed, setIsClosed ] = useState( false );
	// Start with an undefined dismissed state due to async resolution.
	const [ isDismissed, setIsDismissed ] = useState( false );
	const cardRef = useRef();
	const cacheKeyDismissed = `notification::dismissed::${ id }`;
	// Persists the notification dismissal to browser storage.
	// Dismissed notifications don't expire.
	const persistDismissal = () =>
		setItem( cacheKeyDismissed, new Date(), { ttl: null } );

	const breakpoint = useBreakpoint();

	useMount( async () => {
		await trackEvent(
			`${ VIEW_CONTEXT_DASHBOARD }_site-notification`,
			'view_notification',
			id
		);

		if ( dismissExpires > 0 ) {
			await expireDismiss();
		}

		if ( isDismissible ) {
			const { cacheHit } = await getItem( cacheKeyDismissed );
			setIsDismissed( cacheHit );
		}

		if ( showOnce ) {
			// Set the dismissed flag in cache without immediately hiding it.
			await persistDismissal();
		}
	} );

	async function handleDismiss( e ) {
		e.persist();
		e.preventDefault();

		await trackEvent(
			`${ VIEW_CONTEXT_DASHBOARD }_site-notification`,
			'dismiss_notification',
			id
		);

		if ( onDismiss ) {
			await onDismiss( e );
		}
		dismissNotification();
	}

	function dismissNotification() {
		const card = cardRef.current;

		setIsClosed( true );

		setTimeout( async () => {
			await persistDismissal();

			if ( card?.style ) {
				card.style.display = 'none';
			}

			// Emit an event for the notification counter to listen for.
			const event = new Event( 'notificationDismissed' );
			document.dispatchEvent( event );
		}, 350 );
	}

	async function handleCTAClick( e ) {
		e.persist();

		await trackEvent(
			`${ VIEW_CONTEXT_DASHBOARD }_site-notification`,
			'confirm_notification',
			id
		);

		if ( onCTAClick ) {
			await onCTAClick( e );
		}

		if ( isDismissible ) {
			dismissNotification();
		}
	}

	const handleAnchorLinkClick = useCallback(
		( event ) => {
			if ( isHashOnly( anchorLink ) ) {
				event.preventDefault();

				global.history.replaceState( {}, '', anchorLink );

				global.scrollTo( {
					top: getContextScrollTop( anchorLink, breakpoint ),
					behavior: 'smooth',
				} );
			}
		},
		[ anchorLink, breakpoint ]
	);

	async function handleLearnMore( e ) {
		e.persist();

		await trackEvent(
			`${ VIEW_CONTEXT_DASHBOARD }_site-notification`,
			'click_learn_more_link',
			id
		);
	}

	async function expireDismiss() {
		const { value: dismissed } = await getItem( cacheKeyDismissed );

		if ( dismissed ) {
			const expiration = new Date( dismissed );
			expiration.setSeconds(
				expiration.getSeconds() + parseInt( dismissExpires, 10 )
			);

			if ( expiration < new Date() ) {
				await deleteItem( cacheKeyDismissed );
			}
		}
	}

	// isDismissed will be undefined until resolved from browser storage.
	if ( isDismissible && ( undefined === isDismissed || isDismissed ) ) {
		return null;
	}

	const closedClass = isClosed ? 'is-closed' : 'is-open';
	const inlineLayout = 'large' === format && 'win-stats-increase' === type;

	let layoutCellProps;
	if ( 'large' === format ) {
		layoutCellProps = inlineLayout
			? {
					mdSize: 5,
					lgSize: 8,
					smOrder: 2,
					mdOrder: 1,
			  }
			: {
					mdSize: 6,
					lgSize: 8,
					smOrder: 2,
					mdOrder: 1,
			  };
	} else if ( 'small' === format ) {
		layoutCellProps = {
			smSize: 3,
			mdSize: 7,
			lgSize: 11,
		};
	} else {
		layoutCellProps = {
			size: 12,
		};
	}

	let icon;
	if ( 'win-warning' === type ) {
		icon = <Warning width={ 34 } />;
	} else if ( 'win-error' === type ) {
		icon = <ErrorIcon width={ 28 } />;
	} else {
		icon = '';
	}

	const dataBlockMarkup = (
		<Fragment>
			{ blockData && (
				<Row>
					{ map( blockData, ( block, i ) => {
						return (
							<Cell key={ i } lgSize={ inlineLayout ? 5 : 4 }>
								<div className="googlesitekit-publisher-win__stats">
									<DataBlock { ...block } />
								</div>
							</Cell>
						);
					} ) }
				</Row>
			) }
		</Fragment>
	);

	const inlineMarkup = (
		<Fragment>
			{ title && (
				<h3 className="googlesitekit-heading-2 googlesitekit-publisher-win__title">
					{ title }
				</h3>
			) }
			{ anchorLink && anchorLinkLabel && (
				<p className="googlesitekit-publisher-win__link">
					<Link href={ anchorLink } onClick={ handleAnchorLinkClick }>
						{ anchorLinkLabel }
					</Link>
				</p>
			) }
			{ description && (
				<div className="googlesitekit-publisher-win__desc">
					<p>
						{ isValidElement( description ) ? (
							description
						) : (
							<span
								dangerouslySetInnerHTML={ sanitizeHTML(
									description,
									{
										ALLOWED_TAGS: [
											'strong',
											'em',
											'br',
											'a',
										],
										ALLOWED_ATTR: [ 'href' ],
									}
								) }
							/>
						) }

						{ learnMoreLabel && (
							<Fragment>
								{ ' ' }
								<Link
									onClick={ handleLearnMore }
									href={ learnMoreURL }
									external
									inherit
								>
									{ learnMoreLabel }
								</Link>
								{ learnMoreDescription }
							</Fragment>
						) }
						{ pageIndex && (
							<span className="googlesitekit-publisher-win__detect">
								{ pageIndex }
							</span>
						) }
					</p>
				</div>
			) }
			{ children }
		</Fragment>
	);

	const logoSVG = module ? (
		<ModuleIcon slug={ module } size={ 19 } />
	) : (
		<GoogleLogoIcon height="34" width="32" />
	);

	const logoCellProps = inlineLayout
		? {
				size: 12,
				smOrder: 2,
				mdOrder: 1,
		  }
		: { size: 12 };

	return (
		<section
			id={ id }
			ref={ cardRef }
			className={ classnames( className, 'googlesitekit-publisher-win', {
				[ `googlesitekit-publisher-win--${ format }` ]: format,
				[ `googlesitekit-publisher-win--${ type }` ]: type,
				[ `googlesitekit-publisher-win--${ closedClass }` ]: closedClass,
			} ) }
		>
			<Grid>
				<Row>
					{ logo && (
						<Cell { ...logoCellProps }>
							<div className="googlesitekit-publisher-win__logo">
								{ logoSVG }
							</div>
							{ moduleName && (
								<div className="googlesitekit-publisher-win__module-name">
									{ moduleName }
								</div>
							) }
						</Cell>
					) }

					{ SmallImageSVG && (
						<Cell
							size={ 1 }
							className="googlesitekit-publisher-win__small-media"
						>
							<SmallImageSVG />
						</Cell>
					) }

					<Cell { ...layoutCellProps }>
						{ inlineLayout ? (
							<Row>
								<Cell mdSize={ 8 } lgSize={ 5 }>
									{ inlineMarkup }
								</Cell>
								<Cell alignBottom mdSize={ 8 } lgSize={ 7 }>
									{ dataBlockMarkup }
								</Cell>
							</Row>
						) : (
							<Fragment>
								{ inlineMarkup }
								{ dataBlockMarkup }
							</Fragment>
						) }

						{ ctaLink && (
							<Button
								className="googlesitekit-notification__cta"
								href={ ctaLink }
								target={ ctaTarget }
								onClick={ handleCTAClick }
							>
								{ ctaLabel }
							</Button>
						) }

						{ isDismissible && dismiss && (
							<Link onClick={ handleDismiss }>{ dismiss }</Link>
						) }
					</Cell>

					{ WinImageSVG && (
						<Cell
							mdSize={ 2 }
							lgSize={ 4 }
							smOrder={ 1 }
							mdOrder={ 2 }
						>
							<div className="googlesitekit-publisher-win__image-large">
								<WinImageSVG />
							</div>
						</Cell>
					) }

					{ ( 'win-error' === type || 'win-warning' === type ) && (
						<Cell size={ 1 }>
							<div className="googlesitekit-publisher-win__icons">
								{ icon }
							</div>
						</Cell>
					) }
				</Row>
			</Grid>
		</section>
	);
}

BannerNotification.propTypes = {
	id: PropTypes.string.isRequired,
	className: PropTypes.string,
	title: PropTypes.string.isRequired,
	description: PropTypes.node,
	learnMoreURL: PropTypes.string,
	learnMoreDescription: PropTypes.string,
	learnMoreLabel: PropTypes.string,
	blockData: PropTypes.array,
	WinImageSVG: PropTypes.elementType,
	SmallImageSVG: PropTypes.elementType,
	format: PropTypes.string,
	ctaLink: PropTypes.string,
	ctaLabel: PropTypes.string,
	type: PropTypes.string,
	dismiss: PropTypes.string,
	isDismissible: PropTypes.bool,
	logo: PropTypes.bool,
	module: PropTypes.string,
	moduleName: PropTypes.string,
	pageIndex: PropTypes.string,
	dismissExpires: PropTypes.number,
	showOnce: PropTypes.bool,
	onCTAClick: PropTypes.func,
	onDismiss: PropTypes.func,
	anchorLink: PropTypes.string,
	anchorLinkLabel: PropTypes.string,
};

BannerNotification.defaultProps = {
	isDismissible: true,
	className: '',
	dismissExpires: 0,
	showOnce: false,
};

export default BannerNotification;<|MERGE_RESOLUTION|>--- conflicted
+++ resolved
@@ -38,12 +38,8 @@
 /*
  * Internal dependencies
  */
-<<<<<<< HEAD
 import GoogleLogoIcon from '../../../svg/graphics/logo-g.svg';
-=======
 import { Cell, Grid, Row } from '../../material-components';
-import GoogleLogoIcon from '../../../svg/logo-g.svg';
->>>>>>> 487c88b6
 import { getContextScrollTop } from '../../util/scroll';
 import { isHashOnly } from '../../util/urls';
 import { sanitizeHTML } from '../../util/sanitize';
