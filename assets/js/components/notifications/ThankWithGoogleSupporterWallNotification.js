/**
 * ThankWithGoogleSupporterWallNotification component.
 *
 * Site Kit by Google, Copyright 2022 Google LLC
 *
 * Licensed under the Apache License, Version 2.0 (the "License");
 * you may not use this file except in compliance with the License.
 * You may obtain a copy of the License at
 *
 *     https://www.apache.org/licenses/LICENSE-2.0
 *
 * Unless required by applicable law or agreed to in writing, software
 * distributed under the License is distributed on an "AS IS" BASIS,
 * WITHOUT WARRANTIES OR CONDITIONS OF ANY KIND, either express or implied.
 * See the License for the specific language governing permissions and
 * limitations under the License.
 */

/**
 * WordPress dependencies
 */
import { __ } from '@wordpress/i18n';
<<<<<<< HEAD
=======
import { Fragment, useCallback, useEffect, useState } from '@wordpress/element';
>>>>>>> cff533d2

/**
 * Internal dependencies
 */
import Data from 'googlesitekit-data';
import { CORE_SITE } from '../../googlesitekit/datastore/site/constants';
import { MODULES_THANK_WITH_GOOGLE } from '../../modules/thank-with-google/datastore/constants';
import SupporterWallPromptSVG from '../../../svg/graphics/twg-supporter-wall.svg';
import BannerNotification from './BannerNotification';
import useViewContext from '../../hooks/useViewContext';
import { trackEvent } from '../../util';
const { useSelect } = Data;

export default function ThankWithGoogleSupporterWallNotification() {
	const supporterWallPrompt = useSelect( ( select ) =>
		select( MODULES_THANK_WITH_GOOGLE ).getSupporterWallPrompt()
	);
	const supporterWallURL = useSelect( ( select ) =>
		select( CORE_SITE ).getWidgetsAdminURL()
	);

	const [ viewNotificationSent, setViewNotificationSent ] = useState( false );

	const viewContext = useViewContext();
	const eventCategory = `${ viewContext }_thank-with-google-supporter-wall-notification`;

	useEffect( () => {
		// Only trigger the view event if the notification is visible and we haven't
		// already sent this notification.
		if ( ! viewNotificationSent && supporterWallPrompt ) {
			trackEvent( eventCategory, 'view_notification' );
			// Don't send the view event again.
			setViewNotificationSent( true );
		}
	}, [ eventCategory, supporterWallPrompt, viewNotificationSent ] );

	const handleOnCTAClick = useCallback( () => {
		trackEvent( eventCategory, 'confirm_notification' );
	}, [ eventCategory ] );

	const handleOnDismiss = useCallback( () => {
		trackEvent( eventCategory, 'dismiss_notification' );
	}, [ eventCategory ] );

	if ( ! supporterWallPrompt ) {
		return null;
	}

	return (
		<BannerNotification
			id="twg-supporter-wall-prompt"
			className="googlesitekit-twg-supporter-wall-banner"
			title={ __(
				'Add a Thank with Google supporter wall',
				'google-site-kit'
			) }
			description={
				<p>
					<span className="googlesitekit-display-block">
						{ __(
							'A supporter wall widget shows the list of everyone who has supported your site using Thank with Google. It’s a nice way to thank your supporters back.',
							'google-site-kit'
						) }
					</span>
					<span className="googlesitekit-display-block">
						{ __(
							'You can find and add the supporter wall widget from your site’s Appearance settings.',
							'google-site-kit'
						) }
					</span>
				</p>
			}
			ctaLabel={ __( 'Add Supporter Wall widget', 'google-site-kit' ) }
			ctaLink={ supporterWallURL }
			dismiss={ __( 'Maybe later', 'google-site-kit' ) }
			isDismissible
			format="large"
			onCTAClick={ handleOnCTAClick }
			onDismiss={ handleOnDismiss }
			WinImageSVG={ () => <SupporterWallPromptSVG height="195" /> }
		/>
	);
}<|MERGE_RESOLUTION|>--- conflicted
+++ resolved
@@ -20,10 +20,7 @@
  * WordPress dependencies
  */
 import { __ } from '@wordpress/i18n';
-<<<<<<< HEAD
-=======
-import { Fragment, useCallback, useEffect, useState } from '@wordpress/element';
->>>>>>> cff533d2
+import { useCallback, useEffect, useState } from '@wordpress/element';
 
 /**
  * Internal dependencies
