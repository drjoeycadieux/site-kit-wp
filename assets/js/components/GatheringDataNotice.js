/**
 * GatheringDataNotice component.
 *
 * Site Kit by Google, Copyright 2022 Google LLC
 *
 * Licensed under the Apache License, Version 2.0 (the "License");
 * you may not use this file except in compliance with the License.
 * You may obtain a copy of the License at
 *
 *     https://www.apache.org/licenses/LICENSE-2.0
 *
 * Unless required by applicable law or agreed to in writing, software
 * distributed under the License is distributed on an "AS IS" BASIS,
 * WITHOUT WARRANTIES OR CONDITIONS OF ANY KIND, either express or implied.
 * See the License for the specific language governing permissions and
 * limitations under the License.
 */

/**
 * External dependencies
 */
import PropTypes from 'prop-types';
import classnames from 'classnames';

/**
 * WordPress dependencies
 */
import { __ } from '@wordpress/i18n';

export const NOTICE_STYLE = {
	DEFAULT: 'default',
	OVERLAY: 'overlay',
	SMALL: 'small',
<<<<<<< HEAD
	SMALL_OVERLAY: 'small-overlay',
	DEFAULT_TEXT_ONLY: 'default-text-only',
=======
	LARGE: 'large',
>>>>>>> d46a7bae
};

function GatheringDataNotice( { style } ) {
	return (
		<div
			className={ classnames( 'googlesitekit-gathering-data-notice', {
				[ `googlesitekit-gathering-data-notice--has-style-${ style }` ]: !! style,
			} ) }
		>
			<span>{ __( 'Gathering data…', 'google-site-kit' ) }</span>
		</div>
	);
}

GatheringDataNotice.propTypes = {
	style: PropTypes.oneOf( Object.values( NOTICE_STYLE ) ),
};

export default GatheringDataNotice;<|MERGE_RESOLUTION|>--- conflicted
+++ resolved
@@ -31,12 +31,9 @@
 	DEFAULT: 'default',
 	OVERLAY: 'overlay',
 	SMALL: 'small',
-<<<<<<< HEAD
 	SMALL_OVERLAY: 'small-overlay',
 	DEFAULT_TEXT_ONLY: 'default-text-only',
-=======
 	LARGE: 'large',
->>>>>>> d46a7bae
 };
 
 function GatheringDataNotice( { style } ) {
