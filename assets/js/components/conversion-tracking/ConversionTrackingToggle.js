/**
 * Site Kit by Google, Copyright 2024 Google LLC
 *
 * Licensed under the Apache License, Version 2.0 (the "License");
 * you may not use this file except in compliance with the License.
 * You may obtain a copy of the License at
 *
 *     https://www.apache.org/licenses/LICENSE-2.0
 *
 * Unless required by applicable law or agreed to in writing, software
 * distributed under the License is distributed on an "AS IS" BASIS,
 * WITHOUT WARRANTIES OR CONDITIONS OF ANY KIND, either express or implied.
 * See the License for the specific language governing permissions and
 * limitations under the License.
 */

/**
 * WordPress dependencies
 */
import {
	createInterpolateElement,
	useState,
	Fragment,
} from '@wordpress/element';
import { __ } from '@wordpress/i18n';

/**
 * Internal dependencies
 */
import { Switch } from 'googlesitekit-components';
import Data from 'googlesitekit-data';
import { CORE_SITE } from '../../googlesitekit/datastore/site/constants';
import ErrorText from '../../components/ErrorText';
import Link from '../Link';
import LoadingWrapper from '../LoadingWrapper';
import ConfirmDisableConversionTrackingDialog from './ConfirmDisableConversionTrackingDialog';
import { useFeature } from '../../hooks/useFeature';
import PropTypes from 'prop-types';

const { useDispatch, useSelect } = Data;

export default function ConversionTrackingToggle( { loading } ) {
	const iceEnabled = useFeature( 'conversionInfra' );
	const [ saveError ] = useState( null );
	const [ showConfirmDialog, setShowConfirmDialog ] = useState( false );

	const isConversionTrackingEnabled = useSelect( ( select ) =>
		select( CORE_SITE ).isConversionTrackingEnabled()
	);

	const isSaving = useSelect( ( select ) =>
		select( CORE_SITE ).isFetchingSaveConversionTrackingSettings()
	);

	const { setConversionTrackingEnabled } = useDispatch( CORE_SITE );

	if ( ! iceEnabled ) {
		return null;
	}

	return (
		<Fragment>
			<LoadingWrapper loading={ loading } width="180px" height="21.3px">
				<Switch
					label={ __(
						'Enable enhanced conversion tracking',
						'google-site-kit'
					) }
					checked={ isConversionTrackingEnabled }
					disabled={ isSaving || loading }
					onClick={ () => {
						// If Conversion Tracking is currently enabled, show a confirmation
						// dialog warning users about the impact of disabling it.
						if ( isConversionTrackingEnabled ) {
							setShowConfirmDialog( true );
						} else {
							// Conversion Tracking is not currently enabled, so this toggle
							// enables it.
							setConversionTrackingEnabled( true );
						}
					} }
					hideLabel={ false }
				/>
			</LoadingWrapper>
			{ saveError && <ErrorText message={ saveError.message } /> }
			{
				<LoadingWrapper
					className="googlesitekit-settings-conversion-tracking-switch-description--loading"
					loading={ loading }
					width="750px"
					height="42px"
					smallWidth="386px"
					smallHeight="84px"
					tabletWidth="540px"
					tabletHeight="84px"
				>
					<p className="googlesitekit-settings-module__fields-group-helper-text">
						{ createInterpolateElement(
							__(
								'Conversion tracking allows you to measure additional events on your site from other plugins that Site Kit integrates with to optimize your campaign performance. <a>Learn more</a>',
								'google-site-kit'
<<<<<<< HEAD
							),
							{
								br: <br />,
								a: (
									<Link
										href="#"
										external
										aria-label={ __(
											'Learn more about conversion tracking',
											'google-site-kit'
										) }
									/>
								),
							}
						) }
					</p>
				</LoadingWrapper>
			}
=======
							) }
							checked={ isConversionTrackingEnabled }
							disabled={ isSaving || loading }
							onClick={ () => {
								// If Conversion Tracking is currently enabled, show a confirmation
								// dialog warning users about the impact of disabling it.
								if ( isConversionTrackingEnabled ) {
									setShowConfirmDialog( true );
								} else {
									// Conversion Tracking is not currently enabled, so this toggle
									// enables it.
									setConversionTrackingEnabled( true );
								}
							} }
							hideLabel={ false }
						/>
					</LoadingWrapper>
				}
				{ !! saveError && <ErrorText message={ saveError.message } /> }
				{
					<LoadingWrapper
						className="googlesitekit-settings-conversion-tracking-switch-description--loading"
						loading={ loading }
						width="750px"
						height="42px"
						smallWidth="386px"
						smallHeight="84px"
						tabletWidth="540px"
						tabletHeight="84px"
					>
						<p className="googlesitekit-settings-module__fields-group-helper-text">
							{ createInterpolateElement(
								__(
									'Conversion tracking allows you to measure additional events on your site from other plugins that Site Kit integrates with to optimize your campaign performance. <a>Learn more</a>',
									'google-site-kit'
								),
								{
									a: (
										<Link
											href="#"
											external
											aria-label={ __(
												'Learn more about conversion tracking',
												'google-site-kit'
											) }
										/>
									),
								}
							) }
						</p>
					</LoadingWrapper>
				}
			</div>
>>>>>>> 1fcce252
			{ showConfirmDialog && (
				<ConfirmDisableConversionTrackingDialog
					onConfirm={ () => {
						setConversionTrackingEnabled( false );
						setShowConfirmDialog( false );
					} }
					onCancel={ () => {
						setShowConfirmDialog( false );
					} }
				/>
			) }
		</Fragment>
	);
}

ConversionTrackingToggle.propTypes = {
	loading: PropTypes.bool,
};<|MERGE_RESOLUTION|>--- conflicted
+++ resolved
@@ -60,65 +60,17 @@
 
 	return (
 		<Fragment>
-			<LoadingWrapper loading={ loading } width="180px" height="21.3px">
-				<Switch
-					label={ __(
-						'Enable enhanced conversion tracking',
-						'google-site-kit'
-					) }
-					checked={ isConversionTrackingEnabled }
-					disabled={ isSaving || loading }
-					onClick={ () => {
-						// If Conversion Tracking is currently enabled, show a confirmation
-						// dialog warning users about the impact of disabling it.
-						if ( isConversionTrackingEnabled ) {
-							setShowConfirmDialog( true );
-						} else {
-							// Conversion Tracking is not currently enabled, so this toggle
-							// enables it.
-							setConversionTrackingEnabled( true );
-						}
-					} }
-					hideLabel={ false }
-				/>
-			</LoadingWrapper>
-			{ saveError && <ErrorText message={ saveError.message } /> }
-			{
-				<LoadingWrapper
-					className="googlesitekit-settings-conversion-tracking-switch-description--loading"
-					loading={ loading }
-					width="750px"
-					height="42px"
-					smallWidth="386px"
-					smallHeight="84px"
-					tabletWidth="540px"
-					tabletHeight="84px"
-				>
-					<p className="googlesitekit-settings-module__fields-group-helper-text">
-						{ createInterpolateElement(
-							__(
-								'Conversion tracking allows you to measure additional events on your site from other plugins that Site Kit integrates with to optimize your campaign performance. <a>Learn more</a>',
+			<div>
+				{
+					<LoadingWrapper
+						loading={ loading }
+						width="180px"
+						height="21.3px"
+					>
+						<Switch
+							label={ __(
+								'Enable enhanced conversion tracking',
 								'google-site-kit'
-<<<<<<< HEAD
-							),
-							{
-								br: <br />,
-								a: (
-									<Link
-										href="#"
-										external
-										aria-label={ __(
-											'Learn more about conversion tracking',
-											'google-site-kit'
-										) }
-									/>
-								),
-							}
-						) }
-					</p>
-				</LoadingWrapper>
-			}
-=======
 							) }
 							checked={ isConversionTrackingEnabled }
 							disabled={ isSaving || loading }
@@ -172,7 +124,6 @@
 					</LoadingWrapper>
 				}
 			</div>
->>>>>>> 1fcce252
 			{ showConfirmDialog && (
 				<ConfirmDisableConversionTrackingDialog
 					onConfirm={ () => {
