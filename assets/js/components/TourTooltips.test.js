--- conflicted
+++ resolved
@@ -105,15 +105,8 @@
 			'dismissTour'
 		);
 		dismissTourSpy.mockImplementation( ( tourID ) => {
-<<<<<<< HEAD
 		// Bypass fetch requests and receive the dismissed tour directly.
 			registry.dispatch( CORE_USER ).receiveGetDismissedTours( [ tourID ] );
-=======
-			// Bypass fetch requests and receive the dismissed tour directly.
-			registry
-				.dispatch( CORE_USER )
-				.receiveGetDismissedTours( [ tourID ] );
->>>>>>> eac58da3
 		} );
 	} );
 
@@ -149,13 +142,7 @@
 
 		const { queryByRole } = renderTourTooltipsWithMockUI( registry );
 
-<<<<<<< HEAD
 		expect( queryByRole( 'button', { hidden: true, name: /next/i } ) ).not.toBeInTheDocument();
-=======
-		expect(
-			queryByRole( 'button', { name: /next/i } )
-		).not.toBeInTheDocument();
->>>>>>> eac58da3
 	} );
 
 	it( 'should switch to previous step when back button is clicked', async () => {
@@ -171,23 +158,11 @@
 	it( 'should not render previous step button if on first step', async () => {
 		const { queryByRole } = renderTourTooltipsWithMockUI( registry );
 
-<<<<<<< HEAD
 		expect( queryByRole( 'button', { hidden: true, name: /back/i } ) ).not.toBeInTheDocument();
 	} );
 
 	it( 'should end tour when close icon is clicked', async () => {
 		const { getByLabelText, queryByRole } = renderTourTooltipsWithMockUI( registry );
-=======
-		expect(
-			queryByRole( 'button', { name: /back/i } )
-		).not.toBeInTheDocument();
-	} );
-
-	it( 'should end tour when close icon is clicked', async () => {
-		const { getByRole, queryByRole } = renderTourTooltipsWithMockUI(
-			registry
-		);
->>>>>>> eac58da3
 
 		fireEvent.click( getByLabelText( /close/i ) );
 
@@ -198,13 +173,7 @@
 	it( 'should end tour when "Got it" button is clicked', async () => {
 		registry.dispatch( CORE_UI ).setValue( STEP_KEY, FINAL_STEP );
 
-<<<<<<< HEAD
 		const { getByLabelText, queryByRole } = renderTourTooltipsWithMockUI( registry );
-=======
-		const { getByRole, queryByRole } = renderTourTooltipsWithMockUI(
-			registry
-		);
->>>>>>> eac58da3
 
 		fireEvent.click( getByLabelText( /got it/i ) );
 
@@ -290,71 +259,57 @@
 			mockTrackEvent.mockClear();
 
 			// Finish the tour.
-<<<<<<< HEAD
 			fireEvent.click( getByLabelText( /got it/i ) );
 			expect( mockTrackEvent ).toHaveBeenCalledWith( EVENT_CATEGORY, GA_ACTIONS.COMPLETE, 3 );
 			expect( mockTrackEvent ).not.toHaveBeenCalledWith( EVENT_CATEGORY, GA_ACTIONS.DISMISS, 3 );
-=======
-			fireEvent.click( getByRole( 'button', { name: /got it/i } ) );
+			expect( mockTrackEvent ).toHaveBeenCalledTimes( 1 );
+		} );
+
+		it( 'tracks all events for a dismissed tour', async () => {
+			const { getByRole, getByLabelText } = renderTourTooltipsWithMockUI( registry );
+			await getByRole( 'alertdialog', { hidden: true } );
+
+			expect( mockTrackEvent ).toHaveBeenCalledTimes( 1 );
 			expect( mockTrackEvent ).toHaveBeenCalledWith(
+				EVENT_CATEGORY,
+				GA_ACTIONS.VIEW,
+				1
+			);
+			mockTrackEvent.mockClear();
+
+			// Dismissing a tour is specific to closing the dialog.
+			fireEvent.click( getByLabelText( /close/i ) );
+			expect( mockTrackEvent ).toHaveBeenCalledTimes( 1 );
+			expect( mockTrackEvent ).toHaveBeenCalledWith(
+				EVENT_CATEGORY,
+				GA_ACTIONS.DISMISS,
+				1
+			);
+		} );
+
+		it( 'tracks all events for a dismissed tour on the last step', async () => {
+			const { getByRole, getByLabelText } = renderTourTooltipsWithMockUI( registry );
+			await getByRole( 'alertdialog', { hidden: true } );
+			// Go to step 2/3
+			fireEvent.click( getByLabelText( /next/i ) );
+			await getByRole( 'alertdialog', { hidden: true } );
+			// Go to step 3/3
+			fireEvent.click( getByLabelText( /next/i ) );
+			await getByRole( 'alertdialog', { hidden: true } );
+			mockTrackEvent.mockClear();
+			// Dismissing a tour is specific to closing the dialog.
+			fireEvent.click( getByLabelText( /close/i ) );
+
+			expect( mockTrackEvent ).toHaveBeenCalledWith(
+				EVENT_CATEGORY,
+				GA_ACTIONS.DISMISS,
+				3
+			);
+			expect( mockTrackEvent ).not.toHaveBeenCalledWith(
 				EVENT_CATEGORY,
 				GA_ACTIONS.COMPLETE,
 				3
 			);
-			expect( mockTrackEvent ).not.toHaveBeenCalledWith(
-				EVENT_CATEGORY,
-				GA_ACTIONS.DISMISS,
-				3
-			);
->>>>>>> eac58da3
-			expect( mockTrackEvent ).toHaveBeenCalledTimes( 1 );
-		} );
-
-		it( 'tracks all events for a dismissed tour', async () => {
-			const { getByRole, getByLabelText } = renderTourTooltipsWithMockUI( registry );
-			await getByRole( 'alertdialog', { hidden: true } );
-
-			expect( mockTrackEvent ).toHaveBeenCalledTimes( 1 );
-			expect( mockTrackEvent ).toHaveBeenCalledWith(
-				EVENT_CATEGORY,
-				GA_ACTIONS.VIEW,
-				1
-			);
-			mockTrackEvent.mockClear();
-
-			// Dismissing a tour is specific to closing the dialog.
-			fireEvent.click( getByLabelText( /close/i ) );
-			expect( mockTrackEvent ).toHaveBeenCalledTimes( 1 );
-			expect( mockTrackEvent ).toHaveBeenCalledWith(
-				EVENT_CATEGORY,
-				GA_ACTIONS.DISMISS,
-				1
-			);
-		} );
-
-		it( 'tracks all events for a dismissed tour on the last step', async () => {
-			const { getByRole, getByLabelText } = renderTourTooltipsWithMockUI( registry );
-			await getByRole( 'alertdialog', { hidden: true } );
-			// Go to step 2/3
-			fireEvent.click( getByLabelText( /next/i ) );
-			await getByRole( 'alertdialog', { hidden: true } );
-			// Go to step 3/3
-			fireEvent.click( getByLabelText( /next/i ) );
-			await getByRole( 'alertdialog', { hidden: true } );
-			mockTrackEvent.mockClear();
-			// Dismissing a tour is specific to closing the dialog.
-			fireEvent.click( getByLabelText( /close/i ) );
-
-			expect( mockTrackEvent ).toHaveBeenCalledWith(
-				EVENT_CATEGORY,
-				GA_ACTIONS.DISMISS,
-				3
-			);
-			expect( mockTrackEvent ).not.toHaveBeenCalledWith(
-				EVENT_CATEGORY,
-				GA_ACTIONS.COMPLETE,
-				3
-			);
 			expect( mockTrackEvent ).toHaveBeenCalledTimes( 1 );
 		} );
 
