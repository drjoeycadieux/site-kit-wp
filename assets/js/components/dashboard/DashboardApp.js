/**
 * DashboardApp component.
 *
 * Site Kit by Google, Copyright 2021 Google LLC
 *
 * Licensed under the Apache License, Version 2.0 (the "License");
 * you may not use this file except in compliance with the License.
 * You may obtain a copy of the License at
 *
 *     https://www.apache.org/licenses/LICENSE-2.0
 *
 * Unless required by applicable law or agreed to in writing, software
 * distributed under the License is distributed on an "AS IS" BASIS,
 * WITHOUT WARRANTIES OR CONDITIONS OF ANY KIND, either express or implied.
 * See the License for the specific language governing permissions and
 * limitations under the License.
 */

/**
 * WordPress dependencies
 */
import { Fragment } from '@wordpress/element';

/**
 * Internal dependencies
 */
import WidgetContextRenderer from '../../googlesitekit/widgets/components/WidgetContextRenderer';
import DashboardHeader from './DashboardHeader';
import DashboardFooter from './DashboardFooter';
import DashboardNotifications from './dashboard-notifications';
import Header from '../Header';
import DateRangeSelector from '../DateRangeSelector';
import HelpMenu from '../help/HelpMenu';
import { useFeature } from '../../hooks/useFeature';
import SurveyViewTrigger from '../surveys/SurveyViewTrigger';

const ONE_HOUR_IN_MS = 60 * 60 * 1000;

export default function DashboardApp() {
	const helpVisibilityEnabled = useFeature( 'helpVisibility' );
	const userFeedbackEnabled = useFeature( 'userFeedback' );

	return (
		<Fragment>
			<Header>
				{ helpVisibilityEnabled && <HelpMenu /> }
				<DateRangeSelector />
			</Header>

			<DashboardNotifications />

			<WidgetContextRenderer
				slug="dashboard"
				className="googlesitekit-module-page googlesitekit-dashboard"
				Header={ DashboardHeader }
				Footer={ DashboardFooter }
			/>

<<<<<<< HEAD
=======
			{ ! dashboardWidgetsEnabled && (
				<div className="googlesitekit-module-page googlesitekit-dashboard">
					<Grid>
						<Row>
							<Cell size={ 12 }>
								<DashboardHeader />
							</Cell>
							<LegacyDashboardModule
								key={ 'googlesitekit-dashboard-module' }
							/>
							<Cell size={ 12 }>
								<DashboardFooter />
							</Cell>
						</Row>
					</Grid>
				</div>
			) }
			{ userFeedbackEnabled && <SurveyViewTrigger triggerID="view_dashboard" ttl={ ONE_HOUR_IN_MS } /> }
>>>>>>> 162ed224
		</Fragment>
	);
}<|MERGE_RESOLUTION|>--- conflicted
+++ resolved
@@ -56,27 +56,7 @@
 				Footer={ DashboardFooter }
 			/>
 
-<<<<<<< HEAD
-=======
-			{ ! dashboardWidgetsEnabled && (
-				<div className="googlesitekit-module-page googlesitekit-dashboard">
-					<Grid>
-						<Row>
-							<Cell size={ 12 }>
-								<DashboardHeader />
-							</Cell>
-							<LegacyDashboardModule
-								key={ 'googlesitekit-dashboard-module' }
-							/>
-							<Cell size={ 12 }>
-								<DashboardFooter />
-							</Cell>
-						</Row>
-					</Grid>
-				</div>
-			) }
 			{ userFeedbackEnabled && <SurveyViewTrigger triggerID="view_dashboard" ttl={ ONE_HOUR_IN_MS } /> }
->>>>>>> 162ed224
 		</Fragment>
 	);
 }