--- conflicted
+++ resolved
@@ -34,11 +34,6 @@
 import SurveyViewTrigger from '../surveys/SurveyViewTrigger';
 
 export default function DashboardApp() {
-<<<<<<< HEAD
-	const helpVisibilityEnabled = useFeature( 'helpVisibility' );
-=======
-	const dashboardWidgetsEnabled = useFeature( 'widgets.dashboard' );
->>>>>>> fed22632
 	const userFeedbackEnabled = useFeature( 'userFeedback' );
 
 	return (
@@ -50,38 +45,12 @@
 
 			<DashboardNotifications />
 
-<<<<<<< HEAD
 			<WidgetContextRenderer
 				slug="dashboard"
 				className="googlesitekit-module-page googlesitekit-dashboard"
 				Header={ DashboardHeader }
-				Footer={ DashboardFooter }
 			/>
 
-=======
-			{ dashboardWidgetsEnabled && (
-				<WidgetContextRenderer
-					slug="dashboard"
-					className="googlesitekit-module-page googlesitekit-dashboard"
-					Header={ DashboardHeader }
-				/>
-			) }
-
-			{ ! dashboardWidgetsEnabled && (
-				<div className="googlesitekit-module-page googlesitekit-dashboard">
-					<Grid>
-						<Row>
-							<Cell size={ 12 }>
-								<DashboardHeader />
-							</Cell>
-							<LegacyDashboardModule
-								key={ 'googlesitekit-dashboard-module' }
-							/>
-						</Row>
-					</Grid>
-				</div>
-			) }
->>>>>>> fed22632
 			{ userFeedbackEnabled && <SurveyViewTrigger triggerID="view_dashboard" ttl={ 3600 } /> }
 		</Fragment>
 	);
