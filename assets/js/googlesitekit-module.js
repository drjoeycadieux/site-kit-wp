/**
 * Module component.
 *
 * Site Kit by Google, Copyright 2021 Google LLC
 *
 * Licensed under the Apache License, Version 2.0 (the "License");
 * you may not use this file except in compliance with the License.
 * You may obtain a copy of the License at
 *
 *     https://www.apache.org/licenses/LICENSE-2.0
 *
 * Unless required by applicable law or agreed to in writing, software
 * distributed under the License is distributed on an "AS IS" BASIS,
 * WITHOUT WARRANTIES OR CONDITIONS OF ANY KIND, either express or implied.
 * See the License for the specific language governing permissions and
 * limitations under the License.
 */

/**
 * WordPress dependencies
 */
import domReady from '@wordpress/dom-ready';
import { render } from '@wordpress/element';

/**
 * Internal dependencies
 */
import './components/legacy-notifications';
import Root from './components/Root';
import ModuleApp from './components/module/ModuleApp';
import ModuleSetup from './components/setup/ModuleSetup';
import { VIEW_CONTEXT_MODULE } from './googlesitekit/constants';

const GoogleSitekitModule = ( { moduleSlug, setupModuleSlug } ) => {
	if ( !! setupModuleSlug ) {
		return <ModuleSetup moduleSlug={ setupModuleSlug } />;
	}

	return <ModuleApp moduleSlug={ moduleSlug } />;
};

// Initialize the app once the DOM is ready.
domReady( () => {
	const renderTarget = document.getElementById( 'js-googlesitekit-module' );

	if ( renderTarget ) {
		const { moduleSlug, setupModuleSlug } = renderTarget.dataset;

		render(
<<<<<<< HEAD
			<Root
				dataAPIContext="Single"
				dataAPIModuleArgs={ global.googlesitekitCurrentModule }
				viewContext={ VIEW_CONTEXT_MODULE }
			>
				<GoogleSitekitModule />
=======
			<Root>
				<GoogleSitekitModule
					moduleSlug={ moduleSlug }
					setupModuleSlug={ setupModuleSlug }
				/>
>>>>>>> b1b4a269
			</Root>,
			renderTarget
		);
	}
} );<|MERGE_RESOLUTION|>--- conflicted
+++ resolved
@@ -47,20 +47,15 @@
 		const { moduleSlug, setupModuleSlug } = renderTarget.dataset;
 
 		render(
-<<<<<<< HEAD
 			<Root
 				dataAPIContext="Single"
 				dataAPIModuleArgs={ global.googlesitekitCurrentModule }
 				viewContext={ VIEW_CONTEXT_MODULE }
 			>
-				<GoogleSitekitModule />
-=======
-			<Root>
 				<GoogleSitekitModule
 					moduleSlug={ moduleSlug }
 					setupModuleSlug={ setupModuleSlug }
 				/>
->>>>>>> b1b4a269
 			</Root>,
 			renderTarget
 		);
