--- conflicted
+++ resolved
@@ -40,20 +40,15 @@
 	);
 
 	if ( renderTarget ) {
-<<<<<<< HEAD
-		const root = createRoot( renderTarget );
-
-		root.render(
-			<Root viewContext={ VIEW_CONTEXT_WP_DASHBOARD }>
-=======
 		const { viewOnly } = renderTarget.dataset;
 		const viewContext = viewOnly
 			? VIEW_CONTEXT_WP_DASHBOARD_VIEW_ONLY
 			: VIEW_CONTEXT_WP_DASHBOARD;
 
-		render(
+		const root = createRoot( renderTarget );
+
+		root.render(
 			<Root viewContext={ viewContext }>
->>>>>>> 34ddc310
 				<WPDashboardApp />
 			</Root>
 		);
