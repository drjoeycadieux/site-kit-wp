=== Site Kit by Google - Analytics, Search Console, AdSense, Speed ===

Contributors:      google
<<<<<<< HEAD
Requires at least: 5.2
Tested up to:      6.0
=======
Requires at least: 4.7
Tested up to:      6.1
>>>>>>> e25ddcf5
Requires PHP:      5.6
Stable tag:        1.86.0
License:           Apache License 2.0
License URI:       https://www.apache.org/licenses/LICENSE-2.0
Tags:              google, search-console, analytics, adsense, pagespeed-insights, optimize, tag-manager, site-kit

Site Kit is a one-stop solution for WordPress users to use everything Google has to offer to make them successful on the web.

== Description ==

Site Kit is the official WordPress plugin from Google for insights about how people find and use your site. Site Kit is the one-stop solution to deploy, manage, and get insights from critical Google tools to make the site successful on the web. It provides authoritative, up-to-date insights from multiple Google products directly on the WordPress dashboard for easy access, all for free.

= Bringing the best of Google tools to WordPress =

Site Kit includes powerful features that make using these Google products seamless and flexible:

* Easy-to-understand stats directly on your WordPress dashboard
* Official stats from multiple Google tools, all in one dashboard
* Quick setup for multiple Google tools without having to edit the source code of your site
* Metrics for your entire site and for individual posts
* Easy-to-manage, granular permissions across WordPress and different Google products

= Supported Google tools =

Site Kit shows key metrics and insights from different Google products:

* **Search Console:** Understand how Google Search discovers and displays your pages in Google Search. Track how many people saw your site in Search results, and what query they used to search for your site.
* **Analytics:** Explore how users navigate your site and track goals you've set up for your users to complete.
* **AdSense:** Keep track of how much your site is earning you.
* **PageSpeed Insights:** See how your pages perform compared to other real-world sites. Improve performance with actionable tips from PageSpeed Insights.
* **Tag Manager:** Use Site Kit to easily set up Tag Manager- no code editing required. Then, manage your tags in Tag Manager.
* **Optimize:** Use Site Kit to easily set up Optimize- no code editing required. Then, set up A/B tests in Optimize.

== Installation ==
**Note**: Make sure that your website is live. If your website isn't live yet, Site Kit can't show you any data.
However, if you have a staging environment in addition to your production site, Site Kit can display data from your production site in the staging environment. Learn how to use [Site Kit with a staging environment](https://sitekit.withgoogle.com/documentation/using-site-kit/staging/).

= Installation from within WordPress =

1. Visit **Plugins > Add New**.
2. Search for **Site Kit by Google**.
3. Install and activate the Site Kit by Google plugin.
4. Connect Site Kit to your Google account. If there are multiple WordPress admins, keep in mind that each admin must connect their own Google account in order to access the plugin.


= Manual installation =

1. Upload the entire `google-site-kit` folder to the `/wp-content/plugins/` directory.
2. Visit **Plugins**.
3. Activate the Site Kit by Google plugin.
4. Connect Site Kit to your Google account. If there are multiple WordPress admins, keep in mind that each admin must connect their own Google account in order to access the plugin.

= After activation =

1. Visit the new **Site Kit** menu.
2. Follow the instructions in the setup flow.
3. Go to the main Site Kit dashboard which already displays key metrics from Search Console.
4. Connect additional Google tools under **Site Kit > Settings**. Learn more about [which tools are right for you](https://sitekit.withgoogle.com/documentation/getting-started/connecting-services/).

== Frequently Asked Questions ==

For more information, visit the [official Site Kit website](https://sitekit.withgoogle.com/documentation/).

= Is Site Kit free? =

The Site Kit plugin is free and open source, and will remain so. Individual Google products included in Site Kit are subject to standard terms and fees (if any) for those products.

= What are the minimum requirements for Site Kit? =

In order to successfully install and use Site Kit, your site must meet the following requirements:

* WordPress version 5.2+
* PHP version 5.6+
* Modern browser – Internet Explorer is not supported
* Is publicly accessible – it isn’t in maintenance mode, accessible only via password, or otherwise blocked
* REST API is available – Site Kit must be able to communicate via REST API with Google services. To ensure that the REST API is available for your site, go to Tools > Site Health.

= Why is my dashboard showing “gathering data” and none of my service data? =

It can take a few days after connecting Site Kit to a Google service for data to begin to display in your dashboard. The “gathering data” message typically appears when you’ve recently set up a Google service (i.e. just created a new Analytics account) and/or your site is new, and data is not yet available for display.

If you are still seeing this message after a few days, feel free to get in touch with us on the [support forum](https://wordpress.org/support/plugin/google-site-kit/).

= Why aren’t any ads appearing on my site after I connected AdSense? =

If you’re new to AdSense when you connect via Site Kit, your new AdSense account and your site will need to be manually reviewed and approved for ads by the AdSense team. Ads will not display until your account and site have been approved. [Check out this guide for more information about the approval process and timeline.](https://support.google.com/adsense/answer/76228)

You can check your approval status in Site Kit by going to **Settings > Connected Services > AdSense** and clicking **Check your site status**. This link will direct you to AdSense. If you see “Ready,” your account and site have been approved and should be displaying ads. If you see “Getting ready…,” your account and site are still under review and your site will not display ads until they have been approved.

If Site Kit has successfully added the AdSense snippet to your site and your account and site have been approved, but your site is still not showing ads, [contact the AdSense Help Center for assistance](https://support.google.com/adsense/#topic=3373519).

You can find more information on how Site Kit works with AdSense in our [Managing AdSense guide](https://sitekit.withgoogle.com/documentation/using-site-kit/managing-adsense/).

= Is Site Kit GDPR compliant? =

When using Site Kit, site owners are responsible for managing notice and consent requirements – including GDPR requirements – as described in [Google’s Terms of Service](https://policies.google.com/terms).

By default, Site Kit does anonymize IP addresses upon activation of the Google Analytics module. In addition, Site Kit provides a mechanism in the form of a simple API for cookie consent plugins to integrate with Site Kit and prevent Site Kit's Google service snippets from being rendered on a page if the user has not granted consent. More information about how this API works is available in [this GitHub issue](https://github.com/google/site-kit-wp/issues/2087).

= Where can I get additional support? =

Please create a new topic on our [WordPress.org support forum](https://wordpress.org/support/plugin/google-site-kit/). Be sure to follow the [support forum guidelines](https://wordpress.org/support/guidelines/) when posting.

== Changelog ==

= 1.86.0 =

**Enhanced**

* Measure interactions with Thank with Google supporter wall banner notification. See [#6014](https://github.com/google/site-kit-wp/issues/6014).
* Measure interactions when changing Thank with Google configuration. See [#6013](https://github.com/google/site-kit-wp/issues/6013).
* Measure interactions related to publication setup for Thank with Google. See [#6012](https://github.com/google/site-kit-wp/issues/6012).
* Update Thank with Google copy in settings and setup screens. See [#5963](https://github.com/google/site-kit-wp/issues/5963).
* Adjust copy in GA4 banner to exclude full-stops/periods. See [#5927](https://github.com/google/site-kit-wp/issues/5927).
* Update "translators" placeholder comments when there is only one placeholder in a localization string. See [#5924](https://github.com/google/site-kit-wp/issues/5924).
* Hide help tooltip in GA4 settings screen after a property is selected. See [#5921](https://github.com/google/site-kit-wp/issues/5921).
* Fix bug that could cause user without Analytics access to see incorrect Analytics update UI in GA4 activation banner. See [#5912](https://github.com/google/site-kit-wp/issues/5912).
* Only request Analytics edit scopes in the GA4 Activation banner when required to create a new property. See [#5882](https://github.com/google/site-kit-wp/issues/5882).
* Allow WordPress Multisite network activation of Site Kit (currently only for per-site use). See [#5871](https://github.com/google/site-kit-wp/issues/5871).
* Add default title to the Supporter Wall widget for Thank with Google. See [#5785](https://github.com/google/site-kit-wp/issues/5785).
* Add more context to the "Supporter Wall" setting in Thank with Google settings. See [#5756](https://github.com/google/site-kit-wp/issues/5756).
* Show user account info in user menu. See [#5724](https://github.com/google/site-kit-wp/issues/5724).
* Add user account email to "Details" link to improve deep-link user experience. See [#5642](https://github.com/google/site-kit-wp/issues/5642).
* Add a "Retry" button for most errors in the plugin, except for some auth and other select errors. See [#5494](https://github.com/google/site-kit-wp/issues/5494).

**Fixed**

* Require modules to be active when making API requests against them. See [#5970](https://github.com/google/site-kit-wp/issues/5970).
* Fix bug that could cause GA4 Success banner after activation not to appear. See [#5945](https://github.com/google/site-kit-wp/issues/5945).
* Fix bug in GA4 activation banner setup that could cause a loading screen to remain when a network error is encountered. See [#5928](https://github.com/google/site-kit-wp/issues/5928).

= 1.85.0 =

**Enhanced**

* Prevent loading plugin core if minimum WordPress version is not met. See [#5926](https://github.com/google/site-kit-wp/issues/5926).
* Show banner notification to sites using a WordPress version older than 5.2 to inform about upcoming version requirement change. See [#5873](https://github.com/google/site-kit-wp/issues/5873).
* Hide the "Reset sharing permissions" button when settings are already using the default settings. See [#5840](https://github.com/google/site-kit-wp/issues/5840).
* Improve reliability of the check for SSL when determining Thank with Google module availability. See [#5806](https://github.com/google/site-kit-wp/issues/5806).
* Include an option to "Edit in Publisher Center" in the Thank with Google settings view. See [#5755](https://github.com/google/site-kit-wp/issues/5755).
* Update Thank with Google settings view to display without delay for consistency with other modules. See [#5750](https://github.com/google/site-kit-wp/issues/5750).
* Add conditional reminder to set up the Supporter Wall widget for Thank with Google. See [#5538](https://github.com/google/site-kit-wp/issues/5538).
* Add check for Site Kit service connectivity to pre-setup checks. See [#4628](https://github.com/google/site-kit-wp/issues/4628).

**Fixed**

* Add an external link indicator to the "Learn more about GA4" link in the GA4 Activation Banner. See [#5930](https://github.com/google/site-kit-wp/issues/5930).
* Ensure the GA4 Activation Banner does not appear on the Entity Dashboard when in view only mode. See [#5870](https://github.com/google/site-kit-wp/issues/5870).
* Skip Search Console requests on view-only dashboard when not shared with the user. See [#5815](https://github.com/google/site-kit-wp/issues/5815).
* Update Thank with Google setup and settings views for consistency with other modules and major browsers. See [#5689](https://github.com/google/site-kit-wp/issues/5689).
* Ensure the AdSense Linked status is correctly available in the Top Earning Pages widget when in view-only mode. See [#5493](https://github.com/google/site-kit-wp/issues/5493).
* Ensure the user role select always displays properly based on current shareable roles. See [#5435](https://github.com/google/site-kit-wp/issues/5435).
* Decouple core and modules from Analytics module availability. See [#5071](https://github.com/google/site-kit-wp/issues/5071).

= 1.84.0 =

**Enhanced**

* Show an informative message on the GA4 Activation Banner for the variants of the Setup Banner where a GA4 property does exist, when "Set up a new property" is selected while the edit scope is missing. See [#5805](https://github.com/google/site-kit-wp/issues/5805).
* Add default values for Thank with Google settings on the customization screen. See [#5757](https://github.com/google/site-kit-wp/issues/5757).
* Fix layout for module names when displayed with badges on the Settings page in mobile viewports. See [#5749](https://github.com/google/site-kit-wp/issues/5749).
* Improve layout of services badges in mobile viewport. See [#5746](https://github.com/google/site-kit-wp/issues/5746).
* Show button to complete Google Analytics 4 setup in settings. See [#5621](https://github.com/google/site-kit-wp/issues/5621).
* Add selector to retrieve meta-data for a given error. See [#5618](https://github.com/google/site-kit-wp/issues/5618).
* Finalize Thank with Google links to the Publisher Center. See [#5537](https://github.com/google/site-kit-wp/issues/5537).
* Remove legacy widget area constants. See [#5476](https://github.com/google/site-kit-wp/issues/5476).
* Add a button to reset Dashboard Sharing permissions. See [#5445](https://github.com/google/site-kit-wp/issues/5445).
* Update the icon on the button for exiting the "Edit roles" UI on the Dashboard Sharing modal. See [#5437](https://github.com/google/site-kit-wp/issues/5437).
* Improve recoverable modules list handling in Dashboard Sharing. See [#5287](https://github.com/google/site-kit-wp/issues/5287).
* Automatically continue creating/connecting a GA4 property on the GA4 Activation Banner upon return from the OAuth flow. See [#5282](https://github.com/google/site-kit-wp/issues/5282).
* Redirect to the OAuth flow from the GA4 Activation Banner to provide the Analytics edit scope when needed. See [#5278](https://github.com/google/site-kit-wp/issues/5278).
* Add a GA4 upgrade reminder notification for users who have not connected Google Analytics 4. See [#5273](https://github.com/google/site-kit-wp/issues/5273).
* Add `createReducer` utility that uses Immer. See [#4864](https://github.com/google/site-kit-wp/issues/4864).

**Changed**

* Update the design of the "chip" components in the Thank with Google settings. See [#5754](https://github.com/google/site-kit-wp/issues/5754).
* In the Analytics set up, change the wording when an existing Analytics property was found via GTM. See [#5648](https://github.com/google/site-kit-wp/issues/5648).
* Remove unused `ModulesList` and `ModulesListItem`, and their related Storybook stories. Props GP391018. See [#5471](https://github.com/google/site-kit-wp/issues/5471).

**Fixed**

* Ensure GA4 activation banner is displayed when returning from granting additional scopes after setting up GA4 instead of generic success banner. See [#5837](https://github.com/google/site-kit-wp/issues/5837).
* Move the GA4 Activation Banner above the Zero State Banners in the list of banner notifications so that it shows up with higher priority. See [#5823](https://github.com/google/site-kit-wp/issues/5823).
* Fix issue with buttons in Thank with Google settings on very small screens. See [#5752](https://github.com/google/site-kit-wp/issues/5752).
* Fix color selection outline in Thank with Google settings. See [#5751](https://github.com/google/site-kit-wp/issues/5751).
* Fix React `StrictMode` warning when using Material button tooltips in development mode. See [#5378](https://github.com/google/site-kit-wp/issues/5378).
* Fix issues in permutation site URLs with multi-byte UTF-8 IDN domains. See [#4776](https://github.com/google/site-kit-wp/issues/4776).

= 1.83.0 =

**Enhanced**

* Fix Thank with Google button and counter margins. See [#5744](https://github.com/google/site-kit-wp/issues/5744).
* Add wrapping element to inline Thank With Google CTA button and counter. See [#5743](https://github.com/google/site-kit-wp/issues/5743).
* Correct the size of the Thank with Google setup graphic. See [#5740](https://github.com/google/site-kit-wp/issues/5740).
* Update the wording on the Thank with Google "setup publication" screen. See [#5738](https://github.com/google/site-kit-wp/issues/5738).
* Add the Thank with Google Supporter Wall Widget to settings. See [#5736](https://github.com/google/site-kit-wp/issues/5736).
* Update Thank with Google links to lead to appropriate publication center pages. See [#5722](https://github.com/google/site-kit-wp/issues/5722).
* Limit shared requests for AdSense reports to metrics and dimensions used by the Site Kit dashboard. See [#5712](https://github.com/google/site-kit-wp/issues/5712).
* Require SSL for Thank with Google to be enabled. See [#5710](https://github.com/google/site-kit-wp/issues/5710).
* Fix inconsistencies with strings which are intended to be the same. See [#5659](https://github.com/google/site-kit-wp/issues/5659).
* On the modules headers in the Settings > Connected Services tab, update the status text and show a CTA for continuing the module setup. See [#5620](https://github.com/google/site-kit-wp/issues/5620).
* Use Google Account chooser URLs for external service/report URLs. See [#5548](https://github.com/google/site-kit-wp/issues/5548).
* Add WP admin pointer for view-only dashboard access "Site Kit" menu item. See [#5486](https://github.com/google/site-kit-wp/issues/5486).
* Disable AdSense "Check your site status" link while settings are loading to prevent unexpected behavior. See [#5410](https://github.com/google/site-kit-wp/issues/5410).
* Add "Request access" button to permission error messages for modules where their service supports it. See [#5308](https://github.com/google/site-kit-wp/issues/5308).
* Show a tooltip to acknowledge dismissing the GA4 Activation Banner. See [#5279](https://github.com/google/site-kit-wp/issues/5279).
* Enable the GA4 Activation Banner create/connect a property and measurement ID. See [#5277](https://github.com/google/site-kit-wp/issues/5277).
* Add a dropdown/toggle to GA4 activation banner when there is an existing GA4 property. See [#5276](https://github.com/google/site-kit-wp/issues/5276).
* Remove zeroDataStates feature flag and unused code. See [#5148](https://github.com/google/site-kit-wp/issues/5148).

**Changed**

* Update copy on the Thank with Google "No account" setup step. See [#5739](https://github.com/google/site-kit-wp/issues/5739).
* Update Prettier dependency and update automated source code formatting. See [#5541](https://github.com/google/site-kit-wp/issues/5541).
* Update Visual Regression test code to run on ARM-based Macs. See [#4619](https://github.com/google/site-kit-wp/issues/4619).

**Fixed**

* Prevent updating Banner Notification component state when unmounted. See [#5760](https://github.com/google/site-kit-wp/issues/5760).
* Fix placement label issue on the Thank with Google settings page. See [#5737](https://github.com/google/site-kit-wp/issues/5737).
* Prefix all `keyframes` names to avoid global namespace conflict. See [#5662](https://github.com/google/site-kit-wp/issues/5662).
* Fix propType warnings in the `ImageRadio` component. See [#5639](https://github.com/google/site-kit-wp/issues/5639).
* Update the `ZeroDataStateNotifications` component to not attempt data requests for recoverable modules in view-only context. See [#5505](https://github.com/google/site-kit-wp/issues/5505).
* Fix duplicate error-related messaging in Analytics settings when admin does not have access. See [#5429](https://github.com/google/site-kit-wp/issues/5429).

= 1.82.0 =

**Added**

* Add the Google Analytics 4 Activation Banner to the Entity Dashboard. See [#5673](https://github.com/google/site-kit-wp/issues/5673).
* Implement the design for the Success component from the Analytics-4 module. See [#5274](https://github.com/google/site-kit-wp/issues/5274).
* Add logic for GA4 Activation banner timing. See [#5272](https://github.com/google/site-kit-wp/issues/5272).
* Add a "button with spinner" component. See [#5271](https://github.com/google/site-kit-wp/issues/5271).

**Enhanced**

* Limit shared requests for Analytics reports to metrics and dimensions used by the Site Kit dashboard. See [#5711](https://github.com/google/site-kit-wp/issues/5711).
* Flatten Thank with Google placement options in settings. See [#5683](https://github.com/google/site-kit-wp/issues/5683).
* Show a list of features on the Thank with Google disconnection modal. See [#5661](https://github.com/google/site-kit-wp/issues/5661).
* Ensure Thank with Google API results are filtered properly. See [#5653](https://github.com/google/site-kit-wp/issues/5653).
* Update Thank with Google JS snippet parameters to reflect API updates. See [#5535](https://github.com/google/site-kit-wp/issues/5535).
* Truncate long usernames in Dashboard Sharing. See [#5500](https://github.com/google/site-kit-wp/issues/5500).
* Only allow users with Tag Manager access to edit Tag Manager settings in the UI. See [#5495](https://github.com/google/site-kit-wp/issues/5495).
* Add the "Get Help" link to the compatibility error notice. See [#5483](https://github.com/google/site-kit-wp/issues/5483).
* Update tooltip styles. See [#5444](https://github.com/google/site-kit-wp/issues/5444).
* Refresh user permissions on module recovery. See [#5416](https://github.com/google/site-kit-wp/issues/5416).

**Fixed**

* Fix js errors in the storybook stories. See [#5585](https://github.com/google/site-kit-wp/issues/5585).

= 1.81.0 =

**Enhanced**

* Update the Thank with Google logo. See [#5655](https://github.com/google/site-kit-wp/issues/5655).
* Add Thank with Google PHP client library. See [#5650](https://github.com/google/site-kit-wp/issues/5650).
* Add a help link to sign in screen when Dashboard Sharing has been enabled by another admin. See [#5559](https://github.com/google/site-kit-wp/issues/5559).
* Add a "Get help" link to Ad Blocker warning for AdSense module. See [#5558](https://github.com/google/site-kit-wp/issues/5558).
* Add Thank with Google API functionality and scopes. See [#5534](https://github.com/google/site-kit-wp/issues/5534).
* Implement UI for the Thank with Google settings. See [#5531](https://github.com/google/site-kit-wp/issues/5531).
* Add the Thank with Google Setup UI. See [#5529](https://github.com/google/site-kit-wp/issues/5529).
* Add "get help" links to error messages. See [#5507](https://github.com/google/site-kit-wp/issues/5507).
* Update support documentation links to use the new URL structure. See [#5485](https://github.com/google/site-kit-wp/issues/5485).
* Add a "get help" link to the message that appears when a request to the authentication proxy fails. See [#5484](https://github.com/google/site-kit-wp/issues/5484).
* Add the "get help" link to the error message displayed when an invalid nonce is provided. See [#5482](https://github.com/google/site-kit-wp/issues/5482).
* Add a help link to the "site URL has changed" notice when Site Kit detects your site URL has changed. See [#5481](https://github.com/google/site-kit-wp/issues/5481).
* Determine and show whether and where the Thank with Google supporter wall widget is placed. See [#5462](https://github.com/google/site-kit-wp/issues/5462).
* Implement Thank with Google settings view UI. See [#5456](https://github.com/google/site-kit-wp/issues/5456).
* Add new "Thank with Google: Supporter Wall" WordPress widget. See [#5451](https://github.com/google/site-kit-wp/issues/5451).
* Improve keyboard accessibility/behaviour when selecting user roles in Dashboard Sharing modal. See [#5440](https://github.com/google/site-kit-wp/issues/5440).

**Fixed**

* Remove radio button from top-level Thank with Google "Manual" position control. See [#5623](https://github.com/google/site-kit-wp/issues/5623).

= 1.80.0 =

**Enhanced**

* Update the open text survey question entry field to allow multiline text input. See [#5612](https://github.com/google/site-kit-wp/issues/5612).
* Update the Thank with Google module's owned settings. See [#5587](https://github.com/google/site-kit-wp/issues/5587).
* Include specific copy for Thank with Google on the setup success banner. See [#5536](https://github.com/google/site-kit-wp/issues/5536).
* Add automatic status updates to Thank with Google setup screen. See [#5532](https://github.com/google/site-kit-wp/issues/5532).
* Implement the Thank with Google setup UI for the no publication scenario. See [#5528](https://github.com/google/site-kit-wp/issues/5528).
* Implement the Thank with Google setup UI for the publication in review scenario. See [#5527](https://github.com/google/site-kit-wp/issues/5527).
* Implement the Thank with Google setup UI. See [#5526](https://github.com/google/site-kit-wp/issues/5526).
* Implement Thank with Google setup UI for the publication setup completed scenario. See [#5525](https://github.com/google/site-kit-wp/issues/5525).
* Show selected Thank with Google color in settings view. See [#5524](https://github.com/google/site-kit-wp/issues/5524).
* Update the AdSense settings to display the site status when available. See [#5503](https://github.com/google/site-kit-wp/issues/5503).
* Improve notice UX/sizing when adjusting Dashboard Sharing settings "view access" setting. See [#5489](https://github.com/google/site-kit-wp/issues/5489).
* When setup fails with an error from the proxy, show a "get help" link that leads to the relevant support page for the given error code. See [#5479](https://github.com/google/site-kit-wp/issues/5479).
* Improve validation for Thank with Google settings. See [#5461](https://github.com/google/site-kit-wp/issues/5461).
* Add a new enhanced radio button component that allows for using graphics for choices. See [#5459](https://github.com/google/site-kit-wp/issues/5459).
* Add "US only" label to Thank with Google module. See [#5457](https://github.com/google/site-kit-wp/issues/5457).
* Scaffold Thank with Google module setup flow logic for different scenarios. See [#5455](https://github.com/google/site-kit-wp/issues/5455).
* Add new selector `getAccountChooserURL` to the `core/user` store. See [#5453](https://github.com/google/site-kit-wp/issues/5453).
* Implement Thank with Google tag placement infrastructure. See [#5450](https://github.com/google/site-kit-wp/issues/5450).
* Update module recovery notification to display feedback for errors. See [#5318](https://github.com/google/site-kit-wp/issues/5318).

**Fixed**

* Update location of module recovery alert to be grouped with normal notifications. See [#5550](https://github.com/google/site-kit-wp/issues/5550).
* Prevent error from appearing when sharing data exists for a non-existent module. See [#5488](https://github.com/google/site-kit-wp/issues/5488).
* Avoid tracking Google Analytics events for Dashboard Sharing settings when no change is made. See [#5487](https://github.com/google/site-kit-wp/issues/5487).
* Fix permissions modal issue on non Site Kit pages. See [#5424](https://github.com/google/site-kit-wp/issues/5424).

= 1.79.1 =

**Fixed**

* Fix an issue that could cause Site Kit's dashboard to crash when a theme/plugin loads the Google Web Font Loader JS on Site Kit screens. See [#5572](https://github.com/google/site-kit-wp/issues/5572).

= 1.79.0 =

**Enhanced**

* Show "Recoverable Modules" component for Analytics section of the Search Funnel widget, when on the view-only Dashboard and the Analytics module is in a recoverable state. See [#5470](https://github.com/google/site-kit-wp/issues/5470).
* Add "experimental" label to Thank with Google module. See [#5452](https://github.com/google/site-kit-wp/issues/5452).
* Refine the _Escape_ keyboard shortcut in the Dashboard Sharing modal to exit the "Edit Roles" view when its active, rather than closing the modal. See [#5442](https://github.com/google/site-kit-wp/issues/5442).
* Update the text on the view-only splash screen. See [#5441](https://github.com/google/site-kit-wp/issues/5441).
* Extend the Dashboard Sharing feature tour to include steps for the settings interface. See [#5382](https://github.com/google/site-kit-wp/issues/5382).
* Update design of the dashboard CTA for connecting AdSense. See [#5260](https://github.com/google/site-kit-wp/issues/5260).
* Update the plugin styling in line with Google Material 3. See [#5254](https://github.com/google/site-kit-wp/issues/5254).

**Fixed**

* Improve "View only" menu icon alignment when viewing shared dashboard. See [#5446](https://github.com/google/site-kit-wp/issues/5446).

= 1.78.0 =

**Added**

* Add a "retry" button for HTTP requests that encountered an error on the dashboard. See [#5236](https://github.com/google/site-kit-wp/issues/5236).

**Enhanced**

* Show the zero-data view of the AdSense Overview widget when the `adsenseSetupV2` feature flag is enabled and there is no data. See [#5385](https://github.com/google/site-kit-wp/issues/5385).
* Update view-only dashboard to use a new placeholder for widgets that rely on recoverable modules. See [#5376](https://github.com/google/site-kit-wp/issues/5376).
* Clarify "All admins" wording in Dashboard Sharing settings. See [#5374](https://github.com/google/site-kit-wp/issues/5374).
* Rollback any unsaved changes to dashboard sharing settings when closing the dialog. See [#5372](https://github.com/google/site-kit-wp/issues/5372).
* Update the warning notice that appears on the Dashboard Sharing modal when changing settings. See [#5371](https://github.com/google/site-kit-wp/issues/5371).
* Add foundation for Thank with Google settings. See [#5366](https://github.com/google/site-kit-wp/issues/5366).
* Add foundation for new Thank with Google feature (JS). See [#5365](https://github.com/google/site-kit-wp/issues/5365).
* Add foundation for new Thank with Google feature (PHP). See [#5364](https://github.com/google/site-kit-wp/issues/5364).
* Display a message with tooltip instead of disabled Dashboard Sharing view management dropdown. See [#5352](https://github.com/google/site-kit-wp/issues/5352).
* Improve the notice first shown to non administrators on the initial splash screen. See [#5347](https://github.com/google/site-kit-wp/issues/5347).
* Add a feature tour for the dashboard sharing. See [#5328](https://github.com/google/site-kit-wp/issues/5328).
* Move tracking related data into its own global `_googlesitekitTrackingData` variable. See [#5117](https://github.com/google/site-kit-wp/issues/5117).
* Update tag placement functionality to allow using tags in non-production environments. See [#4774](https://github.com/google/site-kit-wp/issues/4774).
* Add Dashboard Sharing's Active Modules and Sharable Modules to Site Health. See [#4534](https://github.com/google/site-kit-wp/issues/4534).

**Fixed**

* Fix default Dashboard Navigation section for the view-only Dashboard. See [#5388](https://github.com/google/site-kit-wp/issues/5388).
* Do not attempt to make requests for module data where the module is shared and also recoverable. See [#5383](https://github.com/google/site-kit-wp/issues/5383).
* Fix service information alignment in the view-only menu. See [#5381](https://github.com/google/site-kit-wp/issues/5381).
* Remove "view limited dashboard" sign-in option when only one admin exists on the site. See [#5380](https://github.com/google/site-kit-wp/issues/5380).
* Prevent data requests on shared dashboard for connected but non-shared modules. See [#5379](https://github.com/google/site-kit-wp/issues/5379).
* Fix conditions for showing the notice in the bottom of the Dashboard Sharing modal when sharing settings are changed. See [#5375](https://github.com/google/site-kit-wp/issues/5375).
* Fix the overlapping of some items in the plugin header in small viewports when dashboard sharing is enabled. See [#5373](https://github.com/google/site-kit-wp/issues/5373).
* Update the tooltip for the "Managed by..." info icon on the Dashboard Sharing modal, when the module management has been set to "Only me". See [#5370](https://github.com/google/site-kit-wp/issues/5370).
* Fix bug where a secondary admin would always take ownership of Search Console when connecting Site Kit. See [#5363](https://github.com/google/site-kit-wp/issues/5363).
* Fix dashboard sharing menu footer visibility issue on iPhone. See [#5360](https://github.com/google/site-kit-wp/issues/5360).
* Fix Dashboard Sharing modal position on small screens. See [#5358](https://github.com/google/site-kit-wp/issues/5358).
* Do not show "Create Goals" widget on shared dashboard. See [#5351](https://github.com/google/site-kit-wp/issues/5351).
* Don't show the "Link Analytics and AdSense" CTA on the view-only Dashboard. See [#5346](https://github.com/google/site-kit-wp/issues/5346).
* Prevent errors on the view-only dashboard from requesting module settings unnecessarily. See [#5310](https://github.com/google/site-kit-wp/issues/5310).
* Prevent "Can't access necessary data" notice flicker when activating Analytics via GTM setup. See [#5244](https://github.com/google/site-kit-wp/issues/5244).
* Fix date range selector sometimes remaining open but hidden after selection. See [#4735](https://github.com/google/site-kit-wp/issues/4735).

= 1.77.0 =

**Enhanced**

* Ensure only Search Console data appears in widgets when Analytics data is not shared. See [#5296](https://github.com/google/site-kit-wp/issues/5296).
* Add module recovery alert to the dashboard. See [#5256](https://github.com/google/site-kit-wp/issues/5256).
* Require `storeName` parameter for `createErrorStore` function, to provide it as context for errors. See [#5235](https://github.com/google/site-kit-wp/issues/5235).
* Update the `getErrorForSelector` selector to include selector details in the returning error. See [#5234](https://github.com/google/site-kit-wp/issues/5234).
* Ensure only users with the `DELEGATE_MODULE_SHARING_MANAGEMENT` permission can modify the `management` value for a module's sharing settings. See [#5229](https://github.com/google/site-kit-wp/issues/5229).
* Introduce new permissions for viewing Site Kit on the WordPress Dashboard, and in the Admin Bar. See [#5202](https://github.com/google/site-kit-wp/issues/5202).
* Update asset bootstrapping for non-admins. See [#5189](https://github.com/google/site-kit-wp/issues/5189).
* Limit widget areas and contexts displayed on the shared dashboard to modules which are shared with the user. See [#5161](https://github.com/google/site-kit-wp/issues/5161).
* Expose owned module settings to client. See [#5121](https://github.com/google/site-kit-wp/issues/5121).
* Enhance `PreviewBlock` for compatibility with `prefers-reduced-motion`. See [#5055](https://github.com/google/site-kit-wp/issues/5055).
* Update the setup error screen to include an error message returned from the proxy server. See [#5038](https://github.com/google/site-kit-wp/issues/5038).
* Fix styles issue for report tables when they are in the gathering state. See [#4981](https://github.com/google/site-kit-wp/issues/4981).
* Restrict editing module entity settings to users who have access, either by being the module owner or by having the module shared with them. See [#4825](https://github.com/google/site-kit-wp/issues/4825).
* Implement module recovery alert notification. See [#4823](https://github.com/google/site-kit-wp/issues/4823).
* Add settings modal to allow admins to configure Dashboard Sharing. See [#4822](https://github.com/google/site-kit-wp/issues/4822).
* Add a new component that allows selecting user roles. See [#4821](https://github.com/google/site-kit-wp/issues/4821).
* Implement new selectors for sharing settings. See [#4795](https://github.com/google/site-kit-wp/issues/4795).
* Implement new actions for sharing settings. See [#4794](https://github.com/google/site-kit-wp/issues/4794).
* Implement new selector for shared ownership modules. See [#4791](https://github.com/google/site-kit-wp/issues/4791).
* Fix single-page dashboard header background colour when using a non-default WordPress admin color scheme. See [#4769](https://github.com/google/site-kit-wp/issues/4769).
* Update admin notice messages to have `Site Kit by Google:` prefixes. Props carolinan. See [#4721](https://github.com/google/site-kit-wp/issues/4721).
* Fix alignment issue of data block metric labels on small viewports. See [#4582](https://github.com/google/site-kit-wp/issues/4582).
* Allow view-only users to make data requests for shared modules with owners. See [#4532](https://github.com/google/site-kit-wp/issues/4532).
* Redirect from the splash screen to the dashboard for users who are able to view the shared dashboard. See [#4525](https://github.com/google/site-kit-wp/issues/4525).
* Update styles of the PageSpeed Insights plugin to show footer correctly on mobile. See [#4497](https://github.com/google/site-kit-wp/issues/4497).
* Redirect back to Site Kit when an error occurs during Google sign-in instead of the WordPress dashboard. See [#3160](https://github.com/google/site-kit-wp/issues/3160).

**Changed**

* Rename AdSense REST data point `GET:earnings` to `GET:report`. See [#4914](https://github.com/google/site-kit-wp/issues/4914).

**Fixed**

* Fix bug that could cause Analytics properties not to be pre-selected properly during setup. See [#5356](https://github.com/google/site-kit-wp/issues/5356).
* Show widget area headings/subheadings regardless of number of widgets. See [#5332](https://github.com/google/site-kit-wp/issues/5332).
* Fix a bug where a shared ownership module's owner was not updated if changed when saving the sharing settings for the first time. See [#5307](https://github.com/google/site-kit-wp/issues/5307).
* Allow users with shared dashboard access to load assets and access REST endpoints. See [#5299](https://github.com/google/site-kit-wp/issues/5299).
* Prevent admin-related notifications from appearing on view-only dashboard. See [#5295](https://github.com/google/site-kit-wp/issues/5295).
* Make view-only menu visible on Shared Dashboard. See [#5255](https://github.com/google/site-kit-wp/issues/5255).
* Update wording for the Analytics tracking exclusions switch. See [#5243](https://github.com/google/site-kit-wp/issues/5243).

= 1.75.0 =

**Enhanced**

* Add new experimental Interaction to Next Paint field metric to PageSpeed dashboard widget. See [#5207](https://github.com/google/site-kit-wp/issues/5207).
* Update the "Skip to view-only dashboard" button text. See [#5176](https://github.com/google/site-kit-wp/issues/5176).
* Ensure that snippet toggle in Analytics and Tag Manager correctly inform about existing tags. See [#5143](https://github.com/google/site-kit-wp/issues/5143).
* Update Analytics snippet toggle behavior to be disabled when the same property is set in the Tag Manager container. See [#5141](https://github.com/google/site-kit-wp/issues/5141).
* Update Tag Manager container dropdowns to also include the container ID. See [#5108](https://github.com/google/site-kit-wp/issues/5108).
* Update the Tag Manager `useExistingTagEffect` hook to use AMP container ID when in the primary AMP mode. See [#5044](https://github.com/google/site-kit-wp/issues/5044).
* Ensure that the snippet toggle in Analytics settings only changes following the user modifying the selected property. See [#4974](https://github.com/google/site-kit-wp/issues/4974).
* Include snippet toggle in Tag Manager setup flow whenever there is an existing tag. See [#4934](https://github.com/google/site-kit-wp/issues/4934).
* Include snippet toggle in Analytics setup flow whenever there is an existing tag. See [#4913](https://github.com/google/site-kit-wp/issues/4913).
* Update info in plugin header for users viewing a shared dashboard. See [#4826](https://github.com/google/site-kit-wp/issues/4826).
* Limit widgets displayed on the shared dashboard to those which the user has access to. See [#4813](https://github.com/google/site-kit-wp/issues/4813).
* Add UI for new AdSense setup flow. See [#4763](https://github.com/google/site-kit-wp/issues/4763).
* Ensure that Tag Manager containers are no longer force-selected based on existing tags. See [#4713](https://github.com/google/site-kit-wp/issues/4713).
* Remove functionality related to checking for existing Tag Manager tag permission. See [#4709](https://github.com/google/site-kit-wp/issues/4709).
* Ensure that Analytics properties are no longer force-selected based on existing tags. See [#4703](https://github.com/google/site-kit-wp/issues/4703).
* Remove functionality related to checking for existing Analytics tag permission. See [#4702](https://github.com/google/site-kit-wp/issues/4702).
* Remove functionality related to checking for existing AdSense tag permission. See [#4627](https://github.com/google/site-kit-wp/issues/4627).
* Allow dashboard sharing users to use REST routes when using dashboard sharing view mode. See [#4529](https://github.com/google/site-kit-wp/issues/4529).
* Add new REST endpoint for updating dashboard sharing settings. See [#4481](https://github.com/google/site-kit-wp/issues/4481).

**Fixed**

* Ensure AdSense account ID and client ID are always set based on API response during setup. See [#5183](https://github.com/google/site-kit-wp/issues/5183).
* Fix AdSense error message when user does not have an AdSense account. See [#5180](https://github.com/google/site-kit-wp/issues/5180).
* Fix AdSense logo and progress bar placement in new setup flow. See [#5159](https://github.com/google/site-kit-wp/issues/5159).

= 1.74.0 =

**Enhanced**

* Remove color from disabled tab in Search Console widget on dashboard when Search Console is gathering data. See [#5056](https://github.com/google/site-kit-wp/issues/5056).
* Add `useViewContext` hook for retrieving the current view context. See [#5011](https://github.com/google/site-kit-wp/issues/5011).
* Update internal event tracking to include user authentication state. See [#4846](https://github.com/google/site-kit-wp/issues/4846).
* Add the new DashboardSharingSettingsButton component. See [#4820](https://github.com/google/site-kit-wp/issues/4820).
* Hide Analytics goals CTA in view-only context. See [#4817](https://github.com/google/site-kit-wp/issues/4817).
* Add a dropdown menu for users using the "view-only" dashboard sharing mode. See [#4812](https://github.com/google/site-kit-wp/issues/4812).
* Allow users with shared dashboard access to navigate directly to the shared dashboard from the splash page. See [#4811](https://github.com/google/site-kit-wp/issues/4811).
* Implement the view only splash screen. See [#4810](https://github.com/google/site-kit-wp/issues/4810).
* Add an action to recover a module and a selector to get recoverable modules. See [#4803](https://github.com/google/site-kit-wp/issues/4803).
* Implement UI for new AdSense setup site components. See [#4764](https://github.com/google/site-kit-wp/issues/4764).

**Fixed**

* Update the AdSense SetupMain component to show existing errors. See [#5107](https://github.com/google/site-kit-wp/issues/5107).
* Avoid an unnecessary network request for Analytics settings on the Site Kit dashboard when Analytics is not active. See [#5091](https://github.com/google/site-kit-wp/issues/5091).
* Add required versions of PHP and WP to plugin header. See [#5076](https://github.com/google/site-kit-wp/issues/5076).
* Fix infinite loading state for components relying on gathering or zero data reports. See [#4542](https://github.com/google/site-kit-wp/issues/4542).

= 1.73.0 =

**Enhanced**

* Update Google API client services library for latest AdSense API enhancements. See [#5092](https://github.com/google/site-kit-wp/issues/5092).
* Update the `Learn More` link to point to the new documentation page. Props smamun19. See [#5077](https://github.com/google/site-kit-wp/issues/5077).
* Update AdSense V2 state detection logic with new API return values. See [#5052](https://github.com/google/site-kit-wp/issues/5052).
* Update AdSense V2 code constants to use new API capabilities. See [#5051](https://github.com/google/site-kit-wp/issues/5051).
* Improve logic for handling timeouts for user surveys on the dashboard. See [#4925](https://github.com/google/site-kit-wp/issues/4925).
* Update widget registration to declare associated modules. See [#4849](https://github.com/google/site-kit-wp/issues/4849).
* Ensure permissions modal only appears for authenticated users. See [#4819](https://github.com/google/site-kit-wp/issues/4819).
* Hide Idea Hub action buttons when viewing dashboard in view-only mode. See [#4816](https://github.com/google/site-kit-wp/issues/4816).
* Update source links to hide on the view only dashboard. See [#4815](https://github.com/google/site-kit-wp/issues/4815).
* Add UI for new AdSense components. See [#4762](https://github.com/google/site-kit-wp/issues/4762).
* Extend and update custom capabilities for viewing dashboard and splash screens with logic for dashboard sharing. See [#4599](https://github.com/google/site-kit-wp/issues/4599).
* Add REST endpoint for module recovery. See [#4533](https://github.com/google/site-kit-wp/issues/4533).

**Fixed**

* Ensure closed AdSense accounts are not considered for the AdSense account to use with the module. Props sancodes. See [#5050](https://github.com/google/site-kit-wp/issues/5050).
* Remove lines below "gathering data" text on chart metric selection buttons. See [#5010](https://github.com/google/site-kit-wp/issues/5010).
* Fix bug that could cause the incorrect notification to briefly appear when Analytics or Search Console is gathering data. See [#5008](https://github.com/google/site-kit-wp/issues/5008).
* Add "gathering data" overlay to the All Traffic widget when Analytics is gathering data. See [#5006](https://github.com/google/site-kit-wp/issues/5006).
* Fix zero data state message formatting issues. See [#5001](https://github.com/google/site-kit-wp/issues/5001).
* Add "gathering data" and "zero data" headers to single URL ("entity") dashboard pages. See [#4983](https://github.com/google/site-kit-wp/issues/4983).
* Update complete Analytics activation CTA for consistency with new zero data states activation CTA. See [#4966](https://github.com/google/site-kit-wp/issues/4966).
* Fix authentication issue with WordPress security plugins/other plugins that modify/obscure the WordPress version number. See [#4963](https://github.com/google/site-kit-wp/issues/4963).
* Fix Google chart labels to no longer be truncated due to lack of space. See [#4944](https://github.com/google/site-kit-wp/issues/4944).

= 1.72.0 =

**Enhanced**

* Update documentation URLs. See [#4935](https://github.com/google/site-kit-wp/issues/4935).
* Use alternate `viewContext` for non-authenticated users. See [#4814](https://github.com/google/site-kit-wp/issues/4814).
* Implement modified snippet toggle component for enhanced AdSense setup flow. See [#4761](https://github.com/google/site-kit-wp/issues/4761).

**Fixed**

* Fix bug where user surveys would not trigger when viewing the dashboard. See [#5073](https://github.com/google/site-kit-wp/issues/5073).
* When Analytics is gathering data, ensure "gathering data" is shown under All Users in the All Traffic widget. See [#5007](https://github.com/google/site-kit-wp/issues/5007).
* Ensure WordPress dashboard notices appear in Site Kit. See [#4998](https://github.com/google/site-kit-wp/issues/4998).
* Don't show the "gathering data" blue box CTA on the Admin Bar. See [#4986](https://github.com/google/site-kit-wp/issues/4986).
* Fix styling issues with table view on mobile when no results are available. See [#4982](https://github.com/google/site-kit-wp/issues/4982).
* Prevent selection of metrics in the Search Traffic widget when gathering data. See [#4967](https://github.com/google/site-kit-wp/issues/4967).
* Disable All Traffic pie chart tabs when in gathering or zero data state. See [#4961](https://github.com/google/site-kit-wp/issues/4961).
* Ensure consistent alignment of content in data blocks. See [#4946](https://github.com/google/site-kit-wp/issues/4946).
* Fix gathering data message appearing too early on chart components. See [#4945](https://github.com/google/site-kit-wp/issues/4945).
* Fix display of special characters used in the site title. See [#4852](https://github.com/google/site-kit-wp/issues/4852).

= 1.71.0 =

**Enhanced**

* Update gathering data UI in WordPress Dashboard widget. See [#4908](https://github.com/google/site-kit-wp/issues/4908).
* Update the Analytics Signup CTA on the WordPress Dashboard. See [#4868](https://github.com/google/site-kit-wp/issues/4868).
* Store remote features as a persistent option, ensuring features remain enabled when Site Kit is disconnected or reset. See [#4861](https://github.com/google/site-kit-wp/issues/4861).
* Add additional context to remote feature request. See [#4858](https://github.com/google/site-kit-wp/issues/4858).
* Prevent surveys from triggering for non-authenticated users on a shared dashboard. See [#4806](https://github.com/google/site-kit-wp/issues/4806).
* Add notifications to site header when Analytics and/or Search Console are still gathering data. See [#4698](https://github.com/google/site-kit-wp/issues/4698).
* Update widgets to pass gathering data state to components. See [#4697](https://github.com/google/site-kit-wp/issues/4697).
* Update CTA placement for the Search Funnel widget on mobile. See [#4695](https://github.com/google/site-kit-wp/issues/4695).
* Improve the zero state design in the All Traffic Widget. See [#4675](https://github.com/google/site-kit-wp/issues/4675).

**Fixed**

* Ensure request for remote features is made on site connection. See [#4957](https://github.com/google/site-kit-wp/issues/4957).

= 1.70.0 =

**Enhanced**

* Change remote-controlled features request to be cron-based, running twice daily. See [#4856](https://github.com/google/site-kit-wp/issues/4856).
* Enable client to check meta-capabilities for Dashboard Sharing permissions. See [#4804](https://github.com/google/site-kit-wp/issues/4804).
* Add the `hasModuleAccess` selector to the `core/modules` datastore. See [#4802](https://github.com/google/site-kit-wp/issues/4802).
* Add `sharedOwnershipModules` to Site Kit module sharing data. See [#4790](https://github.com/google/site-kit-wp/issues/4790).
* Update the WordPress Dashboard and Admin Bar with new "gathering data" UI for new sites. See [#4711](https://github.com/google/site-kit-wp/issues/4711).
* Add the gathering data state to the `ReportTable` component. See [#4700](https://github.com/google/site-kit-wp/issues/4700).
* Add the gathering data state to the GoogleChart component. See [#4696](https://github.com/google/site-kit-wp/issues/4696).
* Update the CTA notices in the Search Funnel widget. See [#4694](https://github.com/google/site-kit-wp/issues/4694).
* Add a notification for zero data to the Site Kit dashboard. See [#4693](https://github.com/google/site-kit-wp/issues/4693).
* Update DataBlock component to display the new gathering state. See [#4692](https://github.com/google/site-kit-wp/issues/4692).
* Extend some modules with service entity awareness and access checks. See [#4579](https://github.com/google/site-kit-wp/issues/4579).
* Proactively refresh tokens for shared modules when Dashboard Sharing is enabled. See [#4524](https://github.com/google/site-kit-wp/issues/4524).
* Provide client with Dashboard Sharing permissions when Dashboard Sharing is enabled. See [#4523](https://github.com/google/site-kit-wp/issues/4523).
* Add `check-access` endpoint to modules for Dashboard Sharing. See [#4478](https://github.com/google/site-kit-wp/issues/4478).
* Update the `View draft` button on the Idea Hub widget to display an icon instead of the text. See [#4266](https://github.com/google/site-kit-wp/issues/4266).

**Fixed**

* Fix OAuth setup loop when creating a new Analytics account. See [#4874](https://github.com/google/site-kit-wp/issues/4874).
* Show only one notification at a time on the Site Kit dashboard. See [#4689](https://github.com/google/site-kit-wp/issues/4689).
* Show error message when landing on module setup URL when the module is not active, or for an invalid module. See [#4654](https://github.com/google/site-kit-wp/issues/4654).
* Update errors handling to correctly process `Forbidden` errors. See [#4543](https://github.com/google/site-kit-wp/issues/4543).

= 1.69.0 =

**Enhanced**

* Persist `serviceSetupV2` feature flag also on reset, and redirect legacy module page URLs to the dashboard when the `unifiedDashboard` feature is active. See [#4865](https://github.com/google/site-kit-wp/issues/4865).
* Remove legacy Analytics event for AdSense users. See [#4766](https://github.com/google/site-kit-wp/issues/4766).
* Add AdSense site status to Site Kit's Site Health output. See [#4757](https://github.com/google/site-kit-wp/issues/4757).
* Add a new datapoint to the AdSense module that returns information about sites associated with the current accountID. See [#4754](https://github.com/google/site-kit-wp/issues/4754).
* Enhance lazy loading of sections on the unified dashboard to reduce layout shifts. See [#4641](https://github.com/google/site-kit-wp/issues/4641).
* Update Idea Hub prompt banner notification with new design. See [#4514](https://github.com/google/site-kit-wp/issues/4514).
* Simplify success banner notification for the unified dashboard. See [#1148](https://github.com/google/site-kit-wp/issues/1148).

= 1.68.0 =

**Enhanced**

* Update plugin version to align with the current sprint. See [#4778](https://github.com/google/site-kit-wp/issues/4778).
* Remove Module sharing settings on module disconnect. See [#4526](https://github.com/google/site-kit-wp/issues/4526).
* Update sizing of input helper text to be consistent with Material styles. See [#4510](https://github.com/google/site-kit-wp/issues/4510).
* Include all relevant query parameters in OAuth authentication URL. See [#2045](https://github.com/google/site-kit-wp/issues/2045).
* Register site on the proxy before redirecting to it, in support for V2 setup flow. See [#2044](https://github.com/google/site-kit-wp/issues/2044).
* Add support for paginated content to entity detection. See [#1911](https://github.com/google/site-kit-wp/issues/1911).
* Support pages that don't resolve to a specific post on the Dashboard Search. See [#1592](https://github.com/google/site-kit-wp/issues/1592).

**Fixed**

* Fix scroll position when using header links on the Entity Dashboard page. See [#4741](https://github.com/google/site-kit-wp/issues/4741).

= 1.50.0 =

**Enhanced**

* Improve post search autocomplete behaviour when typing during autocomplete API requests. See [#4665](https://github.com/google/site-kit-wp/issues/4665).
* Update wording for AdSense CTA dismissal button. See [#4647](https://github.com/google/site-kit-wp/issues/4647).
* Expose recoverable modules information to clients. See [#4527](https://github.com/google/site-kit-wp/issues/4527).
* Update module classes to be sharing-aware. See [#4521](https://github.com/google/site-kit-wp/issues/4521).
* Add support for automatically configuring Analytics with data from the service. See [#4208](https://github.com/google/site-kit-wp/issues/4208).
* Add a new feature tour for the unified dashboard. See [#3947](https://github.com/google/site-kit-wp/issues/3947).
* Update the cancel button on the module setup form to have a `Back` label when the setup process can't proceed. See [#1045](https://github.com/google/site-kit-wp/issues/1045).

**Fixed**

* Fix potential fatal error on PHP 8 with Idea Hub integration. See [#4738](https://github.com/google/site-kit-wp/issues/4738).
* Fix a javascript error on the Analytics Unique Visitors tab of the Search Funnel widget. See [#4660](https://github.com/google/site-kit-wp/issues/4660).
* Update the URL search input box to work correctly when HOME or END keys are pressed. See [#4584](https://github.com/google/site-kit-wp/issues/4584).
* Update plugin header to avoid obstructing feature tours. See [#4453](https://github.com/google/site-kit-wp/issues/4453).

= 1.49.1 =

**Fixed**

* Update Google Analytics 4 integration to use new `dataStreams` endpoint after breaking change in alpha API. See [#4677](https://github.com/google/site-kit-wp/issues/4677).

= 1.49.0 =

**Enhanced**

* Update source links on unified dashboard widgets to be consistent across all widgets. See [#4570](https://github.com/google/site-kit-wp/issues/4570).
* Annotate module endpoints which can be used with dashboard sharing. See [#4474](https://github.com/google/site-kit-wp/issues/4474).
* Add `_googlesitekitDashboardSharingData` global data. See [#4473](https://github.com/google/site-kit-wp/issues/4473).
* Update styling of items in the Site Kit header for consistency. See [#4457](https://github.com/google/site-kit-wp/issues/4457).
* Implement new UI for entity dashboard header containing title and URL. See [#4428](https://github.com/google/site-kit-wp/issues/4428).
* Update entity search field to only show a valid result when unfocused. See [#4427](https://github.com/google/site-kit-wp/issues/4427).
* Update the help menu to include the AdSense help menu item in all places when the AdSense module is active. See [#4423](https://github.com/google/site-kit-wp/issues/4423).
* Update Tag Manager setup and settings edit views with loading indicator while tags are being checked. See [#4311](https://github.com/google/site-kit-wp/issues/4311).
* Update widgets to use the `useInViewSelect` hook to fetch reports. See [#4121](https://github.com/google/site-kit-wp/issues/4121).
* Use only WordPress core's bundled dependencies instead of Site Kit's when integrating with the block editor. See [#4107](https://github.com/google/site-kit-wp/issues/4107).
* Add the ability to programmatically disable modules using the `googlesitekit_available_modules` filter. Props henrywright. See [#3993](https://github.com/google/site-kit-wp/issues/3993).
* Update the Idea Hub widget to display a spinner when saving, unsaving or dismissing an idea. See [#3907](https://github.com/google/site-kit-wp/issues/3907).

**Fixed**

* Fix potential off-screen widget rendering error when using `useInViewSelect`. See [#4642](https://github.com/google/site-kit-wp/issues/4642).
* Fix incorrect URL search states when selecting an item from the autocomplete list. See [#4562](https://github.com/google/site-kit-wp/issues/4562).
* Fix styling on "No results found" autocomplete message in Unified Dashboard. See [#4503](https://github.com/google/site-kit-wp/issues/4503).
* Improve the spacing between section titles/subtitles in the Unified Dashboard. See [#4501](https://github.com/google/site-kit-wp/issues/4501).
* Update the Overview widget to display Goals CTA when no goals are set yet. See [#4489](https://github.com/google/site-kit-wp/issues/4489).
* Update unified dashboard to update the active navigation chip on scroll. See [#4488](https://github.com/google/site-kit-wp/issues/4488).
* Update the PageSpeed widget to display the currently loaded data and the progress bar when the user clicks on the `Run test again` button. See [#4467](https://github.com/google/site-kit-wp/issues/4467).
* Update jump links in the setup success banner notification to scroll to the appropriate location instead of jumping to it using the hash. See [#4410](https://github.com/google/site-kit-wp/issues/4410).

= 1.48.1 =

**Fixed**

* Revert fix to prevent minification of already minified JS files by other plugins as it caused JS translations to no longer be delivered by wordpress.org. Props kebbet. See [#4592](https://github.com/google/site-kit-wp/issues/4592).

= 1.48.0 =

**Enhanced**

* Add title to the overall page metrics widget. See [#4454](https://github.com/google/site-kit-wp/issues/4454).
* Add icons to Unified Dashboard navigation. See [#4438](https://github.com/google/site-kit-wp/issues/4438).
* Update production assets to include a `.min` suffix in the filename. See [#4436](https://github.com/google/site-kit-wp/issues/4436).
* Update the URL search component to display the current entity title by default. See [#4426](https://github.com/google/site-kit-wp/issues/4426).
* Update the plugin activation banner to be a simple CTA link instead of replicating the splash screen. See [#4403](https://github.com/google/site-kit-wp/issues/4403).
* Update the behaviour of the PageSpeed's `visit the dashboard` link to scroll to the PSI widget when the user lands on the dashboard page. See [#4380](https://github.com/google/site-kit-wp/issues/4380).
* Include query parameter for custom Analytics step in the service setup flow URLs. See [#4342](https://github.com/google/site-kit-wp/issues/4342).
* Fix issue when AdSense module in the Connect More Services list briefly flashed grey. See [#4257](https://github.com/google/site-kit-wp/issues/4257).
* Fix the incorrect difference for chart values when the current and the previous values equal zero. See [#4255](https://github.com/google/site-kit-wp/issues/4255).
* Add information about old and new site URLs to the splash screen when URL mismatch is detected. See [#4247](https://github.com/google/site-kit-wp/issues/4247).
* Add dismissible AdSense CTA widget for monetization section in the unified dashboard. See [#4145](https://github.com/google/site-kit-wp/issues/4145).
* Update the IdeaHub widget to not display "Draft created" message on the draft tab. See [#3902](https://github.com/google/site-kit-wp/issues/3902).

**Fixed**

* Fix browser console errors related to Idea Hub on the Appearance > Widgets page in the WordPress Admin. See [#4466](https://github.com/google/site-kit-wp/issues/4466).
* Fix visual gap on AdSense dashboard added by adblocker warning widget when no adblocker is detected. See [#4407](https://github.com/google/site-kit-wp/issues/4407).
* Update the URL search to abort the current search request when the user changes the query. See [#4402](https://github.com/google/site-kit-wp/issues/4402).
* Update the PageSpeed Insights links to go to the `pagespeed.web.dev` domain. See [#4381](https://github.com/google/site-kit-wp/issues/4381).
* Fix the incorrect CSS class issue in the widget area renderer component. Props shayannosrat. See [#4329](https://github.com/google/site-kit-wp/issues/4329).
* Update the "Learn More" links of Analytics and AdSense CTAs to open in a new window. See [#4286](https://github.com/google/site-kit-wp/issues/4286).
* Fix missing unit characters issue on zero data widgets. See [#4238](https://github.com/google/site-kit-wp/issues/4238).
* Add full stops to the insufficient permissions error description. See [#4160](https://github.com/google/site-kit-wp/issues/4160).
* Fix styles for errors on Optimize setup and settings forms. See [#4028](https://github.com/google/site-kit-wp/issues/4028).
* Fix bug where error for an Analytics property in Tag Manager without access would not show up. See [#3948](https://github.com/google/site-kit-wp/issues/3948).

= 1.47.0 =

**Added**

* Add a new `useInViewSelect` hook that allows to call a specific selector only when in view. See [#4096](https://github.com/google/site-kit-wp/issues/4096).

**Enhanced**

* Remove chevron from date range select dropdown button in the header. See [#4377](https://github.com/google/site-kit-wp/issues/4377).
* Show Idea Hub surveys after fewer Idea Hub interactions. See [#4368](https://github.com/google/site-kit-wp/issues/4368).
* Update Unified Dashboard navigation chips to scroll to an area instead of relying on anchor targets. See [#4367](https://github.com/google/site-kit-wp/issues/4367).
* Implement splash UI for activating Analytics as part of the initial setup flow. See [#4341](https://github.com/google/site-kit-wp/issues/4341).
* Add title and subtitle to Widget Contexts for Unified Dashboard pages. See [#4340](https://github.com/google/site-kit-wp/issues/4340).
* Update dashboard navigation to hide navigation chips for empty areas. See [#4289](https://github.com/google/site-kit-wp/issues/4289).
* Add an error message for unknown pages to the Unified Dashboard. See [#4287](https://github.com/google/site-kit-wp/issues/4287).
* Add a link to the Idea Hub CTA to jump to the Idea Hub widget. See [#4275](https://github.com/google/site-kit-wp/issues/4275).
* Add entity header content area to the Unified Dashboard. See [#4146](https://github.com/google/site-kit-wp/issues/4146).
* Update dashboard layout to hide sections that have no widgets. See [#4136](https://github.com/google/site-kit-wp/issues/4136).
* Revise wording when no entity can be determined based on the given URL in the entity dashboard. See [#4097](https://github.com/google/site-kit-wp/issues/4097).
* Implement Unified Dashboard tab bar with chip/pill links to widget areas. See [#4053](https://github.com/google/site-kit-wp/issues/4053).

**Changed**

* Remove HTML tags from report errors. Props oscarssanchez. See [#4169](https://github.com/google/site-kit-wp/issues/4169).

**Fixed**

* Update the frontend AdSense code to load asynchronously. See [#4398](https://github.com/google/site-kit-wp/issues/4398).
* Fix missing monetization widgets on the Unified Dashboard issue. See [#4348](https://github.com/google/site-kit-wp/issues/4348).
* Add unit characters to the Overall Page Metrics widget in the Unified Dashboard. See [#4312](https://github.com/google/site-kit-wp/issues/4312).
* Fix missing Unique Visitors From Search sparkline issue for zero data state. See [#4237](https://github.com/google/site-kit-wp/issues/4237).
* Update Tag Manager to pre-select account and containers only when the user has just one account. See [#4209](https://github.com/google/site-kit-wp/issues/4209).

= 1.46.0 =

**Enhanced**

* Update WordPress dashboard widget and admin bar stats to display zero states for Search Console/Analytics only when the respective service is gathering data. See [#4270](https://github.com/google/site-kit-wp/issues/4270).
* Update the Idea Hub widget to clear errors when switching tabs. See [#4207](https://github.com/google/site-kit-wp/issues/4207).
* Hide individual module pages when the `unifiedDashboard` flag is enabled. See [#4134](https://github.com/google/site-kit-wp/issues/4134).
* Update PageSpeed Insights to be active by default for new installs and remove CTAs. See [#4133](https://github.com/google/site-kit-wp/issues/4133).
* Improve loading state for GA4 Analytics dropdown in settings. See [#4106](https://github.com/google/site-kit-wp/issues/4106).
* Add a generic content area for the Header in the Unified Dashboard. See [#4050](https://github.com/google/site-kit-wp/issues/4050).
* Add Entity search to Unified Dashboard Header. See [#4049](https://github.com/google/site-kit-wp/issues/4049).
* Add the Optimize snippet notice to settings and setup forms. See [#3822](https://github.com/google/site-kit-wp/issues/3822).
* Introduce a new filter that allows for persistent data to be deleted during reset. See [#3201](https://github.com/google/site-kit-wp/issues/3201).

**Changed**

* Implement the new `useInView` hook. See [#4120](https://github.com/google/site-kit-wp/issues/4120).

**Fixed**

* Fix issue with the Idea Hub notification banner that was blocked by the setup success banner. See [#4274](https://github.com/google/site-kit-wp/issues/4274).
* Fix a potential conflict with `google` global when loading Google charts. See [#4074](https://github.com/google/site-kit-wp/issues/4074).
* Fix extra padding around Search Console widgets. See [#4023](https://github.com/google/site-kit-wp/issues/4023).
* Fix a bug that could cause the wrong module to show that it's being connected during module setup. See [#2796](https://github.com/google/site-kit-wp/issues/2796).

= 1.45.0 =

**Enhanced**

* Add revenue setting to Subscribe with Google module. See [#4230](https://github.com/google/site-kit-wp/issues/4230).
* Update Analytics events for User Surveys. See [#4213](https://github.com/google/site-kit-wp/issues/4213).
* Refactor legacy notification components. See [#4153](https://github.com/google/site-kit-wp/issues/4153).
* Update notifications for Unified Dashboard. See [#4152](https://github.com/google/site-kit-wp/issues/4152).
* Add "Session Duration" to Unified Dashboard Most Popular Content Widget. See [#4124](https://github.com/google/site-kit-wp/issues/4124).
* Add the new Search Funnel Widget to the Unified Dashboard. See [#4123](https://github.com/google/site-kit-wp/issues/4123).
* Add the new Overall Page Metrics widget to unified dashboards. See [#4122](https://github.com/google/site-kit-wp/issues/4122).
* Add support for enabling GA4 for existing UA-only Analytics users. See [#3807](https://github.com/google/site-kit-wp/issues/3807).

**Changed**

* Remove a few legacy client side filters. See [#4172](https://github.com/google/site-kit-wp/issues/4172).
* Remove legacy `googlesitekit.SetupWinNotification-${ slug }` filter. See [#4171](https://github.com/google/site-kit-wp/issues/4171).

**Fixed**

* Use "boxed" layout style for the unified dashboard's "content" widget area. Props NaotoNakamura. See [#4268](https://github.com/google/site-kit-wp/issues/4268).
* Fix a bug that could cause the page title in the "Most Popular Content" table to appear in an unexpected language. See [#4165](https://github.com/google/site-kit-wp/issues/4165).

= 1.44.0 =

**Enhanced**

* Update AdSense signup URL to point to the latest UI. See [#4239](https://github.com/google/site-kit-wp/issues/4239).
* Implement replacement UI in certain areas to inform users of no data being available when applicable. See [#4226](https://github.com/google/site-kit-wp/issues/4226).
* Update built asset filenames to avoid potentially triggering aggressive WAF rule. See [#4181](https://github.com/google/site-kit-wp/issues/4181).
* Improve Idea Hub widget styles and padding. See [#4092](https://github.com/google/site-kit-wp/issues/4092).
* Update Analytics widgets to display zero state only when the Analytics account is gathering data. See [#4086](https://github.com/google/site-kit-wp/issues/4086).
* Improve Search Console "gathering data" heuristics; prevents users with limited/no traffic from seeing "Gathering data" message. See [#4085](https://github.com/google/site-kit-wp/issues/4085).
* Add PageSpeed widget to Unified Dashboard. See [#4079](https://github.com/google/site-kit-wp/issues/4079).
* Add Content Area widgets to Unified Dashboard. See [#4078](https://github.com/google/site-kit-wp/issues/4078).
* Update plugin setup tracking events for users who have opted-in to tracking. See [#4054](https://github.com/google/site-kit-wp/issues/4054).
* Implement new Unified Dashboard header design/UI. See [#4048](https://github.com/google/site-kit-wp/issues/4048).
* Enhance on-demand loading of anonymous usage tracking snippet. See [#3972](https://github.com/google/site-kit-wp/issues/3972).
* Update handling of OAuth error with clarified language and the URL used for retry. See [#3970](https://github.com/google/site-kit-wp/issues/3970).

**Fixed**

* Restore AdBlocker warning on AdSense module dashboard. See [#4178](https://github.com/google/site-kit-wp/issues/4178).
* Don't show duplicate errors when loading deleted Analytics accounts in the settings. See [#3569](https://github.com/google/site-kit-wp/issues/3569).

= 1.43.0 =

**Enhanced**

* Update proactive token refreshing to be limited to main Site Kit and WordPress dashboards. See [#4182](https://github.com/google/site-kit-wp/issues/4182).
* Register all traffic widget in traffic sections of the unified dashboard. See [#4149](https://github.com/google/site-kit-wp/issues/4149).
* Add AdSense summary and top-earning pages widgets to the monetization area. See [#4080](https://github.com/google/site-kit-wp/issues/4080).
* Update Google HTTP client to use same ca bundle as WordPress. See [#4017](https://github.com/google/site-kit-wp/issues/4017).
* Update the Analytics settings view panel to display "Use Snippet" settings below the appropriate property blocks. See [#3996](https://github.com/google/site-kit-wp/issues/3996).
* Improve text on AdSense and Analytics setting toggles. See [#3850](https://github.com/google/site-kit-wp/issues/3850).
* Add AdSense for Platforms meta tag. See [#3688](https://github.com/google/site-kit-wp/issues/3688).
* Abort saving Analytics settings when required extra permissions are declined for creating a new GA4 property or measurement ID. See [#3546](https://github.com/google/site-kit-wp/issues/3546).
* Enhance some checkboxes with a spinner when its value is being loaded. See [#3304](https://github.com/google/site-kit-wp/issues/3304).
* Fix wording of ad blocker warning to always reflect the current state of the AdSense module. See [#3208](https://github.com/google/site-kit-wp/issues/3208).
* Update CSS files to be built with unique file names for production builds. See [#2806](https://github.com/google/site-kit-wp/issues/2806).
* Improve validation for domains used for Site Kit during setup. See [#1884](https://github.com/google/site-kit-wp/issues/1884).

**Fixed**

* Update the AdSense snippet to no longer include deprecated attributes. See [#4180](https://github.com/google/site-kit-wp/issues/4180).
* Fix permissions dialog issue on the WP dashboard page caused by Idea Hub CTA. See [#4125](https://github.com/google/site-kit-wp/issues/4125).
* Update admin settings for consistency and introduce optional loading state for checkboxes. See [#4038](https://github.com/google/site-kit-wp/issues/4038).
* Update the modules list banner not to disable connected modules. See [#4014](https://github.com/google/site-kit-wp/issues/4014).
* Improve the "Re-authentication needed" error messages and redirects. See [#3931](https://github.com/google/site-kit-wp/issues/3931).
* Hide the `Impressions` column of the AdSense `Top Earning Pages` widget on mobile screens. See [#3781](https://github.com/google/site-kit-wp/issues/3781).
* Update Optimize module settings to avoid the flash of use snippet instructions when Analytics settings are being resolved. See [#3720](https://github.com/google/site-kit-wp/issues/3720).

= 1.42.0 =

**Enhanced**

* Update focus of Idea Hub module feature tour to highlight entire widget. See [#4076](https://github.com/google/site-kit-wp/issues/4076).
* Add survey trigger for Idea Hub widget interactions. See [#4052](https://github.com/google/site-kit-wp/issues/4052).
* Add new conditional follow-up questions to user surveys. See [#4051](https://github.com/google/site-kit-wp/issues/4051).
* Show Idea Hub tabs even when no ideas are available. See [#4013](https://github.com/google/site-kit-wp/issues/4013).
* Use Idea Hub activities endpoint when drafting, publishing or deleting a post. See [#3938](https://github.com/google/site-kit-wp/issues/3938).
* Update Idea Hub API to use v1 beta. See [#3916](https://github.com/google/site-kit-wp/issues/3916).
* Update Idea Hub widget pagination to scroll to widget top on page change if out of view. See [#3841](https://github.com/google/site-kit-wp/issues/3841).
* Prevent feature tours from appearing during module setup. See [#3187](https://github.com/google/site-kit-wp/issues/3187).
* Improve wording of "Invalid nonce" errors. See [#3098](https://github.com/google/site-kit-wp/issues/3098).

**Changed**

* Avoid potentially simultaneous token refresh requests by proactively refreshing soon-to-expire tokens. See [#3477](https://github.com/google/site-kit-wp/issues/3477).

**Fixed**

* Fix various JS errors due to problems with the Google Charts library. See [#4074](https://github.com/google/site-kit-wp/issues/4074).
* Remove leftover use of `helpVisibility` feature flag. See [#4069](https://github.com/google/site-kit-wp/issues/4069).
* Fix validation for Subscribe with Google publication ID so that it allows non-domain input. See [#4025](https://github.com/google/site-kit-wp/issues/4025).
* Fix font problems in the Idea Hub widget. See [#4012](https://github.com/google/site-kit-wp/issues/4012).
* Fix positioning of the Site Kit header at the breakpoint between mobile and tablet viewports. See [#3986](https://github.com/google/site-kit-wp/issues/3986).
* Update the post state for Idea Hub posts and enable it for posts of all statuses. See [#3909](https://github.com/google/site-kit-wp/issues/3909).
* Use query params instead of hash URLs in Idea Hub tabs. See [#3886](https://github.com/google/site-kit-wp/issues/3886).
* Improve Idea Hub tab behaviour when using browser navigation. See [#3860](https://github.com/google/site-kit-wp/issues/3860).
* Prevent Idea Hub tab navigation from adding to the browser's history. See [#3796](https://github.com/google/site-kit-wp/issues/3796).
* Update the Detailed Page Stats page to display AMP traffic for an AMP version of a page. See [#3080](https://github.com/google/site-kit-wp/issues/3080).
* Fix Analytics queries for URL lists to ignore titles for the metrics, while still showing the title for each URL. See [#3070](https://github.com/google/site-kit-wp/issues/3070).

= 1.41.0 =

**Enhanced**

* Update the `Idea_Hub` class to invalidate cached ideas when an idea is modified or a new post is created. See [#3922](https://github.com/google/site-kit-wp/issues/3922).
* Update the Idea Hub notification text. See [#3912](https://github.com/google/site-kit-wp/issues/3912).
* Update WP dashboard Idea Hub CTA design and language. See [#3911](https://github.com/google/site-kit-wp/issues/3911).
* Update descriptions for Idea Hub module and widget. See [#3908](https://github.com/google/site-kit-wp/issues/3908).
* Add tooltips for action buttons in the Idea Hub dashboard widget. See [#3906](https://github.com/google/site-kit-wp/issues/3906).
* Improve pagination behaviour in Idea Hub. See [#3859](https://github.com/google/site-kit-wp/issues/3859).
* Add "Experimental" badge to Idea Hub UI. See [#3810](https://github.com/google/site-kit-wp/issues/3810).
* Scaffold Subscribe with Google module. See [#3808](https://github.com/google/site-kit-wp/issues/3808).
* Update AdSense tag code to improve Ad performance. See [#3783](https://github.com/google/site-kit-wp/issues/3783).
* Improve AdSense graphs on mobile screens. See [#3317](https://github.com/google/site-kit-wp/issues/3317).
* Update GA measurement opt-out mechanism for logged-in users to be property-specific. See [#3294](https://github.com/google/site-kit-wp/issues/3294).
* Improve UX to close tooltips within charts. See [#2659](https://github.com/google/site-kit-wp/issues/2659).
* Add surrounding comments to all HTML tags output by Site Kit modules. See [#1504](https://github.com/google/site-kit-wp/issues/1504).
* Add link to Settings page in plugin action links on plugins page. See [#1194](https://github.com/google/site-kit-wp/issues/1194).

**Fixed**

* Fix counts on Idea Hub widget tab labels to only show up if greater than zero. See [#3964](https://github.com/google/site-kit-wp/issues/3964).
* Always load Google fonts using purely CSS rather than relying on a JavaScript snippet. See [#3932](https://github.com/google/site-kit-wp/issues/3932).
* Fix Dashboard Search Widget zero state bug. See [#3880](https://github.com/google/site-kit-wp/issues/3880).
* Fix Admin Bar Analytics link when using Twenty Twenty-One theme. See [#3849](https://github.com/google/site-kit-wp/issues/3849).
* Ensure the icon buttons in the Idea Hub widget do not overlap idea labels. See [#3839](https://github.com/google/site-kit-wp/issues/3839).
* Fix "Connected" messages to avoid duplicate words for screen reader. See [#3763](https://github.com/google/site-kit-wp/issues/3763).
* Fix a potential error due to report data associated with an invalid URL. See [#3752](https://github.com/google/site-kit-wp/issues/3752).
* Update the AdSense setup CTA in the activation success banner to be disabled when an ad-blocker is detected. See [#3721](https://github.com/google/site-kit-wp/issues/3721).
* Update Analytics goals widget CTA link to open in a new window. See [#3683](https://github.com/google/site-kit-wp/issues/3683).
* Fix UI bugs in User Input's fifth question. See [#3682](https://github.com/google/site-kit-wp/issues/3682).
* Fix potential error in older browsers that don't support IntersectionObserver. See [#3278](https://github.com/google/site-kit-wp/issues/3278).

= 1.40.0 =

**Enhanced**

* Show correct footer information based on Idea Hub tab. See [#3865](https://github.com/google/site-kit-wp/issues/3865).
* Update styles of the topic idea element to have a light-blue background. See [#3857](https://github.com/google/site-kit-wp/issues/3857).
* Update position of action buttons for ideas in Idea Hub dashboard widget in mobile. See [#3855](https://github.com/google/site-kit-wp/issues/3855).
* Update CTA language for WP post list notifications. See [#3852](https://github.com/google/site-kit-wp/issues/3852).
* Update the number of ideas shown per page on the Idea Hub dashboard widget. See [#3843](https://github.com/google/site-kit-wp/issues/3843).
* Update language in Idea Hub feature tour to use en-US locale for consistency. See [#3834](https://github.com/google/site-kit-wp/issues/3834).
* Update the IdeaHub widget to display the "Updated every 2-3 days" message only for the new ideas tab. See [#3832](https://github.com/google/site-kit-wp/issues/3832).
* Add an open text type to user surveys. See [#3762](https://github.com/google/site-kit-wp/issues/3762).
* Add multiple choice selection questions to User Input surveys. See [#3761](https://github.com/google/site-kit-wp/issues/3761).
* Add a new "single select" option to User Input Surveys. See [#3760](https://github.com/google/site-kit-wp/issues/3760).
* Implement functionality for saving and dismissing an Idea Hub idea. See [#3747](https://github.com/google/site-kit-wp/issues/3747).
* Remove unused legacy JS code after removal of legacy components and data API. See [#3646](https://github.com/google/site-kit-wp/issues/3646).
* Add feature tour for Idea Hub drafts to the post list table in WP admin. See [#3625](https://github.com/google/site-kit-wp/issues/3625).
* Update Idea Hub to use the production API. See [#3518](https://github.com/google/site-kit-wp/issues/3518).
* Update viewport icons used in PageSpeed Insights widget. See [#3162](https://github.com/google/site-kit-wp/issues/3162).
* Add a notice to Optimize users warning them that Analytics requests are not being tracked for signed-in users. See [#3000](https://github.com/google/site-kit-wp/issues/3000).
* Add Tag Manager AMP tag support for Web Stories. See [#2070](https://github.com/google/site-kit-wp/issues/2070).

**Fixed**

* Fix Idea Hub tab localization text. See [#3899](https://github.com/google/site-kit-wp/issues/3899).
* Fix pagination in the Idea Hub dashboard widget to disable next button on last page. See [#3866](https://github.com/google/site-kit-wp/issues/3866).
* Fix Idea Hub CTA for saved ideas on the WordPress dashboard to only show if the user has any saved ideas. See [#3845](https://github.com/google/site-kit-wp/issues/3845).
* Update Sidekick zero state graphics with proper files. See [#3840](https://github.com/google/site-kit-wp/issues/3840).
* Fix Idea Hub dashboard widget pagination controls from stacking in small viewports. See [#3838](https://github.com/google/site-kit-wp/issues/3838).
* Fix Idea Hub Tour Activation bug. See [#3836](https://github.com/google/site-kit-wp/issues/3836).
* Update Idea Hub new, saved, and draft ideas requests to invalidate the cache when a post created for an idea changes its status. See [#3757](https://github.com/google/site-kit-wp/issues/3757).
* Fix a bug where Site Kit did not disable Tag Manager tag when an existing tag was detected. See [#3338](https://github.com/google/site-kit-wp/issues/3338).

= 1.39.0 =

**Enhanced**

* Update the Idea Hub widget to display its footer in the `Widget.Footer` prop. See [#3773](https://github.com/google/site-kit-wp/issues/3773).
* Add and update deep links on Analytics settings view to edit the UA property view and GA4 measurement ID. See [#3702](https://github.com/google/site-kit-wp/issues/3702).
* Decouple Google API client creation logic from main OAuth client tied to the current WordPress user. See [#3658](https://github.com/google/site-kit-wp/issues/3658).
* Remove server-side REST batch data infrastructure. See [#3644](https://github.com/google/site-kit-wp/issues/3644).
* Add option to insert the Anti Flicker snippet when connecting Optimize. See [#3013](https://github.com/google/site-kit-wp/issues/3013).
* Add method for disabling auto-ads for logged-in users. See [#2681](https://github.com/google/site-kit-wp/issues/2681).
* Remove legacy data API code. See [#2258](https://github.com/google/site-kit-wp/issues/2258).
* Update Google fonts loaded by Site Kit to be filterable. Props lkraav. See [#1703](https://github.com/google/site-kit-wp/issues/1703).
* Add a toggle to enable/disable the Site Kit admin bar feature. See [#990](https://github.com/google/site-kit-wp/issues/990).
* Add filters to allow modifications on the AdSense code. Props Fu-San. See [#336](https://github.com/google/site-kit-wp/issues/336).

**Fixed**

* Consolidate blue colors in notice text. See [#3716](https://github.com/google/site-kit-wp/issues/3716).
* Improve module disconnect screen when a module doesn't have listed features. See [#3691](https://github.com/google/site-kit-wp/issues/3691).
* Fix potential "Cannot read property 'slug' of undefined" error on Site Kit screens. See [#3618](https://github.com/google/site-kit-wp/issues/3618).

= 1.38.1 =

**Fixed**

* Fix fatal error that could be triggered by other plugins or themes using an unprefixed version of Composer. See [#3830](https://github.com/google/site-kit-wp/issues/3830).

= 1.38.0 =

**Enhanced**

* Improve the tab-switching UX in the Idea Hub dashboard widget. See [#3723](https://github.com/google/site-kit-wp/issues/3723).
* Add feature description to Idea Hub module. See [#3692](https://github.com/google/site-kit-wp/issues/3692).
* Ensure Idea Hub draft posts are properly labelled even when Idea Hub is disconnected. See [#3639](https://github.com/google/site-kit-wp/issues/3639).
* Update Google PHP client services library to latest version. See [#3628](https://github.com/google/site-kit-wp/issues/3628).
* Update language on initial setup screen. See [#3581](https://github.com/google/site-kit-wp/issues/3581).
* Add a new feature tour for the Idea Hub widget. See [#3524](https://github.com/google/site-kit-wp/issues/3524).
* Add Idea Hub dashboard notification to inform users about new Idea Hub module. See [#3523](https://github.com/google/site-kit-wp/issues/3523).
* Add the Idea Hub notice to the posts list table. See [#3359](https://github.com/google/site-kit-wp/issues/3359).
* Enhance Google API client with user-specific quota token to differentiate quota usage between users. See [#2217](https://github.com/google/site-kit-wp/issues/2217).
* Remove weekday alignment functionality for previous period from Analytics module and Site Kit entirely. See [#2122](https://github.com/google/site-kit-wp/issues/2122).
* Update module page dashboards to use Widget API unconditionally and remove legacy implementations. See [#2077](https://github.com/google/site-kit-wp/issues/2077).
* Add a new tag guard that prevents rendering tags for non-production environments. Props lukecav. See [#2054](https://github.com/google/site-kit-wp/issues/2054).
* Update dashboard and details page to display widgets only. See [#1997](https://github.com/google/site-kit-wp/issues/1997).
* Improve WordPress dashboard widget UX so that only one CTA per module is displayed when the module has no data or needs to be activated. See [#1147](https://github.com/google/site-kit-wp/issues/1147).
* Update copy in AdSense disconnect modal. See [#683](https://github.com/google/site-kit-wp/issues/683).

**Fixed**

* Fix possible JavaScript error related to certain Google charts not rendering properly in Safari. See [#3784](https://github.com/google/site-kit-wp/issues/3784).
* Fix bug in Idea Hub dashboard widget that caused drafts not to refresh. See [#3733](https://github.com/google/site-kit-wp/issues/3733).
* Ensure the "Edit" mode for modules without a dedicated "Edit" UI for their settings can still be exited, and fall back to showing the regular "View" UI in those cases. See [#3727](https://github.com/google/site-kit-wp/issues/3727).
* Improve Widget layout when dismissing the Idea Hub call-to-action. See [#3722](https://github.com/google/site-kit-wp/issues/3722).
* Fix Idea Hub draft post links ampersand output. See [#3708](https://github.com/google/site-kit-wp/issues/3708).
* Update stats graphs not to duplicate dates when 7 days period is selected. See [#3643](https://github.com/google/site-kit-wp/issues/3643).
* Add a timeout to delay caching the survey by 30 seconds. See [#3633](https://github.com/google/site-kit-wp/issues/3633).
* Fix bug where the filter behavior used for Analytics and AdSense report data was not working for sites with a unicode or punycode domain. Props HFigarella. See [#3606](https://github.com/google/site-kit-wp/issues/3606).
* Fix a bug in Analytics setup where a matching secondary property would not be automatically selected when the primary property was changed. See [#3549](https://github.com/google/site-kit-wp/issues/3549).
* Improve display of long names in select dropdowns. See [#3497](https://github.com/google/site-kit-wp/issues/3497).
* Update settings to redirect back to the settings page after disconnecting a module. See [#3393](https://github.com/google/site-kit-wp/issues/3393).
* Prevent rendering errors when the Admin Menu has been customized. See [#3263](https://github.com/google/site-kit-wp/issues/3263).
* Fix admin bar styles conflict with W3 Total Cache Minify functionality. See [#1427](https://github.com/google/site-kit-wp/issues/1427).

= 1.37.0 =

**Enhanced**

* Update wording in permissions modal when GA4 needs to create a web data stream for the selected property. See [#3622](https://github.com/google/site-kit-wp/issues/3622).
* Add a new "Verification Status" row to the Site Health information for Site Kit. See [#3621](https://github.com/google/site-kit-wp/issues/3621).
* Show information notice about associated UA / GA4 property only once a property has been selected. See [#3614](https://github.com/google/site-kit-wp/issues/3614).
* Update styles of controls in the GA4 notice box on the settings page. See [#3541](https://github.com/google/site-kit-wp/issues/3541).
* Add selected state of 300ms to user feedback survey. See [#3531](https://github.com/google/site-kit-wp/issues/3531).
* Add Idea Hub setup UI. See [#3522](https://github.com/google/site-kit-wp/issues/3522).
* Implement Idea Hub widget functionality for saving and unsaving an idea. See [#3519](https://github.com/google/site-kit-wp/issues/3519).
* Add loading indicator to the Idea Hub widget when a new draft is being created. See [#3387](https://github.com/google/site-kit-wp/issues/3387).
* Allow Idea Hub CTA to be dismissed. See [#3360](https://github.com/google/site-kit-wp/issues/3360).
* Add the Idea Hub notification to the WordPress block editor. See [#3272](https://github.com/google/site-kit-wp/issues/3272).
* Refactor settings tabs with React Router and update URL hashes with more user-friendly names. See [#2514](https://github.com/google/site-kit-wp/issues/2514).

**Fixed**

* Fix bug in new React Router-based Settings Screen. See [#3707](https://github.com/google/site-kit-wp/issues/3707).
* Fix potential `Uncaught (in promise) TypeError: Cannot read property 'replace' of undefined` related to GA4 property matching logic. See [#3706](https://github.com/google/site-kit-wp/issues/3706).
* Fix message for AdSense account with no data in new widget-based screen. See [#3667](https://github.com/google/site-kit-wp/issues/3667).
* Fix a bug in Idea Hub where the most recent draft idea posts were not shown after creating a new draft from idea. See [#3660](https://github.com/google/site-kit-wp/issues/3660).
* Add a configurable timeout to User Survey components. See [#3655](https://github.com/google/site-kit-wp/issues/3655).
* Fix issue with Google Charts showing negative labels in some charts. See [#3564](https://github.com/google/site-kit-wp/issues/3564).
* Improve User Input tag creation on Mobile Safari. See [#3420](https://github.com/google/site-kit-wp/issues/3420).
* Fix global storybook padding issues. See [#3174](https://github.com/google/site-kit-wp/issues/3174).

= 1.36.0 =

**Enhanced**

* Enhance experience for sites with UA Analytics already configured before GA4 is enabled. See [#3586](https://github.com/google/site-kit-wp/issues/3586).
* Implement Idea Hub datastore infrastructure for saving and dismissing an idea. See [#3556](https://github.com/google/site-kit-wp/issues/3556).
* Display measurement ID for Google Analytics 4 property in Settings. See [#3545](https://github.com/google/site-kit-wp/issues/3545).
* Update text in some Google Analytics 4 notices. See [#3544](https://github.com/google/site-kit-wp/issues/3544).
* Show separate UA and GA4 snippet toggles in Analytics Settings. See [#3542](https://github.com/google/site-kit-wp/issues/3542).
* Improve Google Analytics 4 notices. See [#3540](https://github.com/google/site-kit-wp/issues/3540).
* Improve user survey styling on mobile viewports. See [#3530](https://github.com/google/site-kit-wp/issues/3530).
* Show Terms of Service and Privacy Policy in User Feedback survey if the user hasn't opted-in to tracking. See [#3528](https://github.com/google/site-kit-wp/issues/3528).
* Implement a minimal settings panel for the Idea Hub module. See [#3521](https://github.com/google/site-kit-wp/issues/3521).
* Update API client library and AdSense integration to use the new version 2 of their API. See [#3517](https://github.com/google/site-kit-wp/issues/3517).
* Improve button tooltips across plugin. See [#3516](https://github.com/google/site-kit-wp/issues/3516).
* Update button links to show "opens in new tab" ARIA help text, and open all User Feedback links in a new tab. See [#3510](https://github.com/google/site-kit-wp/issues/3510).
* Don't show notifications if a user survey has already been displayed. See [#3508](https://github.com/google/site-kit-wp/issues/3508).
* Display date range for data in the Admin Bar. See [#3202](https://github.com/google/site-kit-wp/issues/3202).
* Remove the option to include/exclude logged-in users when the Analytics snippet is not placed via Site Kit. See [#2910](https://github.com/google/site-kit-wp/issues/2910).
* Update error message shown to AMP users when connecting Tag Manager after Analytics. See [#2292](https://github.com/google/site-kit-wp/issues/2292).

**Fixed**

* Fix potential React error when using Google Translate and then changing the date range in a Site Kit admin screen. See [#3636](https://github.com/google/site-kit-wp/issues/3636).
* Fix a bug where GA4 settings were not cleared when deactivating Analytics. See [#3616](https://github.com/google/site-kit-wp/issues/3616).
* Fix AMP validation error caused by the GA opt-out snippet conditionally placed by Site Kit. See [#3572](https://github.com/google/site-kit-wp/issues/3572).
* Ensure account and property are preselected during setup when user has a matching GA4 property only. See [#3543](https://github.com/google/site-kit-wp/issues/3543).
* Update Analytics account creation to ensure a GA4 property is always created when GA4 is enabled. See [#3539](https://github.com/google/site-kit-wp/issues/3539).
* Fix an infinite loading state when attempting to create a new Analytics account with GA4. See [#3537](https://github.com/google/site-kit-wp/issues/3537).
* Only show a GA4 creation notice once an account is selected in Analytics setup. See [#3536](https://github.com/google/site-kit-wp/issues/3536).
* Allow posts with Idea Hub drafts to be trashed. See [#3514](https://github.com/google/site-kit-wp/issues/3514).
* Enhance user survey display with added animation on enter and exit. See [#3509](https://github.com/google/site-kit-wp/issues/3509).
* Fix a bug related to localized number formatting for browsers that have limited support for formatting options. See [#3255](https://github.com/google/site-kit-wp/issues/3255).
* Improve table views on mobile screens. See [#3138](https://github.com/google/site-kit-wp/issues/3138).
* Fix bug where AMP mode detection would not consider the AMP plugin's template mode setting when the Web Stories plugin is active. See [#2998](https://github.com/google/site-kit-wp/issues/2998).

= 1.35.0 =

**Enhanced**

* Update shadow used by user surveys to enhance contrast and improve visibility. See [#3529](https://github.com/google/site-kit-wp/issues/3529).
* Make text casing in User Feedback and Idea Hub buttons consistent with the rest of the plugin. See [#3507](https://github.com/google/site-kit-wp/issues/3507).
* Add React components for rendering and managing user surveys. See [#3380](https://github.com/google/site-kit-wp/issues/3380).
* Add React components for rendering user survey UI. See [#3379](https://github.com/google/site-kit-wp/issues/3379).
* Add React component for triggering a user survey on view. See [#3376](https://github.com/google/site-kit-wp/issues/3376).
* Implement a component to render the current survey. See [#3375](https://github.com/google/site-kit-wp/issues/3375).
* Add REST routes for user survey endpoints. See [#3374](https://github.com/google/site-kit-wp/issues/3374).
* Add Idea Hub widget support for creating idea draft posts. See [#3357](https://github.com/google/site-kit-wp/issues/3357).
* Add support for Google Analytics 4 tags in the notices for existing Google Analytics tags in the Analytics setup. See [#3289](https://github.com/google/site-kit-wp/issues/3289).
* Added GA4 script tag detection. See [#3288](https://github.com/google/site-kit-wp/issues/3288).
* Add a module activation CTA for Idea Hub to the Site Kit dashboard. See [#3275](https://github.com/google/site-kit-wp/issues/3275).
* Show GA4 property in Analytics Settings when available. See [#3254](https://github.com/google/site-kit-wp/issues/3254).
* Update Analytics account provisioning screen to inform about GA4 property creation. See [#3253](https://github.com/google/site-kit-wp/issues/3253).
* Update Analytics account provisioning to create a corresponding GA4 property as well. See [#3252](https://github.com/google/site-kit-wp/issues/3252).
* Added a UI to manage Analytics Accounts with both Universal Analytics and GA4 properties. See [#3250](https://github.com/google/site-kit-wp/issues/3250).
* Add setup variant for Analytics accounts with only GA4 properties. See [#3249](https://github.com/google/site-kit-wp/issues/3249).
* Fix a bug where Google API requests would be made when necessary scopes were not granted. See [#3227](https://github.com/google/site-kit-wp/issues/3227).
* Improve the AdSense AdBlocker check. See [#2749](https://github.com/google/site-kit-wp/issues/2749).
* Enable Prefetch DNS Requests on external Google services used by Site Kit. Props glanglois. See [#2203](https://github.com/google/site-kit-wp/issues/2203).

**Changed**

* Limit effective values for Google proxy base URL. See [#3217](https://github.com/google/site-kit-wp/issues/3217).

**Fixed**

* Fix a React console error when viewing widget-based module screens. See [#3559](https://github.com/google/site-kit-wp/issues/3559).
* Fix a problem where GA4 property selection is not preserved after granting additional scopes. See [#3550](https://github.com/google/site-kit-wp/issues/3550).
* Fix a problem where Analytics settings cannot be saved when selected account has UA and GA4 properties with different URLs. See [#3538](https://github.com/google/site-kit-wp/issues/3538).
* Update All Traffic widget legend slice labels to use title case. See [#3327](https://github.com/google/site-kit-wp/issues/3327).
* Improve behaviour of the "confirm changes" button in Search Console settings on load. See [#3318](https://github.com/google/site-kit-wp/issues/3318).
* Fix output of AdSense snippet in AMP Reader mode. See [#3218](https://github.com/google/site-kit-wp/issues/3218).
* Update charts to use consistent styles between modules. See [#3083](https://github.com/google/site-kit-wp/issues/3083).

= 1.34.1 =

**Fixed**

* Fix a problem for some hosts where requests for Analytics account creation or other on-demand permissions were blocked. See [#3532](https://github.com/google/site-kit-wp/issues/3532).

= 1.34.0 =

**Enhanced**

* Add Idea Hub notice to the WP dashboard widget. See [#3358](https://github.com/google/site-kit-wp/issues/3358).
* Add initial actions and selectors to `core/user` data store for handling user surveys. See [#3355](https://github.com/google/site-kit-wp/issues/3355).
* Enhance default Analytics property selection when selecting an Analytics account. See [#3291](https://github.com/google/site-kit-wp/issues/3291).
* Update success notification for the Analytics module when GA4 support is activated. See [#3290](https://github.com/google/site-kit-wp/issues/3290).
* Update Analytics setup to pre-select the GA4 property based on current site URL. See [#3286](https://github.com/google/site-kit-wp/issues/3286).
* Implement idea list tabs and basic interaction in Idea Hub widget. See [#3276](https://github.com/google/site-kit-wp/issues/3276).
* Add Idea Hub context for draft posts generated by Idea Hub. See [#3271](https://github.com/google/site-kit-wp/issues/3271).
* Add selectors to get draft and published posts created using Idea Hub ideas. See [#3270](https://github.com/google/site-kit-wp/issues/3270).
* Add Idea Hub draft post support. See [#3269](https://github.com/google/site-kit-wp/issues/3269).
* Add Analytics property select component for showing all UA and GA4 properties. See [#3246](https://github.com/google/site-kit-wp/issues/3246).
* Only show Google Analytics property and profile selection if the parent (account/property) is valid. See [#3243](https://github.com/google/site-kit-wp/issues/3243).
* Add upper boundary for how long manual user input responses can be. See [#3229](https://github.com/google/site-kit-wp/issues/3229).
* Enhance widgets to combine into one widget if all widgets in an area have the same special state. See [#3225](https://github.com/google/site-kit-wp/issues/3225).
* Update the wording used for the anonymous usage tracking checkbox label. See [#1238](https://github.com/google/site-kit-wp/issues/1238).

**Fixed**

* Fix regression where widget-based single URL screen would show up completely empty for content not found in the WordPress site. See [#3493](https://github.com/google/site-kit-wp/issues/3493).
* Fix potential `dateRangeLength must be a positive integer.` error for Search Console reports with missing dates. See [#3418](https://github.com/google/site-kit-wp/issues/3418).

= 1.33.0 =

**Enhanced**

* Update `amp-analytics` tag to include configuration for an ads conversion ID when provided. See [#3282](https://github.com/google/site-kit-wp/issues/3282).
* Add an initial widget for the Idea Hub ideas. See [#3274](https://github.com/google/site-kit-wp/issues/3274).
* Add Idea Hub JS module (only active with the Idea Hub feature flag). See [#3273](https://github.com/google/site-kit-wp/issues/3273).
* Update Analytics setup form UI to support different variants of setup flows. See [#3247](https://github.com/google/site-kit-wp/issues/3247).
* Update Analytics data store settings `submitChanges` infrastructure to include GA4 when enabled. See [#3245](https://github.com/google/site-kit-wp/issues/3245).
* Add change validation logic to Google Analytics 4 data store. See [#3244](https://github.com/google/site-kit-wp/issues/3244).
* Add selectors to check which Google Analytics UI should be active. See [#3170](https://github.com/google/site-kit-wp/issues/3170).
* Add selectors to select a GA4 property from webdata stream contents. See [#3168](https://github.com/google/site-kit-wp/issues/3168).
* Add Idea Hub saved idea selectors and actions. See [#3156](https://github.com/google/site-kit-wp/issues/3156).
* Introduce PHP classes for modeling post metadata in Site Kit. See [#3154](https://github.com/google/site-kit-wp/issues/3154).
* Migrate all components to use the new version of the GoogleChart component. See [#2887](https://github.com/google/site-kit-wp/issues/2887).
* Clarify explanation of user input responses' potential effects on other users of the site. See [#2853](https://github.com/google/site-kit-wp/issues/2853).
* Add the ability to exclude users who can write posts from being tracked by Google Analytics. Props scottshefler. See [#1891](https://github.com/google/site-kit-wp/issues/1891).

**Fixed**

* Fix potential `Cannot read property 'clicks' of undefined` JS error that could occur when an uneven number of Search Console report rows was returned. See [#3348](https://github.com/google/site-kit-wp/issues/3348).
* Fix a bug where Analytics report data was incomplete for the 90-day date range when also requesting data for the previous period affecting the widget-based module dashboard. See [#3232](https://github.com/google/site-kit-wp/issues/3232).
* Standardize punctuation and formatting of various sentences and phrases throughout the plugin. See [#2597](https://github.com/google/site-kit-wp/issues/2597).

= 1.32.0 =

**Enhanced**

* Update Analytics property select options to display property IDs in addition to names. See [#3164](https://github.com/google/site-kit-wp/issues/3164).
* Allow administrators to paste Google Ads conversion ID in Analytics settings so that it is integrated into the Site Kit-placed Analytics snippet. See [#3161](https://github.com/google/site-kit-wp/issues/3161).
* Scaffold new `modules/idea-hub` data store in JS. See [#3152](https://github.com/google/site-kit-wp/issues/3152).
* Scaffold new `Idea_Hub` PHP class. See [#3150](https://github.com/google/site-kit-wp/issues/3150).
* Add a selector to the `core/site` datastore for checking whether or not a given URL matches the site's reference URL. See [#3105](https://github.com/google/site-kit-wp/issues/3105).
* Implement a data store selector for selecting GA4 web data streams for multiple property IDs at once. See [#3104](https://github.com/google/site-kit-wp/issues/3104).
* Add data store selector and matching REST datapoint to the GA4 module to retrieve account summaries. See [#3103](https://github.com/google/site-kit-wp/issues/3103).
* Update AdSense summary dashboard widget to show change values for each metric relative to the previous period. See [#3091](https://github.com/google/site-kit-wp/issues/3091).
* Update the background color of open menu buttons in the Site Kit header. See [#3069](https://github.com/google/site-kit-wp/issues/3069).
* Allow programmatic modification of the Site Kit generator meta tag. See [#938](https://github.com/google/site-kit-wp/issues/938).
* Clarify some AdSense labels and format the monetary values in top earning pages tables with the relevant currency. See [#656](https://github.com/google/site-kit-wp/issues/656).
* Update popular pages list tables on the Analytics module dashboard to be consistent with the same components on the main Site Kit and WordPress dashboards. See [#98](https://github.com/google/site-kit-wp/issues/98).

**Fixed**

* Fix regression where jump link to PageSpeed Insights widget in success notification no longer worked. See [#3310](https://github.com/google/site-kit-wp/issues/3310).
* Update AdSense "Performance by page over the last X days" deep links to include date range. See [#2951](https://github.com/google/site-kit-wp/issues/2951).
* Fix a bug that could cause the first profile to be selected in Analytics Settings when an existing tag was detected. See [#2888](https://github.com/google/site-kit-wp/issues/2888).
* Fix User Input Settings flow accessibility issues. See [#2851](https://github.com/google/site-kit-wp/issues/2851).
* Resolved analytics URL linking issue in subfolder based installs. See [#2821](https://github.com/google/site-kit-wp/issues/2821).
* Redirect users from the splash screen to the dashboard if they are already authenticated. See [#2529](https://github.com/google/site-kit-wp/issues/2529).
* Resolved language issue on AdSense dashboard for certain Site Languages. See [#2105](https://github.com/google/site-kit-wp/issues/2105).

= 1.31.0 =

**Enhanced**

* Add method to get list of all base capabilities used by Site Kit. Props JoryHogeveen. See [#3130](https://github.com/google/site-kit-wp/issues/3130).
* Update widget header styles to use grid mechanics instead of static margins. See [#3119](https://github.com/google/site-kit-wp/issues/3119).
* Implement the technical infrastructure for rendering GA4 snippets in the frontend, including support for double tagging integrating with a UA snippet. See [#3106](https://github.com/google/site-kit-wp/issues/3106).
* Implement REST data point and JS data store selector to look up a single GA4 property by ID. See [#3102](https://github.com/google/site-kit-wp/issues/3102).
* Rename "Popularity" / "Top Queries" section to "Acquisition" for new widget-based UI. See [#3065](https://github.com/google/site-kit-wp/issues/3065).
* Improve styling for Site Kit header, especially on mobile devices. See [#3058](https://github.com/google/site-kit-wp/issues/3058).
* Update remaining external links in widgets on module pages to include correct date range parameters. See [#3042](https://github.com/google/site-kit-wp/issues/3042).
* Improve speed and reliability of Analytics property matching. See [#3012](https://github.com/google/site-kit-wp/issues/3012).
* Add placeholder to all "Other" text input fields in user input flow. See [#2993](https://github.com/google/site-kit-wp/issues/2993).
* Implement data store selector to detect whether a GA4 property has a web data stream that matches the current site. See [#2981](https://github.com/google/site-kit-wp/issues/2981).
* Update the `modules/analytics-4` store with actions and selectors for creating and querying web data streams. See [#2980](https://github.com/google/site-kit-wp/issues/2980).
* Implement JS data store infrastructure to query and create GA4 properties. See [#2979](https://github.com/google/site-kit-wp/issues/2979).
* Introduce new JS asset for upcoming GA4 integration. See [#2977](https://github.com/google/site-kit-wp/issues/2977).
* Introduce JS data store `modules/analytics-4` as infrastructure for upcoming GA4 integration. See [#2976](https://github.com/google/site-kit-wp/issues/2976).
* Allow modifying the active Search Console property in the module's settings panel, relevant for example when a site has multiple applicable properties. See [#2937](https://github.com/google/site-kit-wp/issues/2937).
* Fix accessibility problem where it wasn't possible to delete user input search terms using the keyboard. See [#2900](https://github.com/google/site-kit-wp/issues/2900).
* Update user input styles to fix visual issues on small devices. See [#2886](https://github.com/google/site-kit-wp/issues/2886).
* Migrate AdSense module page "Top earning pages" widget to use Widget API. See [#2066](https://github.com/google/site-kit-wp/issues/2066).

**Fixed**

* Update Unique Visitors widget to display the actual number of users coming from search. See [#3064](https://github.com/google/site-kit-wp/issues/3064).
* Fix visual spacing problems with widget-based dashboard due to empty containers disrupting grid layout. See [#3062](https://github.com/google/site-kit-wp/issues/3062).
* Update Site Kit widgets to always return their content wrapped in a `Widget`. See [#3060](https://github.com/google/site-kit-wp/issues/3060).
* Update AdSense dashboard widgets to render ad blocker warning. See [#3011](https://github.com/google/site-kit-wp/issues/3011).
* Fix broken alignment of data block elements when there is one with zero data. See [#2992](https://github.com/google/site-kit-wp/issues/2992).
* Fix UI issues on the pie chart of the All Traffic widget when there is just a single slice. See [#2991](https://github.com/google/site-kit-wp/issues/2991).
* Fix Analytics links in new widgets on the Analytics module page to take into account selected days. See [#2983](https://github.com/google/site-kit-wp/issues/2983).
* Fix a bug where select menu components could be partially covered by the Site Kit header making some items unclickable. See [#2885](https://github.com/google/site-kit-wp/issues/2885).
* Improve performance of potentially slow database query to migrate user data from an older version of Site Kit. See [#2870](https://github.com/google/site-kit-wp/issues/2870).
* Fix issue with AdSense existing site detection when using camelcase URLs in WordPress settings. See [#2695](https://github.com/google/site-kit-wp/issues/2695).
* Fix javascript issues that appear when admin pages have been translated with Google Translate. See [#2280](https://github.com/google/site-kit-wp/issues/2280).

= 1.30.0 =

**Enhanced**

* Add tracking events for help visibility menu links. See [#3027](https://github.com/google/site-kit-wp/issues/3027).
* Scaffold `analytics-4` module PHP class. See [#2974](https://github.com/google/site-kit-wp/issues/2974).
* Clarify wording of warning message when disabling the AdSense snippet. See [#2962](https://github.com/google/site-kit-wp/issues/2962).
* Introduce hidden labels for search term fields of the User Input Settings flow. See [#2901](https://github.com/google/site-kit-wp/issues/2901).
* Fix low-contrast color for keyword bubbles in the user input flow. See [#2896](https://github.com/google/site-kit-wp/issues/2896).
* Ensure that the user is not sent to the user input flow when granting additional scopes after being already authenticated, even if submitting the user input response is still required. See [#2874](https://github.com/google/site-kit-wp/issues/2874).
* Update assets across the plugin with new side kick-based branding illustrations. See [#2616](https://github.com/google/site-kit-wp/issues/2616).
* Include button to reset Site Kit under "Available Tools" in WordPress, as a way to reset the plugin data e.g. when currently not being connected. See [#2384](https://github.com/google/site-kit-wp/issues/2384).
* Update modules settings to use separate components for active and inactive modules. See [#2184](https://github.com/google/site-kit-wp/issues/2184).
* Improve the pre-setup compatibility checks to properly warn if the REST API is disabled instead of failing with an unexpected error. See [#2101](https://github.com/google/site-kit-wp/issues/2101).
* Migrate Analytics module page Top Acquisition Channels widget to use Widget API. See [#2069](https://github.com/google/site-kit-wp/issues/2069).
* Migrate Analytics module page popular pages widget to use Widget API. See [#2068](https://github.com/google/site-kit-wp/issues/2068).
* Migrate Analytics module page overview widget to use Widget API. See [#2067](https://github.com/google/site-kit-wp/issues/2067).
* Migrate AdSense module page overview widget to use Widget API. See [#2065](https://github.com/google/site-kit-wp/issues/2065).
* Migrate Search Console module page popular keywords widget to use Widget API. See [#2064](https://github.com/google/site-kit-wp/issues/2064).
* Migrate Search Console module page overview widget to use Widget API. See [#2063](https://github.com/google/site-kit-wp/issues/2063).

**Fixed**

* Fix critical JS error due to a new version of the Google charts library being released, by locking to a specific version. See [#3132](https://github.com/google/site-kit-wp/issues/3132).
* Fix regression where modules may be sorted incorrectly on the plugin's settings screen. See [#3093](https://github.com/google/site-kit-wp/issues/3093).
* Fix bug with help visibility icon in header where clicking it wouldn't trigger the menu to open in some scenarios, and also address some visual design problems with it. See [#3026](https://github.com/google/site-kit-wp/issues/3026).
* Fix Ad Blocker detection issue which occurred on sites with GoDaddy CDN enabled. See [#3018](https://github.com/google/site-kit-wp/issues/3018).
* Ensure changing the site URL between HTTP and HTTPS or `www.` and non-`www.` does not impact the results displayed in Analytics and AdSense widgets. See [#3005](https://github.com/google/site-kit-wp/issues/3005).
* Fix bug where Analytics snippet could still be placed when an existing snippet was already present in the frontend. See [#2909](https://github.com/google/site-kit-wp/issues/2909).
* Ensure that the AdSense snippet is not included on 404 pages in the frontend. See [#2784](https://github.com/google/site-kit-wp/issues/2784).

= 1.29.0 =

**Enhanced**

* Only show notice about a user input question affecting other users of the site if there is more than one authorized user on the site overall. See [#2852](https://github.com/google/site-kit-wp/issues/2852).
* Introduce new contextual help menu in Site Kit header bar and on the authentication service. See [#2846](https://github.com/google/site-kit-wp/issues/2846).
* Introduce tooltip tour guiding the user through the new version of the All Traffic widget. See [#2739](https://github.com/google/site-kit-wp/issues/2739).
* Enhance `PreviewBlock` JS component to support breakpoint-specific sizes via props. See [#2727](https://github.com/google/site-kit-wp/issues/2727).
* Implement persistent dismissal of feature tours, stored in the database. See [#2650](https://github.com/google/site-kit-wp/issues/2650).
* Introduce `ReportTable` component for displaying reusable data tables. See [#2249](https://github.com/google/site-kit-wp/issues/2249).

**Fixed**

* Fix vertical axis labels for Session Duration graph on Search Console module page to not mix minutes and hours. See [#2967](https://github.com/google/site-kit-wp/issues/2967).
* Fix problem where OAuth callback login would be triggered before WordPress's login redirect mechanism, immediately failing instead of redirecting as expected. See [#2935](https://github.com/google/site-kit-wp/issues/2935).
* Ensure entering a text is required when choosing the "Other" option for a question in the user input flow. See [#2907](https://github.com/google/site-kit-wp/issues/2907).
* Fix refactored Analytics goals widget behavior to match legacy version. See [#2858](https://github.com/google/site-kit-wp/issues/2858).
* Fix bug where switching between questions in the user input flow did not scroll the question into view. See [#2848](https://github.com/google/site-kit-wp/issues/2848).
* Cache user input responses temporarily in browser until it is submitted while the user is going through the flow, to prevent accidentally losing entered data. See [#2844](https://github.com/google/site-kit-wp/issues/2844).
* Clarify wording in last user input question about search terms. See [#2843](https://github.com/google/site-kit-wp/issues/2843).
* Fix some bugs in the behavior when checking or unchecking an "Other" option for one of the questions in the user input flow. See [#2828](https://github.com/google/site-kit-wp/issues/2828).

= 1.28.0 =

**Added**

* Implement React components for rendering tooltip tours. See [#2626](https://github.com/google/site-kit-wp/issues/2626).

**Enhanced**

* Automatically focus the "Other" text input upon selecting the "Other" option in a list of radio buttons or checkboxes. See [#2897](https://github.com/google/site-kit-wp/issues/2897).
* Update copy to clarify multiple choice behavior in user input flow. See [#2857](https://github.com/google/site-kit-wp/issues/2857).
* Update links on new version of AdSense dashboard summary widget to deep link to the respective area in the AdSense frontend. See [#2774](https://github.com/google/site-kit-wp/issues/2774).
* Include site URL in AdSense report deep links to point to the appropriate report. See [#2773](https://github.com/google/site-kit-wp/issues/2773).
* Add support for PHP 8 and ensure its maintenance via CI. Props TorbenLundsgaard. See [#2724](https://github.com/google/site-kit-wp/issues/2724).
* The `googlesitekit_authorize_user` and `googlesitekit_reauthorize_user` actions are now also fired when not using the authentication service flow. See [#2693](https://github.com/google/site-kit-wp/issues/2693).
* Implement infrastructure for rendering widgets in Site Kit module screens. See [#2653](https://github.com/google/site-kit-wp/issues/2653).
* Use reliable and React-friendly approach for detecting whether a widget is inactive and should not be rendered. See [#2612](https://github.com/google/site-kit-wp/issues/2612).
* Enhance localization of duration formatting. See [#2588](https://github.com/google/site-kit-wp/issues/2588).
* Filter all Analytics API requests to only include results for the current domain. See [#2554](https://github.com/google/site-kit-wp/issues/2554).
* Rely exclusively on SVGs for graphics and remove other image support. See [#2468](https://github.com/google/site-kit-wp/issues/2468).

**Fixed**

* Improve UX around entering search terms in the user input flow. See [#2842](https://github.com/google/site-kit-wp/issues/2842).
* Fix various visual glitches in the user input flow summary view and trim free text content entered for any "Other" choice. See [#2837](https://github.com/google/site-kit-wp/issues/2837).
* Change to preview / next button behaviour in User Input flow. See [#2829](https://github.com/google/site-kit-wp/issues/2829).
* Fix AdSense bug where `Ad Client not found` error would be displayed in certain cases where an account is still pending. See [#2812](https://github.com/google/site-kit-wp/issues/2812).
* Fix bug where AdGuard and uBlock ad blockers were no longer being recognized by Site Kit by implementing a more holistic solution for ad blocker detection relying on the `just-detect-adblock` library. See [#2794](https://github.com/google/site-kit-wp/issues/2794).
* Update link on AdSense module page to point to Analytics which is more accurate due to the source of the data. See [#2772](https://github.com/google/site-kit-wp/issues/2772).
* Fix Search Console x-axis labels on 90 day charts. See [#2747](https://github.com/google/site-kit-wp/issues/2747).
* Fix text issue with All Traffic pie chart. See [#2660](https://github.com/google/site-kit-wp/issues/2660).
* Fix problem where Analytics snippet placement would not be re-instated after disconnecting Tag Manager module when it was previously taking care of the Analytics tag. See [#2579](https://github.com/google/site-kit-wp/issues/2579).
* Fix bug where tracking opt-in was not working for multisite administrators when not being a member of the site. See [#2103](https://github.com/google/site-kit-wp/issues/2103).

= 1.27.0 =

**Added**

* Add support for AdSense auto ads to Web Stories, allowing to choose an AdSense ad unit to use which will then result in an `amp-story-auto-ads` element being injected. See [#2602](https://github.com/google/site-kit-wp/issues/2602).

**Enhanced**

* Improve wording for the confirmation notification after submitting user input settings. See [#2790](https://github.com/google/site-kit-wp/issues/2790).
* Allow resetting persistent Site Kit options via WP-CLI. See [#2748](https://github.com/google/site-kit-wp/issues/2748).
* Display All Traffic widget dimension tabs as a dropdown on narrow viewports. See [#2743](https://github.com/google/site-kit-wp/issues/2743).
* Include current dates in AdSense deep links so that the service frontend shows the same time period as Site Kit. See [#2689](https://github.com/google/site-kit-wp/issues/2689).
* Update Google API client library and remove custom configuration to retry failed API requests as it is now covered in the library itself. See [#2688](https://github.com/google/site-kit-wp/issues/2688).
* Introduce `WidgetReportError` component, which should be used by widgets to display an overall error state. See [#2670](https://github.com/google/site-kit-wp/issues/2670).
* Implement REST datapoints and JS datastore infrastructure for getting and dismissing tooltip tours. See [#2648](https://github.com/google/site-kit-wp/issues/2648).
* Prepare Widget API-based version of the dashboard for launch, rendering the entire page content including header and footer. See [#2646](https://github.com/google/site-kit-wp/issues/2646).
* Add ability to remotely control enabled feature flags. See [#2533](https://github.com/google/site-kit-wp/issues/2533).
* Introduce `core/ui` datastore for centrally storing UI state in JS. See [#2456](https://github.com/google/site-kit-wp/issues/2456).
* Include current dates in Analytics deep links so that the service frontend shows the same time period as Site Kit. See [#2287](https://github.com/google/site-kit-wp/issues/2287).
* Remove legacy version of the WP Dashboard widget and replace it with Site Kit widget-based refactored version. See [#2240](https://github.com/google/site-kit-wp/issues/2240).

**Fixed**

* Fix bug where the old All Traffic widget was still displaying in the dashboard for a single URL. See [#2856](https://github.com/google/site-kit-wp/issues/2856).
* Fix PHP 8 notice for deprecated `uasort()` usage. Props oguilleux. See [#2797](https://github.com/google/site-kit-wp/issues/2797).
* Reset link hidden while compatibility checks are in progress. See [#2756](https://github.com/google/site-kit-wp/issues/2756).
* Show All Traffic pie chart tooltips persistently when a slice is selected to allow interaction with the tooltip, which would not be possible when hovering. See [#2737](https://github.com/google/site-kit-wp/issues/2737).
* Fix AdSense dashboard summary widget to include data for the current date range in its sparklines rather than only data from the 1st of the current month. See [#2734](https://github.com/google/site-kit-wp/issues/2734).
* Fix visual bug where in the AdSense flow the toggle element could be overlapped by a checkmark icon. See [#2722](https://github.com/google/site-kit-wp/issues/2722).
* Fix bug with Search Console module page graph where overlapping legends would be displayed when selecting more than 2 metrics. See [#2721](https://github.com/google/site-kit-wp/issues/2721).
* Fix various bugs around the All Traffic pie chart (e.g. incorrect slices being selected when changing date range, correct behavior of not allowing "Others" to be selected) by introducing a new React-based charts component. See [#2714](https://github.com/google/site-kit-wp/issues/2714).
* Fix bug where in some occasions an error would be displayed when updating settings with the same values that were already stored before. See [#2513](https://github.com/google/site-kit-wp/issues/2513).
* Fix formatting of y-axis values for Bounce Rate and Session Duration on Analytics overview chart. See [#2095](https://github.com/google/site-kit-wp/issues/2095).

= 1.26.0 =

**Enhanced**

* Ensure that any "Others" slice in the All Traffic widget is not indicated as selectable and cannot be active. See [#2716](https://github.com/google/site-kit-wp/issues/2716).
* When viewing a specific segment of users in the All Traffic widget, make the "All Users" breadcrumb a link to go back to the overall users view. See [#2715](https://github.com/google/site-kit-wp/issues/2715).
* Enhance All Traffic widget pie chart legend by using a custom implementation so that the labels are never cut off and include a visual hover and active state. See [#2700](https://github.com/google/site-kit-wp/issues/2700).
* Show more than just two dates on the All Traffic widget's line chart. See [#2699](https://github.com/google/site-kit-wp/issues/2699).
* Include available and enabled Site Kit features in Site Health information. See [#2662](https://github.com/google/site-kit-wp/issues/2662).
* Rename the `header` and `footer` props of the `Widget` component to `Header` and `Footer` to indicate that they require a React component instead of an element. See [#2652](https://github.com/google/site-kit-wp/issues/2652).
* Simplify usage of the `Widget` component so that widget components can use a scoped version of it via props rather than manually importing it and re-specifying the widget slug. See [#2613](https://github.com/google/site-kit-wp/issues/2613).
* Migrate top content table in WP dashboard widget to functional hook-based component using the datastore. See [#2610](https://github.com/google/site-kit-wp/issues/2610).
* Decouple JS store, widget, and module registration from imports, introducing dedicated registration functions. See [#2587](https://github.com/google/site-kit-wp/issues/2587).
* Remove server-side API requests to determine whether a post has Search Console or Analytics data as it could significantly slow down WP admin response time. Props archon810. See [#2528](https://github.com/google/site-kit-wp/issues/2528).
* Always display the Site Kit admin bar menu even when there is no data for a more consistent experience, informing about the lack of data as applicable. See [#2508](https://github.com/google/site-kit-wp/issues/2508).
* Improve UX when clicking the Reset dialog button, keeping the dialog open in a loading state while completing the process. See [#2347](https://github.com/google/site-kit-wp/issues/2347).
* Include current dates in Search Console deep links so that the service frontend shows the same time period as Site Kit. See [#2286](https://github.com/google/site-kit-wp/issues/2286).
* Enhance admin bar implementation to be powered by the `googlesitekit.data` registry and its stores. See [#2241](https://github.com/google/site-kit-wp/issues/2241).

**Fixed**

* Ensure x-axis labels of the All Traffic line chart are correctly aligned with the pie chart legend. See [#2738](https://github.com/google/site-kit-wp/issues/2738).
* Avoid layout shift when enabling the Analytics module via the Site Kit dashboard CTA. See [#2719](https://github.com/google/site-kit-wp/issues/2719).
* Avoid content shifts in All Traffic widget due to incorrect loading UI layout. See [#2710](https://github.com/google/site-kit-wp/issues/2710).
* Only require going through the user input flow after setup if it has not been completed by the user before. See [#2603](https://github.com/google/site-kit-wp/issues/2603).

= 1.25.0 =

**Added**

* Launch new All Traffic widget in the Site Kit dashboard, which surfaces more detailed information about channels, includes a time-based graph, and surfaces similar metrics for countries and devices the site is accessed from. See [#2429](https://github.com/google/site-kit-wp/issues/2429).

**Enhanced**

* Modify pie chart tooltip behavior for new All Traffic widget so that tooltips are only shown when hovering over a pie slice. See [#2701](https://github.com/google/site-kit-wp/issues/2701).
* Store initial Site Kit version per user for more targeted messaging in the future and introduce `googlesitekit_reauthorize_user` action. See [#2692](https://github.com/google/site-kit-wp/issues/2692).
* Improve user experience of new All Traffic widget for when it is loading and for when there is no relevant data available. See [#2675](https://github.com/google/site-kit-wp/issues/2675).
* Fix layout of new All Traffic widget on mobile viewports to use a single column. See [#2663](https://github.com/google/site-kit-wp/issues/2663).
* Add contextual documentation links to new All Traffic widget to explain special dimension values "(not set)" and "(other)". See [#2642](https://github.com/google/site-kit-wp/issues/2642).
* Modify new All Traffic widget so that the line chart always uses the same color indicated by the currently selected pie slice. See [#2625](https://github.com/google/site-kit-wp/issues/2625).
* Modify font styles in the new All Traffic widget to match font styles used in Search Funnel widget and elsewhere throughout the plugin. See [#2623](https://github.com/google/site-kit-wp/issues/2623).
* Rely on new Search Console "fresh data" feature to display metrics as recent as 1 day ago, improving on the previous offset of 2 days. See [#2522](https://github.com/google/site-kit-wp/issues/2522).
* Remove various old REST datapoints in AdSense, Analytics, and Search Console modules that were only present to access specific settings and unused. See [#2507](https://github.com/google/site-kit-wp/issues/2507).
* Introduce `core/location` JS store, rely on it for redirects, and fix notification about unsatisfied scopes unnecessarily appearing before an OAuth redirect. See [#2497](https://github.com/google/site-kit-wp/issues/2497).
* Get rid of remaining usage of legacy `dateRange` argument in AdSense widgets. See [#2477](https://github.com/google/site-kit-wp/issues/2477).
* Improve JS API caching layer to cache certain error responses if they include a `cacheTTL` extra data property, allowing to avoid excessive Analytics API requests when the AdSense account is not linked. See [#2457](https://github.com/google/site-kit-wp/issues/2457).
* Introduce infrastructure for dynamically controlled feature flags via a `googlesitekit_is_feature_enabled` filter. See [#2452](https://github.com/google/site-kit-wp/issues/2452).
* Implement logic to automatically combine UI for widgets that are in special states, e.g. widgets without sufficient API response data, or widgets that require a specific module to be set up first. See [#2252](https://github.com/google/site-kit-wp/issues/2252).
* Add widget contexts and register widget areas for Site Kit module pages. See [#2062](https://github.com/google/site-kit-wp/issues/2062).

**Fixed**

* Fix All Traffic widget UI bug where pie chart tooltips would flicker when hovering over them. See [#2709](https://github.com/google/site-kit-wp/issues/2709).
* Ensure line chart in All Traffic is correctly aligned with the overall count and the pie chart at the bottom. See [#2708](https://github.com/google/site-kit-wp/issues/2708).
* Fix performance lag across Site Kit screens due to a problem in the `getModules` selector of the `core/modules` store. See [#2691](https://github.com/google/site-kit-wp/issues/2691).
* Fix bug where Tag Manager and Analytics snippet could be inserted twice on AMP pages. See [#2668](https://github.com/google/site-kit-wp/issues/2668).
* Fix bug with All Traffic widget where selected pie slice would no longer remain selected when changing the current date range. See [#2644](https://github.com/google/site-kit-wp/issues/2644).
* Fix graph in All Traffic widget to not cut off axis labels on viewports smaller than desktop. See [#2624](https://github.com/google/site-kit-wp/issues/2624).

= 1.24.0 =

**Added**

* Implement `UserDimensionsPieChart` component for new Analytics All Traffic widget. See [#2425](https://github.com/google/site-kit-wp/issues/2425).
* Implement main tabs UI for the new All Traffic widget. See [#2424](https://github.com/google/site-kit-wp/issues/2424).
* Implement `TotalUserCount` component for new Analytics All Traffic widget. See [#2423](https://github.com/google/site-kit-wp/issues/2423).
* Implement `UserCountGraph` component for new Analytics All Traffic widget. See [#2422](https://github.com/google/site-kit-wp/issues/2422).

**Enhanced**

* Add review and support links in the plugin's list table entry. See [#2516](https://github.com/google/site-kit-wp/issues/2516).
* Rename `icon` argument of `registerWidgetArea` to `Icon` and require it to be a `WPComponent` (e.g. an SVG). See [#2505](https://github.com/google/site-kit-wp/issues/2505).
* Improve UX for modifying user input settings, removing the requirement to click through subsequent questions when only wanting to change a specific response. See [#2499](https://github.com/google/site-kit-wp/issues/2499).
* Implement dynamic source link in the new All Traffic widget. See [#2428](https://github.com/google/site-kit-wp/issues/2428).
* Add interactivity to new All Traffic widget so that selecting a pie chart slice contextually updates the count and graph displayed. See [#2426](https://github.com/google/site-kit-wp/issues/2426).
* Add support for a `dimensionFilters` argument to the Analytics `GET:report` REST datapoint in PHP and the `getReport` selector in JS. See [#2421](https://github.com/google/site-kit-wp/issues/2421).
* Enhance `whenActive` higher-order component to accept a `FallbackComponent` as well as an `IncompleteComponent` prop. See [#2381](https://github.com/google/site-kit-wp/issues/2381).
* Remove legacy publisher win notifications. See [#2285](https://github.com/google/site-kit-wp/issues/2285).
* Add `storeName` argument to `registerModule` action of the `core/modules` store to specify the name of the JS datastore for the module. See [#2271](https://github.com/google/site-kit-wp/issues/2271).
* Move date awareness for Search Console API requests to the client, allowing for more contextual date information to be available. See [#2237](https://github.com/google/site-kit-wp/issues/2237).
* Move date awareness for Analytics API requests to the client, allowing for more contextual date information to be available. See [#2236](https://github.com/google/site-kit-wp/issues/2236).
* Introduce `getGoogleSupportURL` selector to `core/site` store in JS. See [#2221](https://github.com/google/site-kit-wp/issues/2221).
* Add support for an optional `SettingsSetupIncompleteComponent` argument to the `registerModule` action of the `core/modules` store, allowing developers to register a custom UI component for when the module is not fully connected. See [#2080](https://github.com/google/site-kit-wp/issues/2080).
* Update the plugin's admin bar menu to rely on functional hook-based components using the datastore. See [#2076](https://github.com/google/site-kit-wp/issues/2076).
* Update the plugin's WordPress dashboard widget to rely on functional hook-based components using the datastore. See [#2075](https://github.com/google/site-kit-wp/issues/2075).
* Switch `core/user/data/user-input-settings` REST endpoint to use remote authentication service API endpoint. See [#2048](https://github.com/google/site-kit-wp/issues/2048).
* Implement user input block to edit responses under `Site Kit > Settings > Admin Settings`. See [#2041](https://github.com/google/site-kit-wp/issues/2041).
* Introduce reusable infrastructure for rendering tags, relying on new `Tag_Interface` and `Guard_Interface` interfaces as well as `Tag` and `Module_Tag` classes, now being used across all modules. See [#475](https://github.com/google/site-kit-wp/issues/475).

**Fixed**

* Fix AdSense overview graph UI so that the available space for the total numbers expands as necessary. See [#2555](https://github.com/google/site-kit-wp/issues/2555).
* Prevent a remote notifications API request for development sites where the plugin is not using the authentication service. See [#2495](https://github.com/google/site-kit-wp/issues/2495).
* Fix JavaScript error triggered upon resetting the plugin's data. See [#2478](https://github.com/google/site-kit-wp/issues/2478).
* Update all Analytics deep links to use the `getServiceReportURL` selector for correct encoding of parameters and consistent behavior. See [#2405](https://github.com/google/site-kit-wp/issues/2405).
* Fix bug in legacy API layer dealing with errors in a batch response that could result in infinite loading states on module pages. See [#2403](https://github.com/google/site-kit-wp/issues/2403).
* Improve Analytics property matching logic so that users with many Analytics accounts do not run into user quota errors. See [#2218](https://github.com/google/site-kit-wp/issues/2218).
* Introduce `numFmt` function for centralized Site Kit-specific number formatting, localize percentage formatting, and fix various number formatting inconsistencies. See [#2200](https://github.com/google/site-kit-wp/issues/2200).

= 1.23.0 =

**Added**

* Scaffold components for a new version of the Analytics All Traffic widget. See [#2392](https://github.com/google/site-kit-wp/issues/2392).
* Display graph with historic AdSense data on module page, showing earnings, RPM, impressions and CTR over time. See [#1921](https://github.com/google/site-kit-wp/issues/1921).

**Enhanced**

* Introduce `listFormat` function to format entries in a comma-separated list. See [#2486](https://github.com/google/site-kit-wp/issues/2486).
* Rename arguments across various datastore actions requiring a `WPComponent` type to use capitalized names to better indicate a `WPComponent` (and not a `WPElement`) is required. See [#2413](https://github.com/google/site-kit-wp/issues/2413).
* Improve validation of user input submission states. See [#2323](https://github.com/google/site-kit-wp/issues/2323).
* Introduce `ActivateModuleCTA` and `CompleteModuleActivationCTA` components to centrally manage UI for those scenarios. See [#2299](https://github.com/google/site-kit-wp/issues/2299).
* Remove legacy `googlesitekit.moduleHasSetupWizard` JS filter. See [#2291](https://github.com/google/site-kit-wp/issues/2291).
* Remove legacy splash screen and the associated components. See [#2290](https://github.com/google/site-kit-wp/issues/2290).
* Allow registering module icon SVGs via the `core/modules` action `registerModule`. See [#2143](https://github.com/google/site-kit-wp/issues/2143).

**Fixed**

* Fix various low-level technical bugs due to duplicate module initialization by relying on a single reused Webpack runtime across entrypoints. See [#2444](https://github.com/google/site-kit-wp/issues/2444).
* Remove duplicate error message UI on top of module settings panel, since error messages are now displayed within the panel's main content already. See [#2396](https://github.com/google/site-kit-wp/issues/2396).
* Fix component-specific initialization logic of Google charts library to prevent duplicate initialization. See [#2247](https://github.com/google/site-kit-wp/issues/2247).

= 1.22.0 =

**Added**

* Surface WordPress-specific user experience recommendations in the PageSpeed Insights widget. See [#2390](https://github.com/google/site-kit-wp/issues/2390).
* Add support for `checkRequirements` argument to `registerModule` action of `core/modules` store, which allows to block a module from being activated until certain requirements are met. See [#2130](https://github.com/google/site-kit-wp/issues/2130).

**Enhanced**

* Ensure that all URIs on the authentication service are automatically refreshed as necessary when connecting as a user to an already connected site, fixing issues where sites could get stuck after updating their URLs. See [#2383](https://github.com/google/site-kit-wp/issues/2383).
* Move the date picker into the Site Kit header bar and make it sticky so that it is always visible when scrolling. See [#2331](https://github.com/google/site-kit-wp/issues/2331).
* Remove outdated dashboard notification warning vaguely about missing permissions, which is now covered with more specific widget CTAs. See [#2329](https://github.com/google/site-kit-wp/issues/2329).
* Add support for feature flags in PHP and experimentally require user input completion upon setup. See [#2316](https://github.com/google/site-kit-wp/issues/2316).
* Implement success notification displayed after completing the user input flow. See [#2283](https://github.com/google/site-kit-wp/issues/2283).
* Add support for displaying datastore-driven global error notifications in the plugin header. See [#2261](https://github.com/google/site-kit-wp/issues/2261).
* Improve logic to determine whether a Search Console API report response is "empty", via new `isZeroReport` function for Search Console. See [#2244](https://github.com/google/site-kit-wp/issues/2244).
* Improve logic to determine whether an Analytics API report response is "empty", via new `isZeroReport` function for Analytics. See [#2243](https://github.com/google/site-kit-wp/issues/2243).
* Rely on JavaScript date parsing for AdSense widgets. See [#2235](https://github.com/google/site-kit-wp/issues/2235).
* Add `core/modules` actions and selectors for managing module settings panel state. See [#2181](https://github.com/google/site-kit-wp/issues/2181).
* Implement Site Kit dashboard notification for when requesting user input to be completed. See [#2043](https://github.com/google/site-kit-wp/issues/2043).
* Implement exponential backoff to retry Google service API requests a limited amount of time if they fail with temporary errors. See [#1998](https://github.com/google/site-kit-wp/issues/1998).

**Fixed**

* Fix Search Console latest data threshold back to 2 days ago as that is the latest data the API provides. See [#2458](https://github.com/google/site-kit-wp/issues/2458).
* Make e2e tests pass for WordPress 5.6. See [#2455](https://github.com/google/site-kit-wp/issues/2455).
* Fix race condition where widgets could run into an error when their necessary datastore selector had not started resolving yet. See [#2436](https://github.com/google/site-kit-wp/issues/2436).
* Fix various spelling errors throughout the UI of the plugin. See [#2401](https://github.com/google/site-kit-wp/issues/2401).
* Flush browser session storage on plugin updates to prevent stale data from being served against new logic. See [#2334](https://github.com/google/site-kit-wp/issues/2334).
* Ensure that REST API preloaded data is not computed and included outside of Site Kit admin screens. See [#2315](https://github.com/google/site-kit-wp/issues/2315).
* Fix failing PHPUnit tests for compatibility with upcoming WordPress 5.6. See [#2264](https://github.com/google/site-kit-wp/issues/2264).
* Fix broken Analytics frontend deep links on AdSense module page. See [#2228](https://github.com/google/site-kit-wp/issues/2228).

= 1.21.0 =

**Enhanced**

* Include current user's Site Kit capabilities in Site Health report. See [#2314](https://github.com/google/site-kit-wp/issues/2314).
* Mark user input state as completed once user has submitted their information. See [#2310](https://github.com/google/site-kit-wp/issues/2310).
* Finalize copy for new `googlesitekit-user-input` screen. See [#2302](https://github.com/google/site-kit-wp/issues/2302).
* Display informational warning before setup about limited support for WordPress versions before 5.0. See [#2289](https://github.com/google/site-kit-wp/issues/2289).
* Modify Search Console API queries so that they include results up until one day ago. See [#2284](https://github.com/google/site-kit-wp/issues/2284).
* Add support for widgets to have multiple (fallback) widths via `googlesitekit.widgets.registerWidget`, laying out widget grid with as few gaps as possible. See [#2251](https://github.com/google/site-kit-wp/issues/2251).
* Modify widgets registered with `quarter` width to render for half the screen width on mobile viewports. See [#2250](https://github.com/google/site-kit-wp/issues/2250).
* Introduce `ReportError` and `ReportZero` components which should be returned by widgets that are in error state or have no data to display. See [#2246](https://github.com/google/site-kit-wp/issues/2246).
* Add JS utility functions `sumObjectListValue`, `averageObjectListValue`, and enhance capabilities of `extractForSparkline` function. See [#2245](https://github.com/google/site-kit-wp/issues/2245).
* Improve logic to determine whether an AdSense API report response is "empty", via new `isZeroReport` function for AdSense. See [#2242](https://github.com/google/site-kit-wp/issues/2242).
* Simplify adding strings only visible to screen reader users by implementing a `VisuallyHidden` component. See [#2165](https://github.com/google/site-kit-wp/issues/2165).
* Reduce complexity of implementing and registering `settingsEdit` components for a module by centrally handling setting submission. See [#2137](https://github.com/google/site-kit-wp/issues/2137).
* Modify the `createModuleStore` JavaScript function so that every module store has a `canSubmitChanges` selector and a `submitChanges` action. See [#2136](https://github.com/google/site-kit-wp/issues/2136).
* Implement UI design for `googlesitekit-user-input` screen. See [#2040](https://github.com/google/site-kit-wp/issues/2040).
* Simplify module class infrastructure and implement (internal) module registry. See [#1939](https://github.com/google/site-kit-wp/issues/1939).

**Fixed**

* Fix bug where Analytics widgets would fire their API requests even when the module wasn't completely set up, resulting in unnecessary error responses. See [#2358](https://github.com/google/site-kit-wp/issues/2358).
* Fix JavaScript translations that were not appearing to work correctly, given the site uses WordPress >= 5.0, which is required for support of JavaScript translations. See [#2171](https://github.com/google/site-kit-wp/issues/2171).
* Fix bug where a previous error from an action would not be cleared when trying the same action again. See [#2156](https://github.com/google/site-kit-wp/issues/2156).
* Fix a few translation strings that were concatenating date ranges, making them correctly translatable. See [#2146](https://github.com/google/site-kit-wp/issues/2146).
* Fix compatibility issue where `amp-auto-ads` element would not be present in AMP singular content when also using the Yoast SEO plugin. See [#2111](https://github.com/google/site-kit-wp/issues/2111).

= 1.20.0 =

**Added**

* Implement post search widget using the new Widget API. See [#2023](https://github.com/google/site-kit-wp/issues/2023).
* Allow registering a `settingsViewComponent` and `settingsEditComponent` when calling the `registerModule` action on the `core/modules` store. See [#1623](https://github.com/google/site-kit-wp/issues/1623).

**Enhanced**

* Unregister the site from the authentication service when the plugin is deleted. See [#2311](https://github.com/google/site-kit-wp/issues/2311).
* Add selectors `canSubmitChanges` and `isDoingSubmitChanges` and action `submitChanges` to `core/modules` datastore. See [#2182](https://github.com/google/site-kit-wp/issues/2182).
* Add selectors `getModuleDependencyNames` and `getModuleDependantNames` to `core/modules` store. See [#2180](https://github.com/google/site-kit-wp/issues/2180).
* Allow registering a `setupComponent` when calling the `registerModule` action on the `core/modules` store. See [#2074](https://github.com/google/site-kit-wp/issues/2074).
* Implement UI for new splash screen based on authentication service improvements. See [#2046](https://github.com/google/site-kit-wp/issues/2046).
* Detect and store whether each user has already answered the user input questions to customize the plugin behavior. See [#2042](https://github.com/google/site-kit-wp/issues/2042).
* Implement UI components to use in `googlesitekit-user-input` screen. See [#2039](https://github.com/google/site-kit-wp/issues/2039).
* Add Analytics tracking events for API request errors. See [#1999](https://github.com/google/site-kit-wp/issues/1999).

**Fixed**

* Fix bug where errors would be inconsistently keyed and not cleared as expected in certain cases. See [#2210](https://github.com/google/site-kit-wp/issues/2210).
* Fix Search Console deep links to point to correct locations in case of a domain property as well. See [#2110](https://github.com/google/site-kit-wp/issues/2110).
* Fix accessibility issue with links opening in a new tab by annotating them with screen reader text informing about it. See [#2093](https://github.com/google/site-kit-wp/issues/2093).
* Fix several UI loading state issues across module setup flows. See [#1995](https://github.com/google/site-kit-wp/issues/1995).
* Display text field to specify name when creating a new Tag Manager container, and prevent duplicate names which could have resulted in an error before. See [#1817](https://github.com/google/site-kit-wp/issues/1817).
* Remove usage of JavaScript chunk files to fix potential issues with certain server configurations. See [#1391](https://github.com/google/site-kit-wp/issues/1391).

= 1.19.0 =

**Added**

* Introduce `getUserInputSettings` selector and `setUserInputSettings` and `saveUserInputSettings` actions on `core/user` store. See [#2037](https://github.com/google/site-kit-wp/issues/2037).
* Introduce `core/user/data/user-input-settings` REST datapoint. See [#2036](https://github.com/google/site-kit-wp/issues/2036).

**Enhanced**

* Display notice about new Analytics and link to relevant support resource. See [#2219](https://github.com/google/site-kit-wp/issues/2219).
* Make `canSubmitChanges` selectors throughout different module datastores more testable and consistent. See [#2108](https://github.com/google/site-kit-wp/issues/2108).
* Enhance new widget API so that only widget areas that have active widgets are rendered. See [#2021](https://github.com/google/site-kit-wp/issues/2021).
* Provide accurate deep links for all Search Console and Analytics widgets, pointing to the corresponding location in the Google service frontend. See [#1923](https://github.com/google/site-kit-wp/issues/1923).
* Use direct SVG imports instead of an SVG sprite which can cause accessibility and testing issues. See [#1878](https://github.com/google/site-kit-wp/issues/1878).
* Make AdSense module page UI more consistent with other modules, allowing to filter information by date instead of showing at-a-glance information for different date periods. See [#317](https://github.com/google/site-kit-wp/issues/317).

**Fixed**

* Fix bug where some data stores would be registered multiple times in JS. See [#2145](https://github.com/google/site-kit-wp/issues/2145).
* Fix issue where admin bar would not show for URLs with unicode paths. Props kabirbd89. See [#1968](https://github.com/google/site-kit-wp/issues/1968).
* Improve error handling during module setup and editing module settings so that any API errors are displayed. See [#1859](https://github.com/google/site-kit-wp/issues/1859).
* Fix menu positioning bug that would move menu item for WP Engine and Bluehost hosting providers. See [#1541](https://github.com/google/site-kit-wp/issues/1541).

= 1.18.0 =

**Added**

* Introduce several filters to allow blocking rendering or execution of Google service scripts in the frontend, allowing integration with e.g. 3P cookie consent plugins. See [#2087](https://github.com/google/site-kit-wp/issues/2087).
* Introduce API layer for advanced Analytics event tracking configurations from other plugins. See [#1728](https://github.com/google/site-kit-wp/issues/1728).

**Enhanced**

* Introduce `googlesitekit_canonical_home_url` filter, allowing (e.g. multilingual) plugins that contextually alter the home URL to fix potential issues with Site Kit. See [#2131](https://github.com/google/site-kit-wp/issues/2131).
* Remove unused properties in module PHP classes. See [#2050](https://github.com/google/site-kit-wp/issues/2050).
* Scaffold new `googlesitekit-user-input` screen. See [#2038](https://github.com/google/site-kit-wp/issues/2038).
* Expand `Widget` component to correctly align vertically and support optional header and footer component props. See [#2022](https://github.com/google/site-kit-wp/issues/2022).
* Improve authentication service permissions link to check Site Kit permissions first while not exposing the actual URL on the client. See [#1985](https://github.com/google/site-kit-wp/issues/1985).
* Introduce `User_Transients` PHP class for storing user-specific transients. See [#1964](https://github.com/google/site-kit-wp/issues/1964).
* Introduce `getDateRangeDates()` selector to `core/user` datastore to retrieve actual date strings based on the current date range. See [#1925](https://github.com/google/site-kit-wp/issues/1925).
* Display error notification when refreshing an access token failed due to missing Site Kit authentication service requirements. See [#1848](https://github.com/google/site-kit-wp/issues/1848).
* Update the Reset Site Kit dialog message to be more clear. See [#1825](https://github.com/google/site-kit-wp/issues/1825).
* Provide guidance in Analytics setup flow when Tag Manager is already active and its container is configured to use Analytics. See [#1382](https://github.com/google/site-kit-wp/issues/1382).
* Provide guidance in Tag Manager setup flow when container is configured to use Analytics, including checks to ensure an eventual AMP container behaves correctly as well. See [#1381](https://github.com/google/site-kit-wp/issues/1381).
* Remove Analytics module as requirement for Tag Manager module, decoupling them to be individual. See [#1380](https://github.com/google/site-kit-wp/issues/1380).

**Fixed**

* Fix new AdSense Top Earning Pages widget displaying error instead of CTA to link AdSense and Analytics. See [#2098](https://github.com/google/site-kit-wp/issues/2098).
* Fix inconsistent loading state in Search Console Popular Keywords widget, which previously caused content shifting. See [#2013](https://github.com/google/site-kit-wp/issues/2013).
* Show an error message if the URL for the single URL detail view cannot be identified as part of the site. See [#2001](https://github.com/google/site-kit-wp/issues/2001).
* Improve support for URLs containing unicode, mixed case, and bidirectional control characters when requesting and sending data to Search Console. See [#1567](https://github.com/google/site-kit-wp/issues/1567).

= 1.17.0 =

**Enhanced**

* Simplify module registration in JavaScript and only allow one registration call per module. See [#2024](https://github.com/google/site-kit-wp/issues/2024).
* Improve accuracy of AdSense account status detection based on specific errors. See [#1919](https://github.com/google/site-kit-wp/issues/1919).
* Migrate AdSense Top Earning Pages widget to new Widget API. See [#1902](https://github.com/google/site-kit-wp/issues/1902).
* Migrate AdSense Summary widget to new Widget API. See [#1901](https://github.com/google/site-kit-wp/issues/1901).
* Migrate Analytics Popular Pages widget to new Widget API. See [#1900](https://github.com/google/site-kit-wp/issues/1900).
* Migrate Search Console Top Keywords widget to new Widget API. See [#1899](https://github.com/google/site-kit-wp/issues/1899).
* Migrate Analytics Unique Visitors, Bounce Rate, and Goals widgets to new Widget API. See [#1898](https://github.com/google/site-kit-wp/issues/1898).
* Store the site URL that is connected to the Site Kit authentication service and prompt users to reconnect if the site URL has changed, allowing to update the registered configuration and fix future connection issues. See [#1857](https://github.com/google/site-kit-wp/issues/1857).
* Show a button to refresh PageSpeed Insights report data in the widget. Props amirsadeghian. See [#87](https://github.com/google/site-kit-wp/issues/87).

**Fixed**

* Fix initial datastore state being registered incorrectly to ensure consistent initial state. See [#2083](https://github.com/google/site-kit-wp/issues/2083).
* Improve performance of datastores by avoiding unnecessary datastore updates. See [#2052](https://github.com/google/site-kit-wp/issues/2052).
* Fix various translation strings to no longer violate localization best practices. See [#2049](https://github.com/google/site-kit-wp/issues/2049).
* Fix console error when unfocusing and refocusing tab in AdSense setup flow. See [#2033](https://github.com/google/site-kit-wp/issues/2033).
* Fix Search Console deep links for specific keywords in keywords widget to point to the correct location. See [#2019](https://github.com/google/site-kit-wp/issues/2019).
* Fix tooltips for Bounce Rate and Session Duration in Analytics graph to format values correctly. See [#2008](https://github.com/google/site-kit-wp/issues/2008).
* Provide site URL as fallback default value when creating a new Analytics account if site title is empty. See [#1960](https://github.com/google/site-kit-wp/issues/1960).
* Avoid unnecessarily excessive requests to constantly check whether the active Analytics property and AdSense client are connected. See [#1858](https://github.com/google/site-kit-wp/issues/1858).
* Only select Analytics default view for the active property automatically if it still exists. See [#1691](https://github.com/google/site-kit-wp/issues/1691).

= 1.16.0 =

**Enhanced**

* Modify title links in Popular Pages table in Site Kit dashboard and WordPress dashboard widget to point to the details view for the relevant URL. See [#1922](https://github.com/google/site-kit-wp/issues/1922).
* Migrate Search Console Impressions and Clicks widgets to new Widget API. See [#1897](https://github.com/google/site-kit-wp/issues/1897).
* Migrate Analytics All Traffic widget to new Widget API. See [#1896](https://github.com/google/site-kit-wp/issues/1896).
* For API errors about missing Google service permissions, clarify based on module ownership who to contact for more information. See [#1824](https://github.com/google/site-kit-wp/issues/1824).
* Introduce concept of ownership for modules based on who set them up. See [#1743](https://github.com/google/site-kit-wp/issues/1743).

**Fixed**

* Improve entity detection so that single URL details view only works for URLs which do not result in a 404 per WordPress behavior. See [#1980](https://github.com/google/site-kit-wp/issues/1980).
* Fix bug with URL-based entity detection where home page stats in Site Kit URL details view would not show up as expected. See [#1978](https://github.com/google/site-kit-wp/issues/1978).
* Fix support for WordPress configurations using an HTTP proxy with or without authentication required. See [#1976](https://github.com/google/site-kit-wp/issues/1976).
* Provide `permission_callback` to `core/search/data/post-search` datapoint and rely on higher-level `register_rest_route` function from WordPress core. See [#1924](https://github.com/google/site-kit-wp/issues/1924).
* Fix console warning about event tracking timeout being unnecessarily raised. See [#1886](https://github.com/google/site-kit-wp/issues/1886).
* Fix Analytics reporting graph tooltip to match Analytics frontend UI and expose the same information. See [#1836](https://github.com/google/site-kit-wp/issues/1836).
* Update post search input to use a better maintained and more accessible autocomplete library. See [#1761](https://github.com/google/site-kit-wp/issues/1761).

= 1.15.0 =

**Enhanced**

* Introduce more granular error handling, with consistent error behavior in every store and API request errors being automatically stored. See [#1814](https://github.com/google/site-kit-wp/issues/1814).
* Enhance `getReport( options )` selector in `modules/adsense` store to allow for flexibly querying AdSense reports. See [#1776](https://github.com/google/site-kit-wp/issues/1776).
* Add `getReport( options )` selector to `modules/search-console` store for querying Search Console reports. See [#1774](https://github.com/google/site-kit-wp/issues/1774).
* Add copy-to-clipboard functionality and link to WordPress support forums to generic JavaScript error handler. See [#1184](https://github.com/google/site-kit-wp/issues/1184).
* Enable Site Kit admin bar menu and URL details view for any WordPress content beyond single posts, for example category, tag, author, or post type archives. See [#174](https://github.com/google/site-kit-wp/issues/174).

**Fixed**

* Fix opting out of Analytics for logged in users not working correctly for Web Stories. See [#1920](https://github.com/google/site-kit-wp/issues/1920).
* Ensure Search Console data in Site Kit only includes data for the current site even when using a domain property. See [#1917](https://github.com/google/site-kit-wp/issues/1917).
* Fix internal error handling so that invalid usages of API-based selectors result in errors being thrown as expected. See [#1801](https://github.com/google/site-kit-wp/issues/1801).
* Use hashes for all JavaScript asset file names to avoid stale versions from being served on hosts with aggressive caching. See [#1700](https://github.com/google/site-kit-wp/issues/1700).

= 1.14.0 =

**Enhanced**

* Add new action hooks `googlesitekit_analytics_init_tag`, `googlesitekit_analytics_init_tag_amp`, `googlesitekit_adsense_init_tag`, `googlesitekit_adsense_init_tag_amp`, `googlesitekit_tagmanager_init_tag`, `googlesitekit_tagmanager_init_tag_amp` which fire when the respective tag will be printed for the current request, but _before_ any HTML output has been generated. See [#1862](https://github.com/google/site-kit-wp/issues/1862).
* Clarify messaging on initial setup screen for secondary users who need to connect to Site Kit. Props sonjaleix. See [#1714](https://github.com/google/site-kit-wp/issues/1714).
* Detect potential problems with issuing API requests to Google services and AMP prior to setup and inform the user about it. See [#1549](https://github.com/google/site-kit-wp/issues/1549).

**Fixed**

* Migrate away from using `AMP_Theme_Support::get_support_mode()` which will be deprecated in the AMP plugin version 2.0.0. Props maciejmackowiak. See [#1895](https://github.com/google/site-kit-wp/issues/1895).
* Fix bug where certain React code being imported in third-party code could cause JavaScript errors. See [#1888](https://github.com/google/site-kit-wp/issues/1888).
* Link to the Manage sites screen including an `hl` query parameter for a localized experience. See [#1860](https://github.com/google/site-kit-wp/issues/1860).
* Fix bug where the displayed Analytics user count percentage change was slightly off from Analytics service frontend. See [#1681](https://github.com/google/site-kit-wp/issues/1681).
* Fix bug where deep links to the AdSense service frontend could result in blank screens there for users with a single Google account logged in. See [#1652](https://github.com/google/site-kit-wp/issues/1652).
* Consistently enhance deep links to Google services to support users logged into multiple Google accounts in their browser. See [#1456](https://github.com/google/site-kit-wp/issues/1456).
* Fix inconsistency where Analytics numbers displayed for the last 90 days were slightly off from the values in the Analytics frontend. See [#1280](https://github.com/google/site-kit-wp/issues/1280).
* Fix bug where another plugin (e.g. WP User Frontend) could mess up the post detection process within the Site Kit dashboard. See [#1253](https://github.com/google/site-kit-wp/issues/1253).
* Fix bug where state of not having sufficient data for a Site Kit widget would sometimes incorrectly persist when switching the date range. See [#184](https://github.com/google/site-kit-wp/issues/184).

= 1.13.1 =

**Fixed**

* Fix regression where Analytics top content wouldn't be sorted correctly by views. Props gmmedia. See [#1867](https://github.com/google/site-kit-wp/issues/1867).

= 1.13.0 =

**Added**

* Introduce `registerModule` action to `core/modules` store, which allows for JS module registration and will in the future enable registration of module components. See [#1622](https://github.com/google/site-kit-wp/issues/1622).

**Enhanced**

* Add `getReport( options )` selector to `modules/analytics` store for querying Analytics reports. See [#1775](https://github.com/google/site-kit-wp/issues/1775).
* Pass `hl` query parameter to Site Kit service for setup and authentication, for a localized experience. See [#1726](https://github.com/google/site-kit-wp/issues/1726).
* Modify `getURLChannels` selector in `modules/adsense` store to require both `accountID` and `clientID` parameters, and no longer rely on infering AdSense account ID from client ID in general. See [#1709](https://github.com/google/site-kit-wp/issues/1709).
* Implement logic and styling for managing widget areas and widgets in a dynamic grid, respective registered widget widths and aligning them properly. See [#1678](https://github.com/google/site-kit-wp/issues/1678).
* Migrate the existing date range selector component to rely on the centrally managed date range from datastore. See [#1531](https://github.com/google/site-kit-wp/issues/1531).
* Simplify detection of existing tags and combine functionality in the JS store. See [#1328](https://github.com/google/site-kit-wp/issues/1328).
* Migrate PageSpeed Insights widget to use the new Site Kit widgets API. See [#1302](https://github.com/google/site-kit-wp/issues/1302).

**Fixed**

* No longer cache API response errors within batch requests. See [#1800](https://github.com/google/site-kit-wp/issues/1800).
* Fix publisher win notifications regression where they would not be displayed anymore. See [#1781](https://github.com/google/site-kit-wp/issues/1781).
* Fix new JS API layer to prefer `sessionStorage` over `localStorage` for caching. See [#1780](https://github.com/google/site-kit-wp/issues/1780).
* Improve Google profile data lookup to retry periodically if it temporarily fails. See [#1731](https://github.com/google/site-kit-wp/issues/1731).
* Display correct labels for Analytics top acquisition channels by relying on `ga:channelGrouping` dimension. See [#1719](https://github.com/google/site-kit-wp/issues/1719).
* Handle error conditions more gracefully when refreshing access token fails due to e.g. the user having revoked access previously, providing the user with a link to resolve the problem. See [#1646](https://github.com/google/site-kit-wp/issues/1646).
* Fix usage of `apiFetch` with a custom middleware to only rely on preloaded data for initial requests on pageload. See [#1611](https://github.com/google/site-kit-wp/issues/1611).
* Fix notification bubble on Site Kit menu so that it only displays if there are actual notifications available. See [#1540](https://github.com/google/site-kit-wp/issues/1540).
* Fix PHP warning that could occur when retrieving REST API information via help endpoint. Props majemedia. See [#1208](https://github.com/google/site-kit-wp/issues/1208).

= 1.12.0 =

**Added**

* Add `getDateRange()` selector and `setDateRange( slug )` action to the `core/user` store. See [#1529](https://github.com/google/site-kit-wp/issues/1529).

**Enhanced**

* Introduce new `wrapWidget` setting to `core/widgets` store's `registerWidget` selector which adds the wrapping `Widget` component by default. See [#1724](https://github.com/google/site-kit-wp/issues/1724).
* Deprecate `Module::get_datapoint_services()` PHP method in favor of `Module::get_datapoint_definitions()` for more flexibility in annotating API datapoints. See [#1609](https://github.com/google/site-kit-wp/issues/1609).
* Only require the `https://www.googleapis.com/auth/tagmanager.readonly` scope by default for Tag Manager, and request write scopes only as needed for a specific action. See [#1608](https://github.com/google/site-kit-wp/issues/1608).
* Redirect users to the setup screen when trying to access the Site Kit dashboard with insufficient permissions. See [#1526](https://github.com/google/site-kit-wp/issues/1526).
* Implement widget areas using new Site Kit widgets API. See [#1392](https://github.com/google/site-kit-wp/issues/1392).
* Significantly improve stability and maintainability of Tag Manager module setup and settings. See [#1386](https://github.com/google/site-kit-wp/issues/1386).
* Update the majority of 3P dependencies to their latest versions. See [#1356](https://github.com/google/site-kit-wp/issues/1356).

**Fixed**

* Require `accountID` to be passed to `getProfiles` selector in `modules/analytics` store, in order to supported moved Analytics properties. See [#1707](https://github.com/google/site-kit-wp/issues/1707).
* Fix bug where placing an invalid Analytics tag through another plugin could cause the Site Kit Analytics setup UI to break. See [#1651](https://github.com/google/site-kit-wp/issues/1651).
* Fix bug where users with full Analytics access would see error message about lack of permissions, due to the property having been moved. See [#1548](https://github.com/google/site-kit-wp/issues/1548).

= 1.11.1 =

**Fixed**

* Fix bug where users attempting to create a new Analytics view during module setup would be blocked from proceeding. See [#1754](https://github.com/google/site-kit-wp/issues/1754).

= 1.11.0 =

**Added**

* Introduce base components for upcoming Site Kit Widgets API. See [#1300](https://github.com/google/site-kit-wp/issues/1300).

**Enhanced**

* Rename `wp google-site-kit auth revoke` to `wp google-site-kit auth disconnect` and adjust internal CLI commands infrastructure. See [#1677](https://github.com/google/site-kit-wp/issues/1677).
* Significantly improve stability and maintainability of Optimize module setup and settings, and fix bug where editing Optimize settings with AMP active could cause an error due to the `ampExperimentJSON` module setting not being stored as JSON string. See [#1621](https://github.com/google/site-kit-wp/issues/1621).
* Add `hasScope( scope )` selector to `core/user` store, which allows checking whether the user has explicitly granted access to the respective scope. See [#1610](https://github.com/google/site-kit-wp/issues/1610).
* Introduce `modules/tagmanager` datastore to enable JS-based access to Tag Manager data. See [#1385](https://github.com/google/site-kit-wp/issues/1385).
* Allow specifying Analytics view name when creating a new one, and display a deep link to modify view settings in Analytics module settings. See [#716](https://github.com/google/site-kit-wp/issues/716).

**Fixed**

* Fix admin tracking regression where snippet would not be loaded on the page. See [#1717](https://github.com/google/site-kit-wp/issues/1717).
* Ensure ad blocker detection is active throughout the entire AdSense module setup. See [#1666](https://github.com/google/site-kit-wp/issues/1666).
* Fix redirect to Google Analytics terms of service occasionally failing due to unnecessary extra redirect. See [#1632](https://github.com/google/site-kit-wp/issues/1632).
* Fix bug `Cannot read property 'destroy' of undefined` from AMP experiment JSON field in Optimize module. See [#1605](https://github.com/google/site-kit-wp/issues/1605).

= 1.10.0 =

[Learn more about the new feature in this release](https://sitekit.withgoogle.com/news/understand-how-visitors-experience-your-pages-core-web-vitals-now-available-in-site-kit/)

**Added**

* Implement new version of PageSpeed Insights widget that focuses on core web vitals. See [#1636](https://github.com/google/site-kit-wp/issues/1636).
* Introduce `modules/optimize` JS datastore for Optimize module. See [#1620](https://github.com/google/site-kit-wp/issues/1620).

**Enhanced**

* Detect current URL and related data when on the Site Kit screen for single URL details. See [#1653](https://github.com/google/site-kit-wp/issues/1653).
* Implement tabbed UI for new web vitals widget separating between mobile and desktop as well as lab and field data. See [#1649](https://github.com/google/site-kit-wp/issues/1649).
* Only load Site Kit-specific Analytics script on Site Kit admin screens. See [#1648](https://github.com/google/site-kit-wp/issues/1648).
* Pass `user_roles` query parameter during setup. See [#1639](https://github.com/google/site-kit-wp/issues/1639).
* Simplify module datastore creation by including `commonStore` in the store returned `googlesitekit.modules.createModuleStore`. See [#1607](https://github.com/google/site-kit-wp/issues/1607).
* Add selectors to get module-specific admin screen URLs to every module datastore. See [#1559](https://github.com/google/site-kit-wp/issues/1559).
* Fix accessibility issues in Site Kit settings due to semantically incorrect tag usage. See [#1557](https://github.com/google/site-kit-wp/issues/1557).
* Add `getReport` selector to `modules/pagespeed-insights` datastore to get UX reports. See [#1426](https://github.com/google/site-kit-wp/issues/1426).
* Implement meta programming approach for API-based datastore selectors and actions to reduce boilerplate. See [#1288](https://github.com/google/site-kit-wp/issues/1288).
* Include anchor link in success notification after setting up PageSpeed Insights module. See [#532](https://github.com/google/site-kit-wp/issues/532).

**Fixed**

* Reduce bundle size of Analytics and Optimize module JS assets. See [#1661](https://github.com/google/site-kit-wp/issues/1661).
* Do not run Site Kit assets logic when not applicable for the current user, avoiding unnecessary checks e.g. on the login screen. See [#1650](https://github.com/google/site-kit-wp/issues/1650).
* Fix incompatibility with WooCommerce due to Webpack conflict. See [#1637](https://github.com/google/site-kit-wp/issues/1637).
* Fix bug with event firing when activating or deactivating a module. See [#1629](https://github.com/google/site-kit-wp/issues/1629).
* Enhance functionality of new `core/modules` store so that module activation/deactivation results in authentication data to be refreshed. See [#1507](https://github.com/google/site-kit-wp/issues/1507).
* Fix ad blocker detection failing for popular AdBlock browser extension. See [#1491](https://github.com/google/site-kit-wp/issues/1491).
* Ensure dashboard search form can only be submitted with valid content. See [#1434](https://github.com/google/site-kit-wp/issues/1434).
* Fix Analytics data displayed for Users being partially incorrect due to incorrect date parsing. See [#1394](https://github.com/google/site-kit-wp/issues/1394).
* Fix table content overflow issues in narrow viewports. Props AlexandreOrlowski. See [#1376](https://github.com/google/site-kit-wp/issues/1376).

= 1.9.0 =

**Added**

* Introduce `modules/pagespeed-insights` datastore in JS. See [#1500](https://github.com/google/site-kit-wp/issues/1500).
* Introduce `modules/search-console` datastore in JS. See [#1498](https://github.com/google/site-kit-wp/issues/1498).
* Implement Site Kit widgets API datastore wrapper on `googlesitekit.widgets`. See [#1301](https://github.com/google/site-kit-wp/issues/1301).
* Introduce `core/widgets` datastore for Site Kit widget registrations. See [#1298](https://github.com/google/site-kit-wp/issues/1298).
* Integrate with the Analytics Provisioning API to enable creation of Analytics accounts directly from the plugin. See [#1271](https://github.com/google/site-kit-wp/issues/1271).
* Introduce `modules/adsense` JavaScript datastore with core functionality for the AdSense module. See [#1247](https://github.com/google/site-kit-wp/issues/1247).
* Add `create-account-ticket` datapoint for `Analytics` module that creates a new Analytics account ticket using the Provisioning API. See [#1212](https://github.com/google/site-kit-wp/issues/1212).
* Add notifications functionality to `core/user` store. See [#1177](https://github.com/google/site-kit-wp/issues/1177).
* Introduce `core/user` datastore for managing user-specific data in JS. See [#1175](https://github.com/google/site-kit-wp/issues/1175).

**Enhanced**

* Only request readonly OAuth scopes for each module by default, and prompt for additional scopes when needed for a specific action. See [#1566](https://github.com/google/site-kit-wp/issues/1566).
* Wrap all JavaScript apps into `Root` component with essential providers, error handlers etc. See [#1530](https://github.com/google/site-kit-wp/issues/1530).
* Introduce `core/forms` datastore to manage form state. See [#1510](https://github.com/google/site-kit-wp/issues/1510).
* Render `amp-analytics` snippet for Web Stories. See [#1506](https://github.com/google/site-kit-wp/issues/1506).
* Migrate PageSpeed Insights settings to using the datastore. See [#1501](https://github.com/google/site-kit-wp/issues/1501).
* Display actual Search Console property used in settings, and migrate to using the datastore. See [#1499](https://github.com/google/site-kit-wp/issues/1499).
* Rename Analytics profiles to views consistently. See [#1486](https://github.com/google/site-kit-wp/issues/1486).
* Improve AdSense account status and site status detection logic to be more error-proof. See [#1332](https://github.com/google/site-kit-wp/issues/1332).
* Add user profile information and verification state to `core/user` datastore. See [#1176](https://github.com/google/site-kit-wp/issues/1176).
* Significantly improve stability and maintainability of AdSense module setup and settings. See [#1014](https://github.com/google/site-kit-wp/issues/1014).
* Clarify message for when user needs to reauthenticate to grant required scopes. See [#189](https://github.com/google/site-kit-wp/issues/189).

**Fixed**

* Ensure all module caches are cleared when modifying Analytics settings. See [#1593](https://github.com/google/site-kit-wp/issues/1593).
* Fix bugs where CTAs to link Analytics to AdSense would never show. See [#1545](https://github.com/google/site-kit-wp/issues/1545).
* Fix AdSense report URL to not include user-specific affix. See [#1516](https://github.com/google/site-kit-wp/issues/1516).
* Fix Search Console deep links to use the correct property identifier. See [#1497](https://github.com/google/site-kit-wp/issues/1497).
* Fix bug where having a graylisted AdSense account would prevent the AdSense code from being placed. See [#1494](https://github.com/google/site-kit-wp/issues/1494).

= 1.8.1 =

**This release includes security fixes. An update is strongly recommended.**

**Enhanced**

* Check for users that verified through Site Kit without being authorized to do so, and disconnect them from Site Kit. See [#1573](https://github.com/google/site-kit-wp/issues/1573).
* Provide `application_name` query parameter to authentication service. See [#1571](https://github.com/google/site-kit-wp/issues/1571).

= 1.8.0 =

**This release includes security fixes. An update is strongly recommended.**

**Added**

* Introduce standalone UI mode for plugin admin screens. Props EvanHerman. See [#1281](https://github.com/google/site-kit-wp/issues/1281).
* Introduce `modules/analytics` datastore for managing Analytics state in JS. See [#1224](https://github.com/google/site-kit-wp/issues/1224).
* Introduce `core/modules` datastore for managing module information and activation state. See [#1179](https://github.com/google/site-kit-wp/issues/1179).

**Enhanced**

* Preload REST API datapoints for `core/site` and `core/user` datastores to avoid firing these extra requests. See [#1478](https://github.com/google/site-kit-wp/issues/1478).
* Add support for new Optimize container IDs starting in `OPT-`. See [#1471](https://github.com/google/site-kit-wp/issues/1471).
* Improve alignment of dialog buttons. See [#1436](https://github.com/google/site-kit-wp/issues/1436).
* Rely on the default profile specified in an Analytics property for the profile to pre-select in the dropdown in Analytics setup/settings. See [#1404](https://github.com/google/site-kit-wp/issues/1404).
* Remove periods from single sentences in settings panel lists. See [#1401](https://github.com/google/site-kit-wp/issues/1401).
* Add `googlesitekit.data.combineStores` utility function to combine multiple datastore objects. See [#1400](https://github.com/google/site-kit-wp/issues/1400).
* Significantly improve stability and maintainability of Analytics module setup and settings. See [#1101](https://github.com/google/site-kit-wp/issues/1101).
* Update Analytics control for whether to place snippet to use a toggle instead of radio buttons for consistency. See [#1048](https://github.com/google/site-kit-wp/issues/1048).

**Fixed**

* Fix bug where Analytics would never request AdSense metrics even with a successful AdSense connection. See [#1524](https://github.com/google/site-kit-wp/issues/1524).
* Fix bug where `amp-auto-ads` snippet would not always be printed if the theme didn't support the `wp_body_open` action. See [#1495](https://github.com/google/site-kit-wp/issues/1495).
* Do not request remote notifications if the site is not connected to the remote. See [#1479](https://github.com/google/site-kit-wp/issues/1479).
* Update registered site name on authentication service when it is updated in WordPress. See [#1397](https://github.com/google/site-kit-wp/issues/1397).
* Display only paths instead of full URLs in Analytics tables for better visibility and consistency with Analytics frontend. See [#1116](https://github.com/google/site-kit-wp/issues/1116).
* Add missing translator comments to ease plugin localization for contributors. See [#820](https://github.com/google/site-kit-wp/issues/820).

= 1.7.1 =

**Added**

* Add notifications functionality to `core/site` datastore. See [#1174](https://github.com/google/site-kit-wp/issues/1174).

**Enhanced**

* Add `rollbackSettings` action to settings datastores and refine overall datastore infrastructure. See [#1375](https://github.com/google/site-kit-wp/issues/1375).
* Expand AdSense settings panel to expose more helpful information. See [#585](https://github.com/google/site-kit-wp/issues/585).

**Fixed**

* Fix bug where similar batch request to the API could occur multiple times. See [#1406](https://github.com/google/site-kit-wp/issues/1406).
* Fix bug where single post stats would display the unique visitors from Search for the overall site instead of only that post. Props phamquangbaoplus. See [#1371](https://github.com/google/site-kit-wp/issues/1371).
* Fix Analytics incorrectly triggering re-authentication notice when the user does not have any accounts. See [#1368](https://github.com/google/site-kit-wp/issues/1368).
* Fix JS datastore actions to never have an associated control and reducer at the same time. See [#1361](https://github.com/google/site-kit-wp/issues/1361).
* Place Tag Manager snippet for non-JavaScript support after opening `body` tag as commonly expected. Props ShahAaron. See [#1308](https://github.com/google/site-kit-wp/issues/1308).
* Fix layout issue in Tag Manager settings panel when no container is selected. See [#1296](https://github.com/google/site-kit-wp/issues/1296).
* Fix issue related to added `_gl` query parameter from AMP linker. Props ShahAaron. See [#1275](https://github.com/google/site-kit-wp/issues/1275).

= 1.7.0 =

**Enhanced**

* Allow modules to register and enqueue their own assets by implementing a `Module_With_Assets` interface. See [#1319](https://github.com/google/site-kit-wp/issues/1319).
* Decouple datastores from global registry by using `createRegistryControl` and `createRegistrySelector`. See [#1287](https://github.com/google/site-kit-wp/issues/1287).
* Update datastore resolvers to only issue API requests when lacking data. See [#1286](https://github.com/google/site-kit-wp/issues/1286).
* Add preloading middleware for REST API data and preload module settings routes on pageload. See [#1246](https://github.com/google/site-kit-wp/issues/1246).
* Add more granular selectors to the `core/site` datastore. See [#1173](https://github.com/google/site-kit-wp/issues/1173).
* Add several additional selectors for commonly used site data to the `core/site` datastore. See [#1000](https://github.com/google/site-kit-wp/issues/1000).

**Fixed**

* Fix bug where plugins modifying the site address during frontend requests would prevent the setup flow from being completed. See [#1357](https://github.com/google/site-kit-wp/issues/1357).
* Fix bug where `googlesitekit.api.set` would not pass through request data correctly to the API endpoints. See [#1346](https://github.com/google/site-kit-wp/issues/1346).
* Fix bug where using a WordPress locale with a third segment (e.g. formal variant) would cause JavaScript errors on some screens. See [#1309](https://github.com/google/site-kit-wp/issues/1309).
* Do not revoke token remotely when token is deleted, unless explicitly requested via disconnect. See [#1305](https://github.com/google/site-kit-wp/issues/1305).
* Fix unicode domains being displayed in punycode version in disconnect feedback message. See [#1297](https://github.com/google/site-kit-wp/issues/1297).
* Fix bug where certain numbers were rounded differently from how the respective Google service rounds them. See [#1279](https://github.com/google/site-kit-wp/issues/1279).
* Optimize JavaScript dependency loading, decreasing the chance of conflicts and reducing the plugin size. See [#1222](https://github.com/google/site-kit-wp/issues/1222).
* Ensure the total user count in the Analytics module matches the numbers displayed in the Google Analytics frontend. See [#1202](https://github.com/google/site-kit-wp/issues/1202).

= 1.6.0 =

**Added**

* Add support for reading and editing settings to datastores created via `googlesitekit.modules.createModuleStore`. See [#1249](https://github.com/google/site-kit-wp/issues/1249).
* Introduce `googlesitekit-modules` asset with `createModuleStore` function to create a base datastore for a Site Kit module. See [#1063](https://github.com/google/site-kit-wp/issues/1063).

**Enhanced**

* Ensure module settings are consistently passed from PHP to JavaScript, and fix some minor logic issues in the consuming JavaScript code. See [#1245](https://github.com/google/site-kit-wp/issues/1245).
* Automatically include a REST route to read and edit settings for every module that supports them. See [#1244](https://github.com/google/site-kit-wp/issues/1244).

**Fixed**

* Fix issue where users would get stuck on setup screen after seemingly successful completion of the setup flow on the authentication service. See [#1266](https://github.com/google/site-kit-wp/issues/1266).
* Provide clear error message informing the user when they did not grant the necessary permissions, instead of a generic `access_denied` error code. See [#1192](https://github.com/google/site-kit-wp/issues/1192).
* Fix JavaScript errors in AdSense screens that was a result of `Intl.NumberFormat.formatToParts` not being supported in Safari. See [#1107](https://github.com/google/site-kit-wp/issues/1107).
* Fix JavaScript error `e.replace is not a function` in AdSense screens related to formatting numbers. See [#1092](https://github.com/google/site-kit-wp/issues/1092).
* Fix problems around comparing domains with unicode characters that could result in blocking the plugin setup. See [#794](https://github.com/google/site-kit-wp/issues/794).

= 1.5.1 =

**Fixed**

* Ensure tracking opt-out mechanism works consistently between both Analytics and Tag Manager in AMP, and fix regression with Site Kit admin bar menu no longer expanding on AMP pages. See [#1251](https://github.com/google/site-kit-wp/issues/1251).

= 1.5.0 =

**Added**

* Expose `googlesitekit.data` registry and register initial `core/site` store on it. See [#999](https://github.com/google/site-kit-wp/issues/999).
* Add user-facing warnings to Site Kit areas when JavaScript is disabled. Props Shavindra. See [#177](https://github.com/google/site-kit-wp/issues/177).

**Enhanced**

* Standardize several REST API route names for consistency with JavaScript API. See [#1178](https://github.com/google/site-kit-wp/issues/1178).
* Fix various plugin setup issues related to inconsistent URLs by automatically updating registered URIs on the authentication service. See [#1034](https://github.com/google/site-kit-wp/issues/1034).
* Improve asset handling in PHP by introducing dedicated data-only scripts, to use as dependencies. See [#1004](https://github.com/google/site-kit-wp/issues/1004).
* Respect Analytics tracking exclusion of logged-in WordPress users also if Tag Manager is used. See [#944](https://github.com/google/site-kit-wp/issues/944).
* Integrate with WordPress Site Health feature to provide contextual Site Kit information for support and troubleshooting. See [#169](https://github.com/google/site-kit-wp/issues/169).

**Changed**

* Display helpful link in previously empty PageSpeed Insights settings area. See [#1129](https://github.com/google/site-kit-wp/issues/1129).
* Use latest product icon for the Optimize module. See [#969](https://github.com/google/site-kit-wp/issues/969).

**Fixed**

* Ensure date range selectors functionality is decoupled from localizable strings. See [#1183](https://github.com/google/site-kit-wp/issues/1183).
* Fix bugs where some untranslated strings would show despite being translated, caused by too early usage of these strings in JavaScript. See [#1163](https://github.com/google/site-kit-wp/issues/1163).
* Replace outdated AMP client ID mechanism for tracking AMP traffic with recommended AMP linker approach, and enable it by default. See [#1160](https://github.com/google/site-kit-wp/issues/1160).
* Fix compatibility error where `google.charts.load` was not called before `google.charts.setOnLoadCallback`. See [#1155](https://github.com/google/site-kit-wp/issues/1155).
* Do not show empty data table in Analytics module screen when there is no data to display. See [#464](https://github.com/google/site-kit-wp/issues/464).

= 1.4.0 =

**Enhanced**

* Introduce basic notifications system for information displayed in the Site Kit dashboard. See [#1110](https://github.com/google/site-kit-wp/issues/1110).
* Register all of the plugin's user options in WordPress via `register_meta()`. See [#1029](https://github.com/google/site-kit-wp/issues/1029).
* Improve JS error handling consistently across individual React apps and allow for better contextualization. See [#943](https://github.com/google/site-kit-wp/issues/943).
* Display information about lack of data instead of displaying empty top search queries box. Props Shavindra. See [#314](https://github.com/google/site-kit-wp/issues/314).
* Ensure admin bar displays when at least Search Console or Analytics have stats for the current URL. See [#167](https://github.com/google/site-kit-wp/issues/167).

**Fixed**

* Fix minor bug causing potentially incorrect token expiry to be recorded. See [#1158](https://github.com/google/site-kit-wp/issues/1158).
* Fix AMP violations when user is logged in and Site Kit admin bar menu is active. See [#1142](https://github.com/google/site-kit-wp/issues/1142).
* Fix incompatibility issue with Jetpack by resolving bug where the bundled `lodash` was causing a conflict. See [#1141](https://github.com/google/site-kit-wp/issues/1141).
* Fix double-rendered HTML markup on Site Kit dashboard screen. See [#1140](https://github.com/google/site-kit-wp/issues/1140).
* Fix misleading sparkline color for metrics that should use the inverted color, such as bounce rate. See [#1128](https://github.com/google/site-kit-wp/issues/1128).
* Work around [bug in ModSecurity](https://github.com/SpiderLabs/owasp-modsecurity-crs/issues/1451) by relying on only providing granted OAuth scopes in token API response. See [#1113](https://github.com/google/site-kit-wp/issues/1113).
* Make JS and CSS asset names consistent. Props Shavindra. See [#1040](https://github.com/google/site-kit-wp/issues/1040).
* Properly support paired AMP in Tag Manager module by allowing to select two different containers, one for `web` context and the other for `amp` context. Props kmwilkerson. See [#413](https://github.com/google/site-kit-wp/issues/413).
* Fix accessibility issues in dialog component with potentially duplicate IDs and invalid ARIA attributes. See [#345](https://github.com/google/site-kit-wp/issues/345).
* Fix issue where disconnecting a user from a site would disconnect that user from all their sites.

= 1.3.1 =

**Fixed**

* Ensure `opcache_reset()` exists before calling it. See [#1136](https://github.com/google/site-kit-wp/issues/1136).

= 1.3.0 =

**Added**

* Introduce `googlesitekit.data` registry for JS datastores. See [#997](https://github.com/google/site-kit-wp/issues/997).

**Enhanced**

* No longer delete plugin data when uninstalling and instead rely on the more explicit reset functionality. See [#1069](https://github.com/google/site-kit-wp/issues/1069).
* Remove legacy migrations that were only relevant to pre-1.0.0 users. See [#1062](https://github.com/google/site-kit-wp/issues/1062).
* Migrate stray module settings into object-like option for consistency and future scalability. See [#1030](https://github.com/google/site-kit-wp/issues/1030).
* Introduce `core/site/data/connection` REST API route for retrieving site connection info. See [#998](https://github.com/google/site-kit-wp/issues/998).
* Fully rely on Webpack for third-party dependencies and decouple from WordPress-shipped assets for more stability across all versions. See [#993](https://github.com/google/site-kit-wp/issues/993).
* Inform the site owner about potential issues with their site that will likely cause problems when setting up the plugin. See [#933](https://github.com/google/site-kit-wp/issues/933).
* Make opting in to tracking specific per user instead of per site. See [#913](https://github.com/google/site-kit-wp/issues/913).
* Bump minimum required PHP version to 5.6, rely on up-to-date linting tools and fix various PHPCS issues. See [#547](https://github.com/google/site-kit-wp/issues/547).
* Move REST route definitions into more applicable classes that handle the respective functionality. See [#166](https://github.com/google/site-kit-wp/issues/166).

**Fixed**

* Allow users with existing Tag Manager accounts to create additional accounts during module setup. See [#1080](https://github.com/google/site-kit-wp/issues/1080).
* Fix partly outdated PHP files being served due to OpCache issues [currently not addressed by WordPress core](https://core.trac.wordpress.org/ticket/36455). See [#1066](https://github.com/google/site-kit-wp/issues/1066).
* Prevent unexpected PageSpeed Insights API responses from breaking the dashboard. See [#1061](https://github.com/google/site-kit-wp/issues/1061).
* Standardize GA tracking snippets and inconsistent data passed in events by introducing a proper tracking API in JavaScript. See [#1055](https://github.com/google/site-kit-wp/issues/1055).
* Fix several temporary blank screen errors by loading script dependencies more reliably via Webpack. See [#1054](https://github.com/google/site-kit-wp/issues/1054).
* Ensure that the Tag Manager snippet rendered is always compatible with the current context (AMP vs non-AMP). See [#1036](https://github.com/google/site-kit-wp/issues/1036).
* Do not render `amp-auto-ads` element in AMP stories because it is invalid in that context. See [#979](https://github.com/google/site-kit-wp/issues/979).
* Ensure that Google Charts JS library is loaded as expected even when a `window.google` global already exists because of another library. See [#939](https://github.com/google/site-kit-wp/issues/939).
* Do not refetch PageSpeed Insights data when the date range selector is changed, as its data its date-unaware. See [#890](https://github.com/google/site-kit-wp/issues/890).
* Fix incorrect change arrow direction and color on "inverted" properties like bounce rate. Props WebFactoryLtd. See [#481](https://github.com/google/site-kit-wp/issues/481).
* Add missing support for Search Console domain properties and rely on the correct property when requesting Search Console data. Props IgorCode. See [#325](https://github.com/google/site-kit-wp/issues/325).

= 1.2.0 =

**Added**

* Introduce new `googlesitekit.api` layer for accessing Site Kit datapoints with reliable caching. See [#953](https://github.com/google/site-kit-wp/issues/953).
* Detect already existing Tag Manager snippets from other sources and inform about them in the setup flow. See [#433](https://github.com/google/site-kit-wp/issues/433).

**Enhanced**

* Introduce Site Kit-specific `Google_Client` implementation and use that throughout the codebase. See [#1003](https://github.com/google/site-kit-wp/issues/1003).
* Reduce maintenance by implementing dynamic activation notice in React. See [#991](https://github.com/google/site-kit-wp/issues/991).
* Include platform and plugin version information in API client requests. See [#989](https://github.com/google/site-kit-wp/issues/989).
* Ensure that all module settings are properly registered in WordPress for consistent behavior. See [#859](https://github.com/google/site-kit-wp/issues/859).
* Allow users to rely on `WP_PROXY_*` constants to use an HTTP proxy for requests issued by `Google_Client`. See [#661](https://github.com/google/site-kit-wp/issues/661).
* Allow users that have existing Google Analytics account to create a new account in module setup and settings. See [#198](https://github.com/google/site-kit-wp/issues/198).
* Remove very limited debug bar integration for now. See [#178](https://github.com/google/site-kit-wp/issues/178).

**Fixed**

* Fix bug and potential JavaScript error where user was able to select Analytics property before selecting an account. See [#1039](https://github.com/google/site-kit-wp/issues/1039).
* Optimize initialization of the Google API client and minimize JavaScript assets and inline data being loaded in regular requests. See [#980](https://github.com/google/site-kit-wp/issues/980).
* Fix Search Console average position graph to show the smallest value on top of the Y axis. Props connorhsm. See [#874](https://github.com/google/site-kit-wp/issues/874).
* Display warnings about insufficient scopes across all Site Kit screens instead of only the dashboard, since they are just as relevant during setup. See [#729](https://github.com/google/site-kit-wp/issues/729).
* Ensure that PageSpeed Insights module can be deactivated again once activated. See [#682](https://github.com/google/site-kit-wp/issues/682).

= 1.1.4 =

**Enhanced**

* Improve compatibility with WordPress VIP environment. Props moraleida. See [#901](https://github.com/google/site-kit-wp/issues/901).
* Update wording on setup screen for secondary users to clarify they need to connect their account, but not set up the plugin. See [#881](https://github.com/google/site-kit-wp/issues/881).
* Use OAuth `login_hint` parameter to indicate that the user should use the same Google account across all modules. See [#867](https://github.com/google/site-kit-wp/issues/867).
* Anonymize IP addresses by default in Google Analytics snippet, and grant the user control to modify with a new setting. Props gx10. See [#18](https://github.com/google/site-kit-wp/issues/18).

**Fixed**

* Fix compatibility issues with older versions of the AMP plugin. See [#975](https://github.com/google/site-kit-wp/issues/975).
* Ensure that only options and user options starting with `googlesitekit_` (including underscore) are deleted on reset or disconnect. See [#968](https://github.com/google/site-kit-wp/issues/968).
* Optimize disconnecting users by only running a single database query. See [#960](https://github.com/google/site-kit-wp/issues/960).
* Ensure Site Kit admin bar content is styled independently from the current theme. See [#888](https://github.com/google/site-kit-wp/issues/888).
* Fix bug in Analytics module setup where the user would not be informed about an existing tag before selecting a property. See [#803](https://github.com/google/site-kit-wp/issues/803).
* Fix bug where admin bar stats would not display under certain circumstances when editing a post in the backend. See [#521](https://github.com/google/site-kit-wp/issues/521).
* Display impressions before clicks in admin bar as that is the commonly expected order. See [#297](https://github.com/google/site-kit-wp/issues/297).

= 1.1.3 =

**Fixed**

* Fix critical AdSense issue where users were not able to place the snippet and would end up on a blank screen under certain conditions. See [#891](https://github.com/google/site-kit-wp/issues/891).

= 1.1.2 =

**Enhanced**

* Introduce new mechanism for a site to receive its credentials from the authentication service, replacing the previous mechanism using the REST API that was error-prone on certain environments. See [#905](https://github.com/google/site-kit-wp/issues/905).

**Fixed**

* Remove unnecessary logic to refresh an access token on login, since the Google API client already accounts for that. See [#903](https://github.com/google/site-kit-wp/issues/903).
* Fix too long request URLs for Google API batch requests to use `POST` instead, as the query length was problematic on certain environments. Props sksaju. See [#779](https://github.com/google/site-kit-wp/issues/779).
* Fix bug resulting in blank plugin dashboard screen under certain circumstances. Props ThomasTr. See [#767](https://github.com/google/site-kit-wp/issues/767).
* Ensure that opting in or out of tracking takes effect immediately. See [#727](https://github.com/google/site-kit-wp/issues/727).
* Fix spacing issue in Search Console step for local development setup. See [#637](https://github.com/google/site-kit-wp/issues/637).
* Fix display of the disconnect modal which could potentially appear below the "section locked" indicator in the plugin settings UI. See [#636](https://github.com/google/site-kit-wp/issues/636).

= 1.1.1 =

**Fixed**

* Fix reset and uninstall data removal by optimizing database queries. See [#809](https://github.com/google/site-kit-wp/issues/809).

= 1.1.0 =

**Enhanced**

* Update usage of G icon in admin menu, dashboard widget and screen options to align better with WordPress admin UI. See [#877](https://github.com/google/site-kit-wp/issues/877).
* Add support for site verification via file as primary method while keeping site verification via meta tag as fallback, resolving potential site verification failures. See [#836](https://github.com/google/site-kit-wp/issues/836).
* Move checkbox above submit button in setup screen and banner for better accessibility. See [#788](https://github.com/google/site-kit-wp/issues/788).
* Use more secure nonce generation mechanism for the authentication service. See [#756](https://github.com/google/site-kit-wp/issues/756).
* Show PageSpeed Insights performance stats for every individual URL in its details view, accessible from Site Kit dashboard and admin bar. See [#654](https://github.com/google/site-kit-wp/issues/654).
* Display Tag Manager container names instead of IDs in dropdowns for more user-friendly selection. See [#591](https://github.com/google/site-kit-wp/issues/591).
* Remove redundant notification title for AdSense notifications. Props OisinOConnor. See [#586](https://github.com/google/site-kit-wp/issues/586).
* Always use root domain for AdSense site because subdomains are typically not supported. Props OisinOConnor. See [#578](https://github.com/google/site-kit-wp/issues/578).
* Add support for displaying the full Site Kit admin bar menu with stats also for AMP requests, by leveraging AMP's dev mode feature. See [#438](https://github.com/google/site-kit-wp/issues/438).
* Simplify AdSense account status detection as a base for easier future enhancements and fixes. See [#427](https://github.com/google/site-kit-wp/issues/427).
* Add a checkbox to allow disabling Analytics tracking for logged-in users, and introduce a filter to adjust the behavior programmatically. Props Paras16699. See [#88](https://github.com/google/site-kit-wp/issues/88).

**Fixed**

* Ensure that a newly created Tag Manager container is properly saved so that the module setup is completed. See [#821](https://github.com/google/site-kit-wp/issues/821).
* Improve detection of existing AdSense snippets to cover more variants of snippets. See [#798](https://github.com/google/site-kit-wp/issues/798).
* Only display the Reset button on the setup screen if there actually is something to reset, and provide a feedback notice. See [#758](https://github.com/google/site-kit-wp/issues/758).
* Update incorrect message in development setup flow referring to site verification instead of Search Console. Props AVGP. See [#600](https://github.com/google/site-kit-wp/issues/600).
* Only show Tag Manager containers that are relevant to the site's mode, and accordingly support AMP-first by only exposing AMP containers. See [#470](https://github.com/google/site-kit-wp/issues/470).

= 1.0.4 =

**Fixed**

* Fix critical bug causing unnecessary requests to Google People API although no user is logged-in. See [#854](https://github.com/google/site-kit-wp/issues/854).

= 1.0.3 =

**Fixed**

* Fix critical issue where an invalid refresh token would not revoke the current token, resulting in recurring requests with further attempts. See [#831](https://github.com/google/site-kit-wp/issues/831).
* Fix REST request sending credentials potentially being blocked due to user agent.

= 1.0.2 =

**Enhanced**

* Introduce Jest for JS unit tests, migrate existing tests, and improve various related infrastructure components. See [#524](https://github.com/google/site-kit-wp/issues/524).

**Fixed**

* Do not disconnect user when refreshing an access token randomly fails, and ensure the user sees an error message about any errors during the process. See [#818](https://github.com/google/site-kit-wp/issues/818).
* Fix error that could occur when setting up a new Analytics profile from the module setup. See [#816](https://github.com/google/site-kit-wp/issues/816).
* Fix bug where the site verification nonce was not sent to the authentication service. See [#797](https://github.com/google/site-kit-wp/issues/797).
* Fix false positive when detecting existing Analytics tags, which previously blocked users from completing the module setup. See [#793](https://github.com/google/site-kit-wp/issues/793).
* Ensure that `google-site-kit` translation strings in JavaScript files are maintained after minification so that they can be translated on wordpress.org. See [#782](https://github.com/google/site-kit-wp/issues/782).
* Improve various translation strings by removing trailing spaces, adding a context, fixing capitalization, and more. Props pedro-mendonca. See [#769](https://github.com/google/site-kit-wp/issues/769).
* Remove irrelevant translation strings from codebase by eliminating `@wordpress/components` dependency. See [#759](https://github.com/google/site-kit-wp/issues/759).
* Improve detection of existing Analytics snippet by covering a further variant that is used e.g. by the Analytify plugin. Props ernee. See [#744](https://github.com/google/site-kit-wp/issues/744).
* Improve UX and fix performance issues with excessive re-rendering in the module settings screen. See [#742](https://github.com/google/site-kit-wp/issues/742).
* Fix style issues in various data tables which previously would break out of their parent containers on certain device widths. See [#480](https://github.com/google/site-kit-wp/issues/480).
* Fix `Unknown error (code: checking requirements failed).` by resolving quota issues on the authentication service.
* Improve stability of REST API request issued by the authentication service when setting up a new site.
* Fix `Method not allowed` error on the authentication service.

= 1.0.1 =

**Fixed**

* Ensure verification tokens and other plugin user data correctly get cleared when resetting the plugin before the user has authenticated. See [#771](https://github.com/google/site-kit-wp/issues/771).
* Fix bug where the verification tag sent from the service to the plugin would result in a 404 response, preventing the verification from being completed. Props theeducatedbarfly. See [#765](https://github.com/google/site-kit-wp/issues/765).
* Improve compatibility with sites that have a `http://` website address stored as `home_url`, but actually require HTTPS. Props drcrow. See [#760](https://github.com/google/site-kit-wp/issues/760).

= 1.0.0 =

**Enhanced**

* Display a reset button alongside the setup button so that the plugin can also be reset before completing the initial flow. See [#753](https://github.com/google/site-kit-wp/issues/753).
* Remove custom updater to instead fully rely on wordpress.org. See [#644](https://github.com/google/site-kit-wp/issues/644).

**Fixed**

* Correctly disconnect the user when revoking access from the proxy, and update the wording accordingly. See [#724](https://github.com/google/site-kit-wp/issues/724).
* Show error message in PageSpeed Insights widget when API response incorrectly comes back with a score of 0. See [#723](https://github.com/google/site-kit-wp/issues/723).<|MERGE_RESOLUTION|>--- conflicted
+++ resolved
@@ -1,13 +1,8 @@
 === Site Kit by Google - Analytics, Search Console, AdSense, Speed ===
 
 Contributors:      google
-<<<<<<< HEAD
 Requires at least: 5.2
-Tested up to:      6.0
-=======
-Requires at least: 4.7
 Tested up to:      6.1
->>>>>>> e25ddcf5
 Requires PHP:      5.6
 Stable tag:        1.86.0
 License:           Apache License 2.0
