--- conflicted
+++ resolved
@@ -4,11 +4,7 @@
 Requires at least: 4.7
 Tested up to:      5.4
 Requires PHP:      5.6
-<<<<<<< HEAD
-Stable tag:        1.9.0-beta.1
-=======
 Stable tag:        1.8.1
->>>>>>> d7eecdc8
 License:           Apache License 2.0
 License URI:       https://www.apache.org/licenses/LICENSE-2.0
 Tags:              google, search-console, analytics, adsense, pagespeed-insights, optimize, tag-manager, site-kit
