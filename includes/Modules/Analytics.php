<?php
/**
 * Class Google\Site_Kit\Modules\Analytics
 *
 * @package   Google\Site_Kit
 * @copyright 2019 Google LLC
 * @license   https://www.apache.org/licenses/LICENSE-2.0 Apache License 2.0
 * @link      https://sitekit.withgoogle.com
 */

namespace Google\Site_Kit\Modules;

use Google\Site_Kit\Core\Modules\Module;
use Google\Site_Kit\Core\Modules\Module_Settings;
use Google\Site_Kit\Core\Modules\Module_With_Admin_Bar;
use Google\Site_Kit\Core\Modules\Module_With_Debug_Fields;
use Google\Site_Kit\Core\Modules\Module_With_Screen;
use Google\Site_Kit\Core\Modules\Module_With_Screen_Trait;
use Google\Site_Kit\Core\Modules\Module_With_Scopes;
use Google\Site_Kit\Core\Modules\Module_With_Scopes_Trait;
use Google\Site_Kit\Core\Modules\Module_With_Settings;
use Google\Site_Kit\Core\Modules\Module_With_Settings_Trait;
use Google\Site_Kit\Core\Modules\Module_With_Assets;
use Google\Site_Kit\Core\Modules\Module_With_Assets_Trait;
use Google\Site_Kit\Core\Authentication\Google_Proxy;
use Google\Site_Kit\Core\Assets\Asset;
use Google\Site_Kit\Core\Assets\Script;
use Google\Site_Kit\Core\Authentication\Clients\Google_Site_Kit_Client;
use Google\Site_Kit\Core\REST_API\Data_Request;
use Google\Site_Kit\Core\Util\Debug_Data;
use Google\Site_Kit\Modules\Analytics\Settings;
use Google\Site_Kit\Modules\Analytics\Proxy_AccountTicket;
use Google\Site_Kit\Modules\Analytics\Proxy_Provisioning;
use Google\Site_Kit_Dependencies\Google_Service_AnalyticsReporting_DateRangeValues;
use Google\Site_Kit_Dependencies\Google_Service_AnalyticsReporting_GetReportsResponse;
use Google\Site_Kit_Dependencies\Google_Service_AnalyticsReporting_Report;
use Google\Site_Kit_Dependencies\Google_Service_AnalyticsReporting_ReportData;
use Google\Site_Kit_Dependencies\Google_Service_Analytics;
use Google\Site_Kit_Dependencies\Google_Service_AnalyticsReporting;
use Google\Site_Kit_Dependencies\Google_Service_AnalyticsReporting_GetReportsRequest;
use Google\Site_Kit_Dependencies\Google_Service_AnalyticsReporting_ReportRequest;
use Google\Site_Kit_Dependencies\Google_Service_AnalyticsReporting_Dimension;
use Google\Site_Kit_Dependencies\Google_Service_AnalyticsReporting_DimensionFilter;
use Google\Site_Kit_Dependencies\Google_Service_AnalyticsReporting_DimensionFilterClause;
use Google\Site_Kit_Dependencies\Google_Service_AnalyticsReporting_DateRange;
use Google\Site_Kit_Dependencies\Google_Service_AnalyticsReporting_Metric;
use Google\Site_Kit_Dependencies\Google_Service_AnalyticsReporting_OrderBy;
use Google\Site_Kit_Dependencies\Google_Service_Analytics_Accounts;
use Google\Site_Kit_Dependencies\Google_Service_Analytics_Account;
use Google\Site_Kit_Dependencies\Google_Service_Analytics_Webproperties;
use Google\Site_Kit_Dependencies\Google_Service_Analytics_Webproperty;
use Google\Site_Kit_Dependencies\Google_Service_Analytics_Profile;
use Google\Site_Kit_Dependencies\Psr\Http\Message\RequestInterface;
use WP_Error;
use Exception;

/**
 * Class representing the Analytics module.
 *
 * @since 1.0.0
 * @access private
 * @ignore
 */
final class Analytics extends Module
	implements Module_With_Screen, Module_With_Scopes, Module_With_Settings, Module_With_Assets, Module_With_Admin_Bar, Module_With_Debug_Fields {
	use Module_With_Screen_Trait, Module_With_Scopes_Trait, Module_With_Settings_Trait, Module_With_Assets_Trait;

	const PROVISION_ACCOUNT_TICKET_ID = 'googlesitekit_analytics_provision_account_ticket_id';

	/**
	 * Registers functionality through WordPress hooks.
	 *
	 * @since 1.0.0
	 */
	public function register() {
		$this->register_scopes_hook();

		$this->register_screen_hook();

		/**
		 * This filter only exists to be unhooked by the AdSense module if active.
		 *
		 * @see \Google\Site_Kit\Modules\Analytics\Settings::register
		 */
		add_filter( 'googlesitekit_analytics_adsense_linked', '__return_false' );

		add_action( // For non-AMP.
			'wp_enqueue_scripts',
			function() {
				$this->enqueue_gtag_js();
			}
		);

		$print_amp_gtag = function() {
			// This hook is only available in AMP plugin version >=1.3, so if it
			// has already completed, do nothing.
			if ( ! doing_action( 'amp_print_analytics' ) && did_action( 'amp_print_analytics' ) ) {
				return;
			}

			$this->print_amp_gtag();
		};
		// Which actions are run depends on the version of the AMP Plugin
		// (https://amp-wp.org/) available. Version >=1.3 exposes a
		// new, `amp_print_analytics` action.
		// For all AMP modes, AMP plugin version >=1.3.
		add_action( 'amp_print_analytics', $print_amp_gtag );
		// For AMP Standard and Transitional, AMP plugin version <1.3.
		add_action( 'wp_footer', $print_amp_gtag, 20 );
		// For AMP Reader, AMP plugin version <1.3.
		add_action( 'amp_post_template_footer', $print_amp_gtag, 20 );

		add_filter( // Load amp-analytics component for AMP Reader.
			'amp_post_template_data',
			function( $data ) {
				return $this->amp_data_load_analytics_component( $data );
			}
		);

		add_action(
			'wp_head',
			function () {
				if ( $this->is_tracking_disabled() ) {
					$this->print_tracking_opt_out();
				}
			},
			0
		);

<<<<<<< HEAD
		// Add the timezone and errorcode data for users provisioning new accounts.
		if ( ! $this->is_connected() ) {
			add_filter(
				'googlesitekit_admin_data',
				function( $admin_data ) {
					$selected_zone           = get_option( 'timezone_string' );
					$admin_data['timezone']  = $selected_zone;
					$admin_data['errorcode'] = $this->context->input()->filter( INPUT_GET, 'error_code', FILTER_SANITIZE_STRING );
					return $admin_data;
				}
			);
		}
=======
		add_action(
			'admin_init',
			function() {
				$this->handle_provisioning_callback();
			}
		);
>>>>>>> e1ea49a9
	}

	/**
	 * Checks whether or not tracking snippet should be contextually disabled for this request.
	 *
	 * @since 1.1.0
	 *
	 * @return bool
	 */
	protected function is_tracking_disabled() {
		$exclusions = $this->get_data( 'tracking-disabled' );
		$disabled   = in_array( 'loggedinUsers', $exclusions, true ) && is_user_logged_in();

		/**
		 * Filters whether or not the Analytics tracking snippet is output for the current request.
		 *
		 * @since 1.1.0
		 *
		 * @param $disabled bool Whether to disable tracking or not.
		 */
		return (bool) apply_filters( 'googlesitekit_analytics_tracking_disabled', $disabled );
	}

	/**
	 * Gets required Google OAuth scopes for the module.
	 *
	 * @since 1.0.0
	 *
	 * @return array List of Google OAuth scopes.
	 */
	public function get_scopes() {
		return array(
			'https://www.googleapis.com/auth/analytics',
			'https://www.googleapis.com/auth/analytics.readonly',
			'https://www.googleapis.com/auth/analytics.manage.users',
			'https://www.googleapis.com/auth/analytics.edit',
			'https://www.googleapis.com/auth/analytics.provision',
		);
	}

	/**
	 * Returns all module information data for passing it to JavaScript.
	 *
	 * @since 1.0.0
	 *
	 * @return array Module information data.
	 */
	public function prepare_info_for_js() {
		$info = parent::prepare_info_for_js();

		$info['provides'] = array(
			__( 'Audience overview', 'google-site-kit' ),
			__( 'Top pages', 'google-site-kit' ),
			__( 'Top acquisition sources', 'google-site-kit' ),
		);

		return $info;
	}

	/**
	 * Checks whether the module is connected.
	 *
	 * A module being connected means that all steps required as part of its activation are completed.
	 *
	 * @since 1.0.0
	 *
	 * @return bool True if module is connected, false otherwise.
	 */
	public function is_connected() {
		$connection = $this->get_data( 'connection' );
		if ( is_wp_error( $connection ) ) {
			return false;
		}

		foreach ( (array) $connection as $value ) {
			if ( empty( $value ) ) {
				return false;
			}
		}

		return parent::is_connected();
	}

	/**
	 * Cleans up when the module is deactivated.
	 *
	 * @since 1.0.0
	 */
	public function on_deactivation() {
		$this->get_settings()->delete();
		$this->options->delete( 'googlesitekit_analytics_adsense_linked' );
	}

	/**
	 * Checks if the module is active in the admin bar for the given URL.
	 *
	 * @since 1.4.0
	 *
	 * @param string $url URL to determine active state for.
	 * @return bool
	 */
	public function is_active_in_admin_bar( $url ) {
		if ( ! $this->is_connected() ) {
			return false;
		}

		return $this->has_data_for_url( $url );
	}

	/**
	 * Gets an array of debug field definitions.
	 *
	 * @since 1.5.0
	 *
	 * @return array
	 */
	public function get_debug_fields() {
		$settings = $this->get_settings()->get();

		return array(
			'analytics_account_id'  => array(
				'label' => __( 'Analytics account ID', 'google-site-kit' ),
				'value' => $settings['accountID'],
				'debug' => Debug_Data::redact_debug_value( $settings['accountID'] ),
			),
			'analytics_property_id' => array(
				'label' => __( 'Analytics property ID', 'google-site-kit' ),
				'value' => $settings['propertyID'],
				'debug' => Debug_Data::redact_debug_value( $settings['propertyID'], 7 ),
			),
			'analytics_profile_id'  => array(
				'label' => __( 'Analytics profile ID', 'google-site-kit' ),
				'value' => $settings['profileID'],
				'debug' => Debug_Data::redact_debug_value( $settings['profileID'] ),
			),
			'analytics_use_snippet' => array(
				'label' => __( 'Analytics snippet placed', 'google-site-kit' ),
				'value' => $settings['useSnippet'] ? __( 'Yes', 'google-site-kit' ) : __( 'No', 'google-site-kit' ),
				'debug' => $settings['useSnippet'] ? 'yes' : 'no',
			),
		);
	}

	/**
	 * Outputs gtag snippet.
	 *
	 * @since 1.0.0
	 */
	protected function enqueue_gtag_js() {
		// Bail early if we are checking for the tag presence from the back end.
		if ( $this->context->input()->filter( INPUT_GET, 'tagverify', FILTER_VALIDATE_BOOLEAN ) ) {
			return;
		}

		// On AMP, do not print the script tag.
		if ( $this->context->is_amp() ) {
			return;
		}

		$use_snippet = $this->get_data( 'use-snippet' );
		if ( is_wp_error( $use_snippet ) || ! $use_snippet ) {
			return;
		}

		$tracking_id = $this->get_data( 'property-id' );
		if ( is_wp_error( $tracking_id ) ) {
			return;
		}

		wp_enqueue_script( // phpcs:ignore WordPress.WP.EnqueuedResourceParameters.MissingVersion
			'google_gtagjs',
			'https://www.googletagmanager.com/gtag/js?id=' . esc_attr( $tracking_id ),
			false,
			null,
			false
		);
		wp_script_add_data( 'google_gtagjs', 'script_execution', 'async' );

		wp_add_inline_script(
			'google_gtagjs',
			'window.dataLayer = window.dataLayer || [];function gtag(){dataLayer.push(arguments);}'
		);

		$gtag_opt = array();

		if ( $this->context->get_amp_mode() ) {
			$gtag_opt['linker'] = array(
				'domains' => array( $this->get_home_domain() ),
			);
		}

		$anonymize_ip = $this->get_data( 'anonymize-ip' );
		if ( ! is_wp_error( $anonymize_ip ) && $anonymize_ip ) {
			// See https://developers.google.com/analytics/devguides/collection/gtagjs/ip-anonymization.
			$gtag_opt['anonymize_ip'] = true;
		}

		/**
		 * Filters the gtag configuration options for the Analytics snippet.
		 *
		 * You can use the {@see 'googlesitekit_amp_gtag_opt'} filter to do the same for gtag in AMP.
		 *
		 * @since 1.0.0
		 *
		 * @see https://developers.google.com/gtagjs/devguide/configure
		 *
		 * @param array $gtag_opt gtag config options.
		 */
		$gtag_opt = apply_filters( 'googlesitekit_gtag_opt', $gtag_opt );

		if ( ! empty( $gtag_opt['linker'] ) ) {
			wp_add_inline_script(
				'google_gtagjs',
				'gtag(\'set\', \'linker\', ' . wp_json_encode( $gtag_opt['linker'] ) . ' );'
			);
		}
		unset( $gtag_opt['linker'] );

		wp_add_inline_script(
			'google_gtagjs',
			'gtag(\'js\', new Date());'
		);

		if ( empty( $gtag_opt ) ) {
			wp_add_inline_script(
				'google_gtagjs',
				'gtag(\'config\', \'' . esc_attr( $tracking_id ) . '\');'
			);
		} else {
			wp_add_inline_script(
				'google_gtagjs',
				'gtag(\'config\', \'' . esc_attr( $tracking_id ) . '\', ' . wp_json_encode( $gtag_opt ) . ' );'
			);
		}
	}

	/**
	 * Outputs gtag <amp-analytics> tag.
	 *
	 * @since 1.0.0
	 */
	protected function print_amp_gtag() {
		// Bail early if we are checking for the tag presence from the back end.
		if ( $this->context->input()->filter( INPUT_GET, 'tagverify', FILTER_VALIDATE_BOOLEAN ) ) {
			return;
		}

		if ( ! $this->context->is_amp() ) {
			return;
		}

		$use_snippet = $this->get_data( 'use-snippet' );
		if ( is_wp_error( $use_snippet ) || ! $use_snippet ) {
			return;
		}

		$tracking_id = $this->get_data( 'property-id' );
		if ( is_wp_error( $tracking_id ) ) {
			return;
		}

		$gtag_amp_opt = array(
			'vars'            => array(
				'gtag_id' => $tracking_id,
				'config'  => array(
					$tracking_id => array(
						'groups' => 'default',
						'linker' => array(
							'domains' => array( $this->get_home_domain() ),
						),
					),
				),
			),
			'optoutElementId' => '__gaOptOutExtension',
		);

		/**
		 * Filters the gtag configuration options for the amp-analytics tag.
		 *
		 * You can use the {@see 'googlesitekit_gtag_opt'} filter to do the same for gtag in non-AMP.
		 *
		 * @since 1.0.0
		 *
		 * @see https://developers.google.com/gtagjs/devguide/amp
		 *
		 * @param array $gtag_amp_opt gtag config options for AMP.
		 */
		$gtag_amp_opt_filtered = apply_filters( 'googlesitekit_amp_gtag_opt', $gtag_amp_opt );

		// Ensure gtag_id is set to the correct value.
		if ( ! is_array( $gtag_amp_opt_filtered ) ) {
			$gtag_amp_opt_filtered = $gtag_amp_opt;
		}

		if ( ! isset( $gtag_amp_opt_filtered['vars'] ) || ! is_array( $gtag_amp_opt_filtered['vars'] ) ) {
			$gtag_amp_opt_filtered['vars'] = $gtag_amp_opt['vars'];
		}

		$gtag_amp_opt_filtered['vars']['gtag_id'] = $tracking_id;
		?>
		<amp-analytics type="gtag" data-credentials="include">
			<script type="application/json">
				<?php echo wp_json_encode( $gtag_amp_opt_filtered ); ?>
			</script>
		</amp-analytics>
		<?php
	}

	/**
	 * Loads AMP analytics script if opted in.
	 *
	 * This only affects AMP Reader mode, the others are automatically covered.
	 *
	 * @since 1.0.0
	 *
	 * @param array $data AMP template data.
	 * @return array Filtered $data.
	 */
	protected function amp_data_load_analytics_component( $data ) {
		if ( isset( $data['amp_component_scripts']['amp-analytics'] ) ) {
			return $data;
		}

		$use_snippet = $this->get_data( 'use-snippet' );
		if ( is_wp_error( $use_snippet ) || ! $use_snippet ) {
			return $data;
		}

		$tracking_id = $this->get_data( 'property-id' );
		if ( is_wp_error( $tracking_id ) ) {
			return $data;
		}

		$data['amp_component_scripts']['amp-analytics'] = 'https://cdn.ampproject.org/v0/amp-analytics-0.1.js';
		return $data;
	}

	/**
	 * Handles the provisioning callback after the user completes the terms of service.
	 *
	 * @since n.e.x.t
	 */
	protected function handle_provisioning_callback() {
		if ( defined( 'WP_CLI' ) && WP_CLI ) {
			return;
		}

		$input = $this->context->input();

		if ( ! $input->filter( INPUT_GET, 'gatoscallback' ) ) {
			return;
		}

		// The handler should check the received Account Ticket id parameter against the id stored in the provisioning step.
		$account_ticket_id        = $this->context->input()->filter( INPUT_GET, 'accountTicketId', FILTER_SANITIZE_STRING );
		$stored_account_ticket_id = get_transient( self::PROVISION_ACCOUNT_TICKET_ID . '::' . get_current_user_id() );
		delete_transient( self::PROVISION_ACCOUNT_TICKET_ID . '::' . get_current_user_id() );

		if ( $stored_account_ticket_id !== $account_ticket_id ) {
			wp_safe_redirect(
				$this->context->admin_url( 'module-analytics', array( 'error_code' => 'account_ticket_id_mismatch' ) )
			);
			exit;
		}

		// Check for a returned error.
		$error = $this->context->input()->filter( INPUT_GET, 'error', FILTER_SANITIZE_STRING );
		if ( ! empty( $error ) ) {
			wp_safe_redirect(
				$this->context->admin_url( 'module-analytics', array( 'error_code' => $error ) )
			);
			exit;
		}

		$account_id      = $this->context->input()->filter( INPUT_GET, 'accountId', FILTER_SANITIZE_STRING );
		$web_property_id = $this->context->input()->filter( INPUT_GET, 'webPropertyId', FILTER_SANITIZE_STRING );
		$profile_id      = $this->context->input()->filter( INPUT_GET, 'profileId', FILTER_SANITIZE_STRING );

		if ( empty( $account_id ) || empty( $web_property_id ) || empty( $profile_id ) ) {
			wp_safe_redirect(
				$this->context->admin_url( 'module-analytics', array( 'error_code' => 'callback_missing_parameter' ) )
			);
			exit;
		}

		// Retrieve the internal web property id.
		try {
			$web_property = $this->get_service( 'analytics' )->management_webproperties->get( $account_id, $property_id );
		} catch ( Exception $e ) {
			wp_safe_redirect(
				$this->context->admin_url( 'module-analytics', array( 'error_code' => 'property_not_found' ) )
			);
			exit;
		}

		$this->get_settings()->merge(
			array(
				'accountID'             => $account_id,
				'propertyID'            => $web_property_id,
				'profileID'             => $profile_id,
				'internalWebPropertyID' => $web_property->getInternalWebPropertyId(),
			)
		);

		wp_safe_redirect(
			$this->context->admin_url( 'dashboard', array( 'notification' => 'authentication_success' ) )
		);
		exit;
	}

	/**
	 * Returns the mapping between available datapoints and their services.
	 *
	 * @since 1.0.0
	 *
	 * @return array Associative array of $datapoint => $service_identifier pairs.
	 */
	protected function get_datapoint_services() {
		return array(
			// GET / POST.
			'connection'                   => '',
			'account-id'                   => '',
			'property-id'                  => '',
			'profile-id'                   => '',
			'internal-web-property-id'     => '',
			'use-snippet'                  => '',
			'tracking-disabled'            => '',
			// GET.
			'anonymize-ip'                 => '',
			'goals'                        => 'analytics',
			'accounts-properties-profiles' => 'analytics',
			'properties-profiles'          => 'analytics',
			'profiles'                     => 'analytics',
			'tag-permission'               => '',
			'report'                       => 'analyticsreporting',
			// POST.
			'create-property'              => 'analytics',
			'create-profile'               => 'analytics',
			'settings'                     => '',
			'create-account-ticket'        => 'analyticsprovisioning',
		);
	}

	/**
	 * Creates a request object for the given datapoint.
	 *
	 * @since 1.0.0
	 *
	 * @param Data_Request $data Data request object.
	 *
	 * @return RequestInterface|callable|WP_Error Request object or callable on success, or WP_Error on failure.
	 */
	protected function create_data_request( Data_Request $data ) {
		switch ( "{$data->method}:{$data->datapoint}" ) {
			case 'GET:account-id':
				return function() {
					$option = $this->get_settings()->get();

					if ( empty( $option['accountID'] ) ) {
						return new WP_Error( 'account_id_not_set', __( 'Analytics account ID not set.', 'google-site-kit' ), array( 'status' => 404 ) );
					}
					return $option['accountID'];
				};
			case 'POST:account-id':
				if ( ! isset( $data['accountID'] ) ) {
					/* translators: %s: Missing parameter name */
					return new WP_Error( 'missing_required_param', sprintf( __( 'Request parameter is empty: %s.', 'google-site-kit' ), 'accountID' ), array( 'status' => 400 ) );
				}
				return function() use ( $data ) {
					$this->get_settings()->merge(
						array(
							'accountID'     => $data['accountID'],
							'adsenseLinked' => false,
						)
					);
					return true;
				};
			case 'GET:accounts-properties-profiles':
				return $this->get_service( 'analytics' )->management_accounts->listManagementAccounts();
			case 'GET:anonymize-ip':
				return function() {
					$option = $this->get_settings()->get();

					return (bool) $option['anonymizeIP'];
				};
			case 'GET:connection':
				return function() {
					$connection = array(
						'accountID'             => '',
						'propertyID'            => '',
						'profileID'             => '',
						'internalWebPropertyID' => '',
					);

					$option = $this->get_settings()->get();

					return array_intersect_key( $option, $connection );
				};
			case 'POST:connection':
				return function() use ( $data ) {
					$this->get_settings()->merge(
						array(
							'accountID'             => $data['accountID'],
							'propertyID'            => $data['propertyID'],
							'profileID'             => $data['profileID'],
							'internalWebPropertyID' => $data['internalWebPropertyID'],
							'adsenseLinked'         => false,
						)
					);
					return true;
				};
			case 'GET:goals':
				$connection = $this->get_data( 'connection' );
				if (
					empty( $connection['accountID'] ) ||
					empty( $connection['internalWebPropertyID'] ) ||
					empty( $connection['profileID'] )
				) {
					// This is needed to return and emulate the same error format from Analytics API.
					return function() {
						return array(
							'error' => array(
								'code'    => 400,
								'message' => __( 'Analytics module needs to be configured.', 'google-site-kit' ),
								'status'  => 'INVALID_ARGUMENT',
							),
						);
					};
				}
				$service = $this->get_service( 'analytics' );
				return $service->management_goals->listManagementGoals( $connection['accountID'], $connection['propertyID'], $connection['profileID'] );
			case 'GET:internal-web-property-id':
				return function() {
					$option = $this->get_settings()->get();

					if ( empty( $option['internalWebPropertyID'] ) ) {
						return new WP_Error( 'internal_web_property_id_not_set', __( 'Analytics internal web property ID not set.', 'google-site-kit' ), array( 'status' => 404 ) );
					}
					return $option['internalWebPropertyID'];
				};
			case 'POST:internal-web-property-id':
				if ( ! isset( $data['internalWebPropertyID'] ) ) {
					/* translators: %s: Missing parameter name */
					return new WP_Error( 'missing_required_param', sprintf( __( 'Request parameter is empty: %s.', 'google-site-kit' ), 'internalWebPropertyID' ), array( 'status' => 400 ) );
				}
				return function() use ( $data ) {
					$this->get_settings()->merge(
						array(
							'internalWebPropertyID' => $data['internalWebPropertyID'],
							'adsenseLinked'         => false,
						)
					);
					return true;
				};
			case 'GET:profile-id':
				return function() {
					$option = $this->get_settings()->get();

					if ( empty( $option['profileID'] ) ) {
						return new WP_Error( 'profile_id_not_set', __( 'Analytics profile ID not set.', 'google-site-kit' ), array( 'status' => 404 ) );
					}
					return $option['profileID'];
				};
			case 'POST:profile-id':
				if ( ! isset( $data['profileID'] ) ) {
					/* translators: %s: Missing parameter name */
					return new WP_Error( 'missing_required_param', sprintf( __( 'Request parameter is empty: %s.', 'google-site-kit' ), 'profileID' ), array( 'status' => 400 ) );
				}
				return function() use ( $data ) {
					$this->get_settings()->merge(
						array(
							'profileID'     => $data['profileID'],
							'adsenseLinked' => false,
						)
					);
					return true;
				};
			case 'GET:profiles':
				if ( ! isset( $data['accountID'] ) ) {
					return new WP_Error(
						'missing_required_param',
						/* translators: %s: Missing parameter name */
						sprintf( __( 'Request parameter is empty: %s.', 'google-site-kit' ), 'accountID' ),
						array( 'status' => 400 )
					);
				}
				if ( ! isset( $data['propertyID'] ) ) {
					return new WP_Error(
						'missing_required_param',
						/* translators: %s: Missing parameter name */
						sprintf( __( 'Request parameter is empty: %s.', 'google-site-kit' ), 'propertyID' ),
						array( 'status' => 400 )
					);
				}

				return $this->get_service( 'analytics' )->management_profiles->listManagementProfiles( $data['accountID'], $data['propertyID'] );
			case 'GET:properties-profiles':
				if ( ! isset( $data['accountID'] ) ) {
					return new WP_Error(
						'missing_required_param',
						/* translators: %s: Missing parameter name */
						sprintf( __( 'Request parameter is empty: %s.', 'google-site-kit' ), 'accountID' ),
						array( 'status' => 400 )
					);
				}

				return $this->get_service( 'analytics' )->management_webproperties->listManagementWebproperties( $data['accountID'] );
			case 'GET:property-id':
				return function() {
					$option = $this->get_settings()->get();

					if ( empty( $option['propertyID'] ) ) {
						return new WP_Error( 'property_id_not_set', __( 'Analytics property ID not set.', 'google-site-kit' ), array( 'status' => 404 ) );
					}
					return $option['propertyID'];
				};
			case 'POST:property-id':
				if ( ! isset( $data['propertyID'] ) ) {
					/* translators: %s: Missing parameter name */
					return new WP_Error( 'missing_required_param', sprintf( __( 'Request parameter is empty: %s.', 'google-site-kit' ), 'propertyID' ), array( 'status' => 400 ) );
				}
				return function() use ( $data ) {
					$this->get_settings()->merge(
						array(
							'propertyID'    => $data['propertyID'],
							'adsenseLinked' => false,
						)
					);
					return true;
				};
			case 'GET:report':
				$date_range = $data['dateRange'] ?: 'last-28-days';

				$dimensions = array_map(
					function ( $name ) {
						$dimension = new Google_Service_AnalyticsReporting_Dimension();
						$dimension->setName( $name );

						return $dimension;
					},
					array_filter( explode( ',', $data['dimensions'] ) )
				);

				$request_args         = compact( 'dimensions' );
				$request_args['page'] = $data['url'];

				if ( ! empty( $data['limit'] ) ) {
					$request_args['row_limit'] = $data['limit'];
				}

				$request = $this->create_analytics_site_data_request( $request_args );

				if ( is_wp_error( $request ) ) {
					return $request;
				}

				$date_ranges = array(
					$this->parse_date_range(
						$date_range,
						$data['compareDateRanges'] ? 2 : 1
					),
				);

				// When using multiple date ranges, it changes the structure of the response,
				// where each date range becomes an item in a list.
				if ( ! empty( $data['multiDateRange'] ) ) {
					$date_ranges[] = $this->parse_date_range( $date_range, 1, 1, true );
				}

				$date_ranges = array_map(
					function ( $date_range ) {
						list ( $start_date, $end_date ) = $date_range;
						$date_range                     = new Google_Service_AnalyticsReporting_DateRange();
						$date_range->setStartDate( $start_date );
						$date_range->setEndDate( $end_date );

						return $date_range;
					},
					$date_ranges
				);
				$request->setDateRanges( $date_ranges );

				$metrics = array_map(
					function ( $metric_def ) {
						$metric_def = array_merge(
							array(
								'alias'      => '',
								'expression' => '',
							),
							(array) $metric_def
						);
						$metric     = new Google_Service_AnalyticsReporting_Metric();
						$metric->setAlias( $metric_def['alias'] );
						$metric->setExpression( $metric_def['expression'] );

						return $metric;
					},
					(array) $data['metrics']
				);
				$request->setMetrics( $metrics );

				// Order by.
				$orderby = array_map(
					function ( $order_def ) {
						$order_def = array_merge(
							array(
								'fieldName' => '',
								'sortOrder' => '',
							),
							(array) $order_def
						);
						$order_by  = new Google_Service_AnalyticsReporting_OrderBy();
						$order_by->setFieldName( $order_def['fieldName'] );
						$order_by->setSortOrder( $order_def['sortOrder'] );

						return $order_by;
					},
					(array) $data['orderby']
				);
				$request->setOrderBys( $orderby );

				// Batch reports requests.
				$body = new Google_Service_AnalyticsReporting_GetReportsRequest();
				$body->setReportRequests( array( $request ) );

				return $this->get_analyticsreporting_service()->reports->batchGet( $body );
			case 'POST:create-property':
				if ( ! isset( $data['accountID'] ) ) {
					return new WP_Error(
						'missing_required_param',
						/* translators: %s: Missing parameter name */
						sprintf( __( 'Request parameter is empty: %s.', 'google-site-kit' ), 'accountID' ),
						array( 'status' => 400 )
					);
				}
				$property = new Google_Service_Analytics_Webproperty();
				$property->setName( wp_parse_url( $this->context->get_reference_site_url(), PHP_URL_HOST ) );
				$property->setWebsiteUrl( $this->context->get_reference_site_url() );
				return $this->get_service( 'analytics' )->management_webproperties->insert( $data['accountID'], $property );
			case 'POST:create-profile':
				if ( ! isset( $data['accountID'] ) ) {
					return new WP_Error(
						'missing_required_param',
						/* translators: %s: Missing parameter name */
						sprintf( __( 'Request parameter is empty: %s.', 'google-site-kit' ), 'accountID' ),
						array( 'status' => 400 )
					);
				}
				if ( ! isset( $data['propertyID'] ) ) {
					return new WP_Error(
						'missing_required_param',
						/* translators: %s: Missing parameter name */
						sprintf( __( 'Request parameter is empty: %s.', 'google-site-kit' ), 'propertyID' ),
						array( 'status' => 400 )
					);
				}
				$profile = new Google_Service_Analytics_Profile();
				$profile->setName( __( 'All Web Site Data', 'google-site-kit' ) );
				return $profile = $this->get_service( 'analytics' )->management_profiles->insert( $data['accountID'], $data['propertyID'], $profile );
			case 'POST:settings':
				return function() use ( $data ) {
					$option          = $data->data;
					$is_new_property = false;

					if ( isset( $option['accountID'], $option['propertyID'] ) ) {
						if ( '0' === $option['propertyID'] ) {
							$is_new_property = true;
							$restore_defer   = $this->with_client_defer( false );
							$property        = new Google_Service_Analytics_Webproperty();
							$property->setName( wp_parse_url( $this->context->get_reference_site_url(), PHP_URL_HOST ) );
							try {
								$property = $this->get_service( 'analytics' )->management_webproperties->insert( $option['accountID'], $property );
							} catch ( Exception $e ) {
								$restore_defer();
								return $this->exception_to_error( $e, $data->datapoint );
							}
							$restore_defer();
							/* @var Google_Service_Analytics_Webproperty $property Property instance. */
							$option['propertyID']            = $property->getId();
							$option['internalWebPropertyID'] = $property->getInternalWebPropertyId();
						}
						if ( isset( $option['profileID'] ) ) {
							if ( '0' === $option['profileID'] ) {
								$restore_defer = $this->with_client_defer( false );
								$profile       = new Google_Service_Analytics_Profile();
								$profile->setName( __( 'All Web Site Data', 'google-site-kit' ) );
								try {
									$profile = $this->get_service( 'analytics' )->management_profiles->insert( $option['accountID'], $option['propertyID'], $profile );
								} catch ( Exception $e ) {
									$restore_defer();
									return $this->exception_to_error( $e, $data->datapoint );
								}
								$restore_defer();
								$option['profileID'] = $profile->id;
							}

							// Set default profile for new property.
							if ( $is_new_property ) {
								$restore_defer = $this->with_client_defer( false );
								$property      = new Google_Service_Analytics_Webproperty();
								$property->setDefaultProfileId( $option['profileID'] );
								try {
									$property = $this->get_service( 'analytics' )->management_webproperties->patch( $option['accountID'], $option['propertyID'], $property );
								} catch ( Exception $e ) {
									$restore_defer();
									return $this->exception_to_error( $e, $data->datapoint );
								}
								$restore_defer();
							}
						}
					}
					$this->get_settings()->merge( $option );
					return $this->get_settings()->get();
				};
			case 'GET:tag-permission':
				return function() use ( $data ) {
					if ( ! isset( $data['propertyID'] ) ) {
						return new WP_Error(
							'missing_required_param',
							/* translators: %s: Missing parameter name */
							sprintf( __( 'Request parameter is empty: %s.', 'google-site-kit' ), 'propertyID' ),
							array( 'status' => 400 )
						);
					}
					$property_id = $data['propertyID'];
					$account_id  = $this->parse_account_id( $property_id );
					if ( empty( $account_id ) ) {
						return new WP_Error(
							'invalid_param',
							__( 'The propertyID parameter is not a valid Analytics property ID.', 'google-site-kit' ),
							array( 'status' => 400 )
						);
					}
					return array(
						'accountID'  => $account_id,
						'propertyID' => $property_id,
						'permission' => $this->has_access_to_property( $property_id, $account_id ),
					);
				};
			case 'GET:tracking-disabled':
				return function() {
					$option = $this->get_settings()->get();

					return $option['trackingDisabled'];
				};
			case 'GET:use-snippet':
				return function() {
					$option = $this->get_settings()->get();
					return ! empty( $option['useSnippet'] );
				};
			case 'POST:use-snippet':
				if ( ! isset( $data['useSnippet'] ) ) {
					/* translators: %s: Missing parameter name */
					return new WP_Error( 'missing_required_param', sprintf( __( 'Request parameter is empty: %s.', 'google-site-kit' ), 'useSnippet' ), array( 'status' => 400 ) );
				}
				return function() use ( $data ) {
					$this->get_settings()->merge( array( 'useSnippet' => $data['useSnippet'] ) );
					return true;
				};
			case 'POST:create-account-ticket':
				if ( ! isset( $data['accountName'] ) ) {
					/* translators: %s: Missing parameter name */
					return new WP_Error( 'missing_required_param', sprintf( __( 'Request parameter is empty: %s.', 'google-site-kit' ), 'accountName' ), array( 'status' => 400 ) );
				}
				if ( ! isset( $data['propertyName'] ) ) {
					/* translators: %s: Missing parameter name */
					return new WP_Error( 'missing_required_param', sprintf( __( 'Request parameter is empty: %s.', 'google-site-kit' ), 'propertyName' ), array( 'status' => 400 ) );
				}
				if ( ! isset( $data['profileName'] ) ) {
					/* translators: %s: Missing parameter name */
					return new WP_Error( 'missing_required_param', sprintf( __( 'Request parameter is empty: %s.', 'google-site-kit' ), 'profileName' ), array( 'status' => 400 ) );
				}
				if ( ! isset( $data['timezone'] ) ) {
					/* translators: %s: Missing parameter name */
					return new WP_Error( 'missing_required_param', sprintf( __( 'Request parameter is empty: %s.', 'google-site-kit' ), 'timezone' ), array( 'status' => 400 ) );
				}
				$credentials = $this->authentication->credentials();

				$account = new Google_Service_Analytics_Account();
				$account->setName( $data['accountName'] );

				$property = new Google_Service_Analytics_Webproperty();
				$property->setName( $data['propertyName'] );
				$property->setWebsiteUrl( $this->context->get_reference_site_url() );

				$profile = new Google_Service_Analytics_Profile();
				$profile->setName( $data['profileName'] );
				$profile->setTimezone( $data['timezone'] );

				$account_ticket = new Proxy_AccountTicket();
				$account_ticket->setAccount( $account );
				$account_ticket->setWebproperty( $property );
				$account_ticket->setProfile( $profile );
				$account_ticket->setRedirectUri( $this->get_provisioning_redirect_uri() );

				// Add site id and secret.
				$creds = $credentials->get();
				$account_ticket->setSiteId( $creds['oauth2_client_id'] );
				$account_ticket->setSiteSecret( $creds['oauth2_client_secret'] );

				$analytics_service = $this->get_service( 'analyticsprovisioning' );
				return $analytics_service->provisioning->createAccountTicket( $account_ticket );
		}

		return new WP_Error( 'invalid_datapoint', __( 'Invalid datapoint.', 'google-site-kit' ) );
	}

	/**
	 * Parses a response for the given datapoint.
	 *
	 * @since 1.0.0
	 *
	 * @param Data_Request $data Data request object.
	 * @param mixed        $response Request response.
	 *
	 * @return mixed Parsed response data on success, or WP_Error on failure.
	 */
	protected function parse_data_response( Data_Request $data, $response ) {
		switch ( "{$data->method}:{$data->datapoint}" ) {
			case 'GET:accounts-properties-profiles':
				/* @var Google_Service_Analytics_Accounts $response listManagementAccounts response. */
				$accounts            = (array) $response->getItems();
				$account_ids         = array_map(
					function ( Google_Service_Analytics_Account $account ) {
						return $account->getId();
					},
					$accounts
				);
				$properties_profiles = array(
					'properties' => array(),
					'profiles'   => array(),
				);

				if ( ! empty( $data['existingAccountID'] ) && ! empty( $data['existingPropertyID'] ) ) {
					// If there is an existing tag, pass it through to ensure only the existing tag is matched.
					$properties_profiles = $this->get_data(
						'properties-profiles',
						array(
							'accountID'          => $data['existingAccountID'],
							'existingPropertyID' => $data['existingPropertyID'],
						)
					);
				} else {
					// Get the account ID from the saved settings - returns WP_Error if not set.
					$account_id = $this->get_data( 'account-id' );
					// If the saved account ID is in the list of accounts the user has access to, it's a match.
					if ( in_array( $account_id, $account_ids, true ) ) {
						$properties_profiles = $this->get_data( 'properties-profiles', array( 'accountID' => $account_id ) );
					} else {
						// Iterate over each account in reverse so if there is no match,
						// the last $properties_profiles will be from the first account (selected by default).
						foreach ( array_reverse( $accounts ) as $account ) {
							/* @var Google_Service_Analytics_Account $account Analytics account object. */
							$properties_profiles = $this->get_data( 'properties-profiles', array( 'accountID' => $account->getId() ) );

							if ( ! is_wp_error( $properties_profiles ) && isset( $properties_profiles['matchedProperty'] ) ) {
								break;
							}
						}
					}
				}

				if ( is_wp_error( $properties_profiles ) ) {
					return $properties_profiles;
				}

				return array_merge( compact( 'accounts' ), $properties_profiles );
			case 'GET:goals':
				if ( is_array( $response ) ) {
					return $response;
				}
				// TODO: Parse this response to a regular array.
				break;
			case 'GET:profiles':
				// TODO: Parse this response to a regular array.
				$response = $response->getItems();

				return $response;
			case 'GET:properties-profiles':
				/* @var Google_Service_Analytics_Webproperties $response listManagementWebproperties response. */
				$properties = (array) $response->getItems();
				$response   = array(
					'properties' => $properties,
					'profiles'   => array(),
				);

				if ( 0 === count( $properties ) ) {
					return $response;
				}

				$found_property = new Google_Service_Analytics_Webproperty();
				$current_url    = $this->context->get_reference_site_url();

				// If requested for a specific property, only match by property ID.
				if ( ! empty( $data['existingPropertyID'] ) ) {
					$property_id  = $data['existingPropertyID'];
					$current_urls = array();
				} else {
					$property_id  = $this->get_data( 'property-id' );
					$current_urls = $this->permute_site_url( $current_url );
				}

				// If there's no match for the saved account ID, try to find a match using the properties of each account.
				foreach ( $properties as $property ) {
					/* @var Google_Service_Analytics_Webproperty $property Property instance. */
					if (
						// Attempt to match by property ID.
						$property->getId() === $property_id ||
						// Attempt to match by site URL, with and without http/https and 'www' subdomain.
						in_array( untrailingslashit( $property->getWebsiteUrl() ), $current_urls, true )
					) {
						$found_property              = $property;
						$response['matchedProperty'] = $property;
						break;
					}
				}

				// If no match is found, fetch profiles for the first property if available.
				if ( ! $found_property->getAccountId() && $properties ) {
					$found_property = array_shift( $properties );
				} elseif ( ! $found_property->getAccountId() ) {
					// If no found property, skip the call to 'profiles' as it would be empty/fail.
					return $response;
				}

				$profiles = $this->get_data(
					'profiles',
					array(
						'accountID'  => $found_property->getAccountId(),
						'propertyID' => $found_property->getId(),
					)
				);

				if ( is_wp_error( $profiles ) ) {
					return $profiles;
				}

				$response['profiles'] = $profiles;

				return $response;
			case 'GET:report':
				/* @var Google_Service_AnalyticsReporting_GetReportsResponse $response Response object. */
				if ( $this->is_adsense_request( $data ) ) {
					$is_linked = empty( $response->error );
					$this->get_settings()->merge( array( 'adsenseLinked' => $is_linked ) );
				}

				return $response->getReports();
			case 'POST:create-account-ticket':
				// Cache the create ticket id long enough to verify it upon completion of the terms of service.
				set_transient(
					self::PROVISION_ACCOUNT_TICKET_ID . '::' . get_current_user_id(),
					$response->getId(),
					15 * MINUTE_IN_SECONDS
				);
				return $response;
		}

		return $response;
	}

	/**
	 * Creates a new Analytics site request for the current site and given arguments.
	 *
	 * @since 1.0.0
	 *
	 * @param array $args {
	 *     Optional. Additional arguments.
	 *
	 *     @type array  $dimensions List of request dimensions. Default empty array.
	 *     @type string $start_date Start date in 'Y-m-d' format. Default empty string.
	 *     @type string $end_date   End date in 'Y-m-d' format. Default empty string.
	 *     @type string $page       Specific page URL to filter by. Default empty string.
	 *     @type int    $row_limit  Limit of rows to return. Default 100.
	 * }
	 * @return Google_Service_AnalyticsReporting_ReportRequest|WP_Error Analytics site request instance.
	 */
	protected function create_analytics_site_data_request( array $args = array() ) {
		$args = wp_parse_args(
			$args,
			array(
				'dimensions' => array(),
				'start_date' => '',
				'end_date'   => '',
				'page'       => '',
				'row_limit'  => 100,
			)
		);

		$profile_id = $this->get_data( 'profile-id' );
		if ( is_wp_error( $profile_id ) ) {
			return $profile_id;
		}

		$request = new Google_Service_AnalyticsReporting_ReportRequest();
		$request->setViewId( $profile_id );

		if ( ! empty( $args['dimensions'] ) ) {
			$request->setDimensions( (array) $args['dimensions'] );
		}

		if ( ! empty( $args['start_date'] ) && ! empty( $args['end_date'] ) ) {
			$date_range = new Google_Service_AnalyticsReporting_DateRange();
			$date_range->setStartDate( $args['start_date'] );
			$date_range->setEndDate( $args['end_date'] );
			$request->setDateRanges( array( $date_range ) );
		}

		if ( ! empty( $args['page'] ) ) {
			$dimension_filter = new Google_Service_AnalyticsReporting_DimensionFilter();
			$dimension_filter->setDimensionName( 'ga:pagePath' );
			$dimension_filter->setOperator( 'EXACT' );
			$args['page'] = str_replace( trim( $this->context->get_reference_site_url(), '/' ), '', $args['page'] );
			$dimension_filter->setExpressions( array( $args['page'] ) );
			$dimension_filter_clause = new Google_Service_AnalyticsReporting_DimensionFilterClause();
			$dimension_filter_clause->setFilters( array( $dimension_filter ) );
			$request->setDimensionFilterClauses( array( $dimension_filter_clause ) );
		}

		if ( ! empty( $args['row_limit'] ) ) {
			$request->setPageSize( $args['row_limit'] );
		}

		return $request;
	}

	/**
	 * Sets up information about the module.
	 *
	 * @since 1.0.0
	 *
	 * @return array Associative array of module info.
	 */
	protected function setup_info() {
		return array(
			'slug'        => 'analytics',
			'name'        => _x( 'Analytics', 'Service name', 'google-site-kit' ),
			'description' => __( 'Get a deeper understanding of your customers. Google Analytics gives you the free tools you need to analyze data for your business in one place.', 'google-site-kit' ),
			'cta'         => __( 'Get to know your customers.', 'google-site-kit' ),
			'order'       => 3,
			'homepage'    => __( 'https://analytics.google.com/analytics/web', 'google-site-kit' ),
			'learn_more'  => __( 'https://marketingplatform.google.com/about/analytics/', 'google-site-kit' ),
			'group'       => __( 'Marketing Platform', 'google-site-kit' ),
		);
	}

	/**
	 * Gets the configured Analytics Reporting service object instance.
	 *
	 * @return Google_Service_AnalyticsReporting The Analytics Reporting API service.
	 */
	private function get_analyticsreporting_service() {
		return $this->get_service( 'analyticsreporting' );
	}

	/**
	 * Sets up the Google services the module should use.
	 *
	 * This method is invoked once by {@see Module::get_service()} to lazily set up the services when one is requested
	 * for the first time.
	 *
	 * @since 1.0.0
	 * @since 1.2.0 Now requires Google_Site_Kit_Client instance.
	 *
	 * @param Google_Site_Kit_Client $client Google client instance.
	 * @return array Google services as $identifier => $service_instance pairs. Every $service_instance must be an
	 *               instance of Google_Service.
	 */
	protected function setup_services( Google_Site_Kit_Client $client ) {
		$google_proxy = new Google_Proxy( $this->context );

		// Create an analytics provisioning service that makes requests to the proxy.
		$analytics_provisioning_service = new Google_Service_Analytics( $client, $google_proxy->url() );

		// Use a custom provisioning method that accepts site id and secret.
		$analytics_provisioning_service->provisioning = new Proxy_Provisioning(
			$analytics_provisioning_service,
			$analytics_provisioning_service->serviceName, // phpcs:ignore WordPress.NamingConventions.ValidVariableName
			'provisioning',
			array(
				'methods' => array(
					'createAccountTicket' => array(
						'path'       => 'provisioning/createAccountTicket',
						'httpMethod' => 'POST',
						'parameters' => array(),
					),
				),
			)
		);
		return array(
			'analytics'             => new Google_Service_Analytics( $client ),
			'analyticsreporting'    => new Google_Service_AnalyticsReporting( $client ),
			'analyticsprovisioning' => $analytics_provisioning_service,
		);
	}

	/**
	 * Gets the provisioning redirect URI that listens for the Terms of Service redirect.
	 *
	 * @since n.e.x.t
	 *
	 * @return string Provisioning redirect URI.
	 */
	private function get_provisioning_redirect_uri() {
		return add_query_arg( 'gatoscallback', 1, admin_url( 'index.php' ) );
	}

	/**
	 * Verifies that user has access to the property found in the existing tag.
	 *
	 * @since 1.0.0
	 * @since n.e.x.t Simplified to return a boolean and require account ID.
	 *
	 * @param string $property_id Property found in the existing tag.
	 * @param string $account_id  Account ID the property belongs to.
	 * @return bool True if the user has access, false otherwise.
	 */
	protected function has_access_to_property( $property_id, $account_id ) {
		if ( empty( $property_id ) || empty( $account_id ) ) {
			return false;
		}

		// Try to get properties for that account.
		$properties = $this->get_data( 'properties-profiles', array( 'accountID' => $account_id ) );
		if ( is_wp_error( $properties ) ) {
			// No access to the account.
			return false;
		}

		// Ensure there is access to the property.
		foreach ( $properties['properties'] as $property ) {
			if ( $property->getId() === $property_id ) {
				return true;
			}
		}
		return false;
	}

	/**
	 * Determines whether the given request is for an adsense request.
	 *
	 * @param Data_Request $data Data request object.
	 *
	 * @return bool
	 */
	private function is_adsense_request( $data ) {
		foreach ( (array) $data['metrics'] as $metric ) {
			if ( isset( $metric->expression ) && 0 === strpos( $metric->expression, 'ga:adsense' ) ) {
				return true;
			}
		}

		return false;
	}

	/**
	 * Gets the hostname of the home URL.
	 *
	 * @since 1.5.0
	 *
	 * @return string
	 */
	private function get_home_domain() {
		return wp_parse_url( home_url(), PHP_URL_HOST );
	}

	/**
	 * Outputs the user tracking opt-out script.
	 *
	 * This script opts out of all Google Analytics tracking, for all measurement IDs, regardless of implementation.
	 * E.g. via Tag Manager, etc.
	 *
	 * @since 1.5.0
	 * @link https://developers.google.com/analytics/devguides/collection/analyticsjs/user-opt-out
	 */
	private function print_tracking_opt_out() {
		?>
		<!-- <?php esc_html_e( 'Google Analytics user opt-out added via Site Kit by Google', 'google-site-kit' ); ?> -->
		<?php if ( $this->context->is_amp() ) : ?>
			<script type="application/ld+json" id="__gaOptOutExtension"></script>
		<?php else : ?>
			<script type="text/javascript">window["_gaUserPrefs"] = { ioo : function() { return true; } }</script>
		<?php endif; ?>
		<?php
	}

	/**
	 * Sets up the module's settings instance.
	 *
	 * @since 1.2.0
	 *
	 * @return Module_Settings
	 */
	protected function setup_settings() {
		return new Settings( $this->options );
	}

	/**
	 * Sets up the module's assets to register.
	 *
	 * @since n.e.x.t
	 *
	 * @return Asset[] List of Asset objects.
	 */
	protected function setup_assets() {
		$base_url = $this->context->url( 'dist/assets/' );

		return array(
			new Script(
				'googlesitekit-modules-analytics',
				array(
					'src'          => $base_url . 'js/googlesitekit-modules-analytics.js',
					'dependencies' => array(
						'googlesitekit-vendor',
						'googlesitekit-api',
						'googlesitekit-data',
						'googlesitekit-modules',
						'googlesitekit-datastore-site',
					),
				)
			),
		);
	}

	/**
	 * Checks whether Analytics data exists for the given URL.
	 *
	 * @since 1.4.0
	 *
	 * @param string $url The url to check data for.
	 * @return bool
	 */
	protected function has_data_for_url( $url ) {
		if ( ! $url ) {
			return false;
		}

		$transient_key = 'googlesitekit_analytics_has_data_' . md5( $url );
		$has_data      = get_transient( $transient_key );

		if ( false === $has_data ) {
			/* @var Google_Service_AnalyticsReporting_Report[]|WP_Error $reports Array of reporting report instances. */
			$reports = $this->get_data(
				'report',
				array(
					'url'     => $url,
					'metrics' => array(
						array( 'expression' => 'ga:users' ),
						array( 'expression' => 'ga:sessions' ),
					),
				)
			);

			if ( is_wp_error( $reports ) ) {
				$reports = array(); // Bypass data check and cache.
			}

			foreach ( $reports as $report ) {
				/* @var Google_Service_AnalyticsReporting_Report $report Report instance. */
				$report_data = $report->getData();
				/* @var Google_Service_AnalyticsReporting_ReportData $report_data Report data instance. */
				foreach ( $report_data->getTotals() as $date_range_values ) {
					/* @var Google_Service_AnalyticsReporting_DateRangeValues $date_range_values Values instance. */
					if (
						isset( $date_range_values[0], $date_range_values[1] )
						&& ( 0 < $date_range_values[0] || 0 < $date_range_values[1] )
					) {
						$has_data = true;
						break 2;
					}
				}
			}

			// Cache "data found" status for one day, "no data" status for one hour.
			set_transient( $transient_key, (int) $has_data, $has_data ? DAY_IN_SECONDS : HOUR_IN_SECONDS );
		}

		return (bool) $has_data;
	}

	/**
	 * Determines the Analytics account ID from a given Analytics property ID.
	 *
	 * @since n.e.x.t
	 *
	 * @param string $property_id Analytics property ID.
	 * @return string Analytics account ID, or empty string if invalid property ID.
	 */
	protected function parse_account_id( $property_id ) {
		if ( ! preg_match( '/^UA-([0-9]+)-[0-9]+$/', $property_id, $matches ) ) {
			return '';
		}
		return $matches[1];
	}
}<|MERGE_RESOLUTION|>--- conflicted
+++ resolved
@@ -127,7 +127,13 @@
 			0
 		);
 
-<<<<<<< HEAD
+		add_action(
+			'admin_init',
+			function() {
+				$this->handle_provisioning_callback();
+			}
+		);
+
 		// Add the timezone and errorcode data for users provisioning new accounts.
 		if ( ! $this->is_connected() ) {
 			add_filter(
@@ -140,14 +146,6 @@
 				}
 			);
 		}
-=======
-		add_action(
-			'admin_init',
-			function() {
-				$this->handle_provisioning_callback();
-			}
-		);
->>>>>>> e1ea49a9
 	}
 
 	/**
