<?php
/**
 * Class Google\Site_Kit\Modules\Analytics
 *
 * @package   Google\Site_Kit
 * @copyright 2019 Google LLC
 * @license   https://www.apache.org/licenses/LICENSE-2.0 Apache License 2.0
 * @link      https://sitekit.withgoogle.com
 */

namespace Google\Site_Kit\Modules;

use Google\Site_Kit\Core\Modules\Module;
use Google\Site_Kit\Core\Modules\Module_Settings;
use Google\Site_Kit\Core\Modules\Module_With_Admin_Bar;
use Google\Site_Kit\Core\Modules\Module_With_Debug_Fields;
use Google\Site_Kit\Core\Modules\Module_With_Screen;
use Google\Site_Kit\Core\Modules\Module_With_Screen_Trait;
use Google\Site_Kit\Core\Modules\Module_With_Scopes;
use Google\Site_Kit\Core\Modules\Module_With_Scopes_Trait;
use Google\Site_Kit\Core\Modules\Module_With_Settings;
use Google\Site_Kit\Core\Modules\Module_With_Settings_Trait;
use Google\Site_Kit\Core\Modules\Module_With_Assets;
use Google\Site_Kit\Core\Modules\Module_With_Assets_Trait;
use Google\Site_Kit\Core\Modules\Module_With_Owner;
use Google\Site_Kit\Core\Modules\Module_With_Owner_Trait;
use Google\Site_Kit\Core\Modules\Module_With_Blockable_Tags_Trait;
use Google\Site_Kit\Core\REST_API\Exception\Invalid_Datapoint_Exception;
use Google\Site_Kit\Core\Authentication\Google_Proxy;
use Google\Site_Kit\Core\Assets\Asset;
use Google\Site_Kit\Core\Assets\Script;
use Google\Site_Kit\Core\Authentication\Clients\Google_Site_Kit_Client;
use Google\Site_Kit\Core\Permissions\Permissions;
use Google\Site_Kit\Core\REST_API\Data_Request;
use Google\Site_Kit\Core\Util\Debug_Data;
use Google\Site_Kit\Modules\Analytics\Google_Service_AnalyticsProvisioning;
use Google\Site_Kit\Modules\Analytics\Settings;
use Google\Site_Kit\Modules\Analytics\Proxy_AccountTicket;
use Google\Site_Kit\Modules\Analytics\Advanced_Tracking;
use Google\Site_Kit_Dependencies\Google_Service_AnalyticsReporting_DateRangeValues;
use Google\Site_Kit_Dependencies\Google_Service_AnalyticsReporting_Report;
use Google\Site_Kit_Dependencies\Google_Service_AnalyticsReporting_ReportData;
use Google\Site_Kit_Dependencies\Google_Service_Analytics;
use Google\Site_Kit_Dependencies\Google_Service_AnalyticsReporting;
use Google\Site_Kit_Dependencies\Google_Service_AnalyticsReporting_GetReportsRequest;
use Google\Site_Kit_Dependencies\Google_Service_AnalyticsReporting_ReportRequest;
use Google\Site_Kit_Dependencies\Google_Service_AnalyticsReporting_Dimension;
use Google\Site_Kit_Dependencies\Google_Service_AnalyticsReporting_DimensionFilter;
use Google\Site_Kit_Dependencies\Google_Service_AnalyticsReporting_DimensionFilterClause;
use Google\Site_Kit_Dependencies\Google_Service_AnalyticsReporting_DateRange;
use Google\Site_Kit_Dependencies\Google_Service_AnalyticsReporting_Metric;
use Google\Site_Kit_Dependencies\Google_Service_AnalyticsReporting_OrderBy;
use Google\Site_Kit_Dependencies\Google_Service_Analytics_Accounts;
use Google\Site_Kit_Dependencies\Google_Service_Analytics_Account;
use Google\Site_Kit_Dependencies\Google_Service_Analytics_Webproperties;
use Google\Site_Kit_Dependencies\Google_Service_Analytics_Webproperty;
use Google\Site_Kit_Dependencies\Google_Service_Analytics_Profile;
use Google\Site_Kit_Dependencies\Google_Service_Exception;
use Google\Site_Kit_Dependencies\Psr\Http\Message\RequestInterface;
use WP_Error;
use Exception;

/**
 * Class representing the Analytics module.
 *
 * @since 1.0.0
 * @access private
 * @ignore
 */
final class Analytics extends Module
	implements Module_With_Screen, Module_With_Scopes, Module_With_Settings, Module_With_Assets, Module_With_Admin_Bar, Module_With_Debug_Fields, Module_With_Owner {
	use Module_With_Assets_Trait;
	use Module_With_Blockable_Tags_Trait;
	use Module_With_Owner_Trait;
	use Module_With_Scopes_Trait;
	use Module_With_Screen_Trait;
	use Module_With_Settings_Trait;

	const PROVISION_ACCOUNT_TICKET_ID = 'googlesitekit_analytics_provision_account_ticket_id';

	/**
	 * Internal flag set after print_amp_gtag is invoked for the first time.
	 *
	 * @since 1.14.0
	 * @var bool
	 */
	private $did_amp_gtag = false;

	/**
	 * Registers functionality through WordPress hooks.
	 *
	 * @since 1.0.0
	 */
	public function register() {
		$this->register_scopes_hook();

		$this->register_screen_hook();

		/**
		 * This filter only exists to be unhooked by the AdSense module if active.
		 *
		 * @see \Google\Site_Kit\Modules\Analytics\Settings::register
		 */
		add_filter( 'googlesitekit_analytics_adsense_linked', '__return_false' );

		add_action(
			'admin_init',
			function() {
				$this->handle_provisioning_callback();
			}
		);

		$print_tracking_opt_out = function () {
			if ( $this->is_tracking_disabled() ) {
				$this->print_tracking_opt_out();
			}
		};
		// For non-AMP and AMP.
		add_action( 'wp_head', $print_tracking_opt_out, 0 );
		// For Web Stories plugin.
		add_action( 'web_stories_story_head', $print_tracking_opt_out, 0 );

		// Analytics tag placement logic.
		add_action(
			'template_redirect',
			function() {
				// Bail early if we are checking for the tag presence from the back end.
				if ( $this->context->input()->filter( INPUT_GET, 'tagverify', FILTER_VALIDATE_BOOLEAN ) ) {
					return;
				}

				if ( $this->is_tag_blocked() ) {
					return;
				}

				$use_snippet = $this->get_data( 'use-snippet' );
				if ( is_wp_error( $use_snippet ) || ! $use_snippet ) {
					return;
				}

				$property_id = $this->get_data( 'property-id' );
				if ( is_wp_error( $property_id ) || ! $property_id ) {
					return;
				}

				// At this point, we know the tag should be rendered, so let's take care of it
				// for AMP and non-AMP.
				if ( $this->context->is_amp() ) {
					$print_amp_gtag = function() use ( $property_id ) {
						$this->print_amp_gtag( $property_id );
					};
					// Which actions are run depends on the version of the AMP Plugin
					// (https://amp-wp.org/) available. Version >=1.3 exposes a
					// new, `amp_print_analytics` action.
					// For all AMP modes, AMP plugin version >=1.3.
					add_action( 'amp_print_analytics', $print_amp_gtag );
					// For AMP Standard and Transitional, AMP plugin version <1.3.
					add_action( 'wp_footer', $print_amp_gtag, 20 );
					// For AMP Reader, AMP plugin version <1.3.
					add_action( 'amp_post_template_footer', $print_amp_gtag, 20 );
					// For Web Stories plugin.
					add_action( 'web_stories_print_analytics', $print_amp_gtag );

					add_filter( // Load amp-analytics component for AMP Reader.
						'amp_post_template_data',
						function( $data ) {
							return $this->amp_data_load_analytics_component( $data );
						}
					);

					/**
					 * Fires when the Analytics tag for AMP has been initialized.
					 *
					 * This means that the tag will be rendered in the current request.
					 * Site Kit uses `gtag.js` for its Analytics snippet.
					 *
					 * @since 1.14.0
					 *
					 * @param string $property_id Analytics property ID used in the tag.
					 */
					do_action( 'googlesitekit_analytics_init_tag_amp', $property_id );
				} else {
					add_action( // For non-AMP.
						'wp_enqueue_scripts',
						function() use ( $property_id ) {
							$this->enqueue_gtag_js( $property_id );
						}
					);

					/**
					 * Fires when the Analytics tag has been initialized.
					 *
					 * This means that the tag will be rendered in the current request.
					 * Site Kit uses `gtag.js` for its Analytics snippet.
					 *
					 * @since 1.14.0
					 *
					 * @param string $property_id Analytics property ID used in the tag.
					 */
					do_action( 'googlesitekit_analytics_init_tag', $property_id );
				}
			}
		);

		( new Advanced_Tracking( $this->context ) )->register();
	}

	/**
	 * Checks whether or not tracking snippet should be contextually disabled for this request.
	 *
	 * @since 1.1.0
	 *
	 * @return bool
	 */
	protected function is_tracking_disabled() {
		$exclusions = $this->get_data( 'tracking-disabled' );
		$disabled   = in_array( 'loggedinUsers', $exclusions, true ) && is_user_logged_in();

		/**
		 * Filters whether or not the Analytics tracking snippet is output for the current request.
		 *
		 * @since 1.1.0
		 *
		 * @param $disabled bool Whether to disable tracking or not.
		 */
		return (bool) apply_filters( 'googlesitekit_analytics_tracking_disabled', $disabled );
	}

	/**
	 * Gets required Google OAuth scopes for the module.
	 *
	 * @since 1.0.0
	 *
	 * @return array List of Google OAuth scopes.
	 */
	public function get_scopes() {
		return array(
			'https://www.googleapis.com/auth/analytics.readonly',
		);
	}

	/**
	 * Returns all module information data for passing it to JavaScript.
	 *
	 * @since 1.0.0
	 *
	 * @return array Module information data.
	 */
	public function prepare_info_for_js() {
		$info = parent::prepare_info_for_js();

		$info['provides'] = array(
			__( 'Audience overview', 'google-site-kit' ),
			__( 'Top pages', 'google-site-kit' ),
			__( 'Top acquisition channels', 'google-site-kit' ),
		);

		return $info;
	}

	/**
	 * Checks whether the module is connected.
	 *
	 * A module being connected means that all steps required as part of its activation are completed.
	 *
	 * @since 1.0.0
	 *
	 * @return bool True if module is connected, false otherwise.
	 */
	public function is_connected() {
		$connection = $this->get_data( 'connection' );
		if ( is_wp_error( $connection ) ) {
			return false;
		}

		foreach ( (array) $connection as $value ) {
			if ( empty( $value ) ) {
				return false;
			}
		}

		return parent::is_connected();
	}

	/**
	 * Cleans up when the module is deactivated.
	 *
	 * @since 1.0.0
	 */
	public function on_deactivation() {
		$this->get_settings()->delete();
		$this->options->delete( 'googlesitekit_analytics_adsense_linked' );
	}

	/**
	 * Checks if the module is active in the admin bar for the given URL.
	 *
	 * @since 1.4.0
	 *
	 * @param string $url URL to determine active state for.
	 * @return bool
	 */
	public function is_active_in_admin_bar( $url ) {
		if ( ! $this->is_connected() ) {
			return false;
		}

		return $this->has_data_for_url( $url );
	}

	/**
	 * Gets an array of debug field definitions.
	 *
	 * @since 1.5.0
	 *
	 * @return array
	 */
	public function get_debug_fields() {
		$settings = $this->get_settings()->get();

		return array(
			'analytics_account_id'  => array(
				'label' => __( 'Analytics account ID', 'google-site-kit' ),
				'value' => $settings['accountID'],
				'debug' => Debug_Data::redact_debug_value( $settings['accountID'] ),
			),
			'analytics_property_id' => array(
				'label' => __( 'Analytics property ID', 'google-site-kit' ),
				'value' => $settings['propertyID'],
				'debug' => Debug_Data::redact_debug_value( $settings['propertyID'], 7 ),
			),
			'analytics_profile_id'  => array(
				'label' => __( 'Analytics view ID', 'google-site-kit' ),
				'value' => $settings['profileID'],
				'debug' => Debug_Data::redact_debug_value( $settings['profileID'] ),
			),
			'analytics_use_snippet' => array(
				'label' => __( 'Analytics snippet placed', 'google-site-kit' ),
				'value' => $settings['useSnippet'] ? __( 'Yes', 'google-site-kit' ) : __( 'No', 'google-site-kit' ),
				'debug' => $settings['useSnippet'] ? 'yes' : 'no',
			),
		);
	}

	/**
	 * Outputs gtag snippet.
	 *
	 * @since 1.0.0
	 * @since 1.14.0 The `$property_id` parameter was added.
	 *
	 * @param string $property_id Analytics property ID to use in the snippet.
	 */
	protected function enqueue_gtag_js( $property_id ) {
		$gtag_src = "https://www.googletagmanager.com/gtag/js?id=$property_id";

		wp_enqueue_script( // phpcs:ignore WordPress.WP.EnqueuedResourceParameters.MissingVersion
			'google_gtagjs',
			$gtag_src,
			false,
			null,
			false
		);
		wp_script_add_data( 'google_gtagjs', 'script_execution', 'async' );

		wp_add_inline_script(
			'google_gtagjs',
			'window.dataLayer = window.dataLayer || [];function gtag(){dataLayer.push(arguments);}'
		);

		$gtag_opt = array();

		if ( $this->context->get_amp_mode() ) {
			$gtag_opt['linker'] = array(
				'domains' => array( $this->get_home_domain() ),
			);
		}

		$anonymize_ip = $this->get_data( 'anonymize-ip' );
		if ( ! is_wp_error( $anonymize_ip ) && $anonymize_ip ) {
			// See https://developers.google.com/analytics/devguides/collection/gtagjs/ip-anonymization.
			$gtag_opt['anonymize_ip'] = true;
		}

		/**
		 * Filters the gtag configuration options for the Analytics snippet.
		 *
		 * You can use the {@see 'googlesitekit_amp_gtag_opt'} filter to do the same for gtag in AMP.
		 *
		 * @since 1.0.0
		 *
		 * @see https://developers.google.com/gtagjs/devguide/configure
		 *
		 * @param array $gtag_opt gtag config options.
		 */
		$gtag_opt = apply_filters( 'googlesitekit_gtag_opt', $gtag_opt );

		if ( ! empty( $gtag_opt['linker'] ) ) {
			wp_add_inline_script(
				'google_gtagjs',
				'gtag(\'set\', \'linker\', ' . wp_json_encode( $gtag_opt['linker'] ) . ' );'
			);
		}
		unset( $gtag_opt['linker'] );

		wp_add_inline_script(
			'google_gtagjs',
			'gtag(\'js\', new Date());'
		);

		// Site Kit developer ID.
		wp_add_inline_script(
			'google_gtagjs',
			'gtag(\'set\', \'developer_id.dZTNiMT\', true);'
		);

		if ( empty( $gtag_opt ) ) {
			wp_add_inline_script(
				'google_gtagjs',
				'gtag(\'config\', \'' . esc_attr( $property_id ) . '\');'
			);
		} else {
			wp_add_inline_script(
				'google_gtagjs',
				'gtag(\'config\', \'' . esc_attr( $property_id ) . '\', ' . wp_json_encode( $gtag_opt ) . ' );'
			);
		}

		$block_on_consent_attrs = $this->get_tag_block_on_consent_attribute();

		if ( $block_on_consent_attrs ) {
			$apply_block_on_consent_attrs = function ( $tag, $handle ) use ( $block_on_consent_attrs, $gtag_src ) {
				if ( 'google_gtagjs' !== $handle ) {
					return $tag;
				}

				return str_replace(
					array(
						"<script src='$gtag_src'", // phpcs:ignore WordPress.WP.EnqueuedResources.NonEnqueuedScript
						"<script src=\"$gtag_src\"", // phpcs:ignore WordPress.WP.EnqueuedResources.NonEnqueuedScript
						"<script type='text/javascript' src='$gtag_src'", // phpcs:ignore WordPress.WP.EnqueuedResources.NonEnqueuedScript
						"<script type=\"text/javascript\" src=\"$gtag_src\"", // phpcs:ignore WordPress.WP.EnqueuedResources.NonEnqueuedScript
					),
					array( // `type` attribute intentionally excluded in replacements.
						"<script{$block_on_consent_attrs} src='$gtag_src'", // phpcs:ignore WordPress.WP.EnqueuedResources.NonEnqueuedScript
						"<script{$block_on_consent_attrs} src=\"$gtag_src\"", // phpcs:ignore WordPress.WP.EnqueuedResources.NonEnqueuedScript
						"<script{$block_on_consent_attrs} src='$gtag_src'", // phpcs:ignore WordPress.WP.EnqueuedResources.NonEnqueuedScript
						"<script{$block_on_consent_attrs} src=\"$gtag_src\"", // phpcs:ignore WordPress.WP.EnqueuedResources.NonEnqueuedScript
					),
					$tag
				);
			};
			add_filter( 'script_loader_tag', $apply_block_on_consent_attrs, 10, 2 );
		}
	}

	/**
	 * Outputs gtag <amp-analytics> tag.
	 *
	 * @since 1.0.0
	 * @since 1.14.0 The `$property_id` parameter was added.
	 *
	 * @param string $property_id Analytics property ID to use in the snippet.
	 */
	protected function print_amp_gtag( $property_id ) {
		if ( $this->did_amp_gtag ) {
			return;
		}

		$this->did_amp_gtag = true;

		$gtag_amp_opt = array(
			'vars'            => array(
				'gtag_id' => $property_id,
				'config'  => array(
					$property_id => array(
						'groups' => 'default',
						'linker' => array(
							'domains' => array( $this->get_home_domain() ),
						),
					),
				),
			),
			'optoutElementId' => '__gaOptOutExtension',
		);

		/**
		 * Filters the gtag configuration options for the amp-analytics tag.
		 *
		 * You can use the {@see 'googlesitekit_gtag_opt'} filter to do the same for gtag in non-AMP.
		 *
		 * @since 1.0.0
		 *
		 * @see https://developers.google.com/gtagjs/devguide/amp
		 *
		 * @param array $gtag_amp_opt gtag config options for AMP.
		 */
		$gtag_amp_opt_filtered = apply_filters( 'googlesitekit_amp_gtag_opt', $gtag_amp_opt );

		// Ensure gtag_id is set to the correct value.
		if ( ! is_array( $gtag_amp_opt_filtered ) ) {
			$gtag_amp_opt_filtered = $gtag_amp_opt;
		}

		if ( ! isset( $gtag_amp_opt_filtered['vars'] ) || ! is_array( $gtag_amp_opt_filtered['vars'] ) ) {
			$gtag_amp_opt_filtered['vars'] = $gtag_amp_opt['vars'];
		}

		$gtag_amp_opt_filtered['vars']['gtag_id'] = $property_id;

		printf(
			'<amp-analytics type="gtag" data-credentials="include"%s><script type="application/json">%s</script></amp-analytics>',
			$this->get_tag_amp_block_on_consent_attribute(), // phpcs:ignore WordPress.Security.EscapeOutput.OutputNotEscaped
			wp_json_encode( $gtag_amp_opt_filtered )
		);
	}

	/**
	 * Loads AMP analytics script if opted in.
	 *
	 * This only affects AMP Reader mode, the others are automatically covered.
	 *
	 * @since 1.0.0
	 *
	 * @param array $data AMP template data.
	 * @return array Filtered $data.
	 */
	protected function amp_data_load_analytics_component( $data ) {
		if ( isset( $data['amp_component_scripts']['amp-analytics'] ) ) {
			return $data;
		}

		$data['amp_component_scripts']['amp-analytics'] = 'https://cdn.ampproject.org/v0/amp-analytics-0.1.js';
		return $data;
	}

	/**
	 * Handles the provisioning callback after the user completes the terms of service.
	 *
	 * @since 1.9.0
	 */
	protected function handle_provisioning_callback() {
		if ( defined( 'WP_CLI' ) && WP_CLI ) {
			return;
		}

		if ( ! current_user_can( Permissions::MANAGE_OPTIONS ) ) {
			return;
		}

		$input = $this->context->input();

		if ( ! $input->filter( INPUT_GET, 'gatoscallback' ) ) {
			return;
		}

		// The handler should check the received Account Ticket id parameter against the id stored in the provisioning step.
		$account_ticket_id        = $input->filter( INPUT_GET, 'accountTicketId', FILTER_SANITIZE_STRING );
		$stored_account_ticket_id = get_transient( self::PROVISION_ACCOUNT_TICKET_ID . '::' . get_current_user_id() );
		delete_transient( self::PROVISION_ACCOUNT_TICKET_ID . '::' . get_current_user_id() );

		if ( $stored_account_ticket_id !== $account_ticket_id ) {
			wp_safe_redirect(
				$this->context->admin_url( 'module-analytics', array( 'error_code' => 'account_ticket_id_mismatch' ) )
			);
			exit;
		}

		// Check for a returned error.
		$error = $input->filter( INPUT_GET, 'error', FILTER_SANITIZE_STRING );
		if ( ! empty( $error ) ) {
			wp_safe_redirect(
				$this->context->admin_url( 'module-analytics', array( 'error_code' => $error ) )
			);
			exit;
		}

		$account_id      = $input->filter( INPUT_GET, 'accountId', FILTER_SANITIZE_STRING );
		$web_property_id = $input->filter( INPUT_GET, 'webPropertyId', FILTER_SANITIZE_STRING );
		$profile_id      = $input->filter( INPUT_GET, 'profileId', FILTER_SANITIZE_STRING );

		if ( empty( $account_id ) || empty( $web_property_id ) || empty( $profile_id ) ) {
			wp_safe_redirect(
				$this->context->admin_url( 'module-analytics', array( 'error_code' => 'callback_missing_parameter' ) )
			);
			exit;
		}

		// Retrieve the internal web property id.
		try {
			$web_property = $this->get_service( 'analytics' )->management_webproperties->get( $account_id, $web_property_id );
		} catch ( Exception $e ) {
			wp_safe_redirect(
				$this->context->admin_url( 'module-analytics', array( 'error_code' => 'property_not_found' ) )
			);
			exit;
		}

		$this->get_settings()->merge(
			array(
				'accountID'             => $account_id,
				'propertyID'            => $web_property_id,
				'profileID'             => $profile_id,
				'internalWebPropertyID' => $web_property->getInternalWebPropertyId(),
			)
		);

		wp_safe_redirect(
			$this->context->admin_url(
				'dashboard',
				array(
					'notification' => 'authentication_success',
					'slug'         => 'analytics',
				)
			)
		);
		exit;
	}

	/**
	 * Gets map of datapoint to definition data for each.
	 *
	 * @since 1.9.0
	 *
	 * @return array Map of datapoints to their definitions.
	 */
	protected function get_datapoint_definitions() {
		return array(
			'GET:account-id'                   => array( 'service' => '' ),
			'POST:account-id'                  => array( 'service' => '' ),
			'GET:accounts-properties-profiles' => array( 'service' => 'analytics' ),
			'GET:anonymize-ip'                 => array( 'service' => '' ),
			'GET:connection'                   => array( 'service' => '' ),
			'POST:connection'                  => array( 'service' => '' ),
			'POST:create-account-ticket'       => array(
				'service'                => 'analyticsprovisioning',
				'scopes'                 => array( 'https://www.googleapis.com/auth/analytics.provision' ),
				'request_scopes_message' => __( 'You’ll need to grant Site Kit permission to create a new Analytics account on your behalf.', 'google-site-kit' ),
			),
			'POST:create-profile'              => array(
				'service'                => 'analytics',
				'scopes'                 => array( 'https://www.googleapis.com/auth/analytics.edit' ),
				'request_scopes_message' => __( 'You’ll need to grant Site Kit permission to create a new Analytics view on your behalf.', 'google-site-kit' ),
			),
			'POST:create-property'             => array(
				'service'                => 'analytics',
				'scopes'                 => array( 'https://www.googleapis.com/auth/analytics.edit' ),
				'request_scopes_message' => __( 'You’ll need to grant Site Kit permission to create a new Analytics property on your behalf.', 'google-site-kit' ),
			),
			'GET:internal-web-property-id'     => array( 'service' => '' ),
			'POST:internal-web-property-id'    => array( 'service' => '' ),
			'GET:goals'                        => array( 'service' => 'analytics' ),
			'GET:profile-id'                   => array( 'service' => '' ),
			'POST:profile-id'                  => array( 'service' => '' ),
			'GET:profiles'                     => array( 'service' => 'analytics' ),
			'GET:properties-profiles'          => array( 'service' => 'analytics' ),
			'GET:property-id'                  => array( 'service' => '' ),
			'POST:property-id'                 => array( 'service' => '' ),
			'GET:report'                       => array( 'service' => 'analyticsreporting' ),
			'GET:tag-permission'               => array( 'service' => '' ),
			'GET:tracking-disabled'            => array( 'service' => '' ),
			'GET:use-snippet'                  => array( 'service' => '' ),
			'POST:use-snippet'                 => array( 'service' => '' ),
		);
	}

	/**
	 * Creates a request object for the given datapoint.
	 *
	 * @since 1.0.0
	 *
	 * @param Data_Request $data Data request object.
	 * @return RequestInterface|callable|WP_Error Request object or callable on success, or WP_Error on failure.
	 *
	 * @throws Invalid_Datapoint_Exception Thrown if the datapoint does not exist.
	 */
	protected function create_data_request( Data_Request $data ) {
		switch ( "{$data->method}:{$data->datapoint}" ) {
			case 'GET:account-id':
				return function() {
					$option = $this->get_settings()->get();

					if ( empty( $option['accountID'] ) ) {
						return new WP_Error( 'account_id_not_set', __( 'Analytics account ID not set.', 'google-site-kit' ), array( 'status' => 404 ) );
					}
					return $option['accountID'];
				};
			case 'POST:account-id':
				if ( ! isset( $data['accountID'] ) ) {
					/* translators: %s: Missing parameter name */
					return new WP_Error( 'missing_required_param', sprintf( __( 'Request parameter is empty: %s.', 'google-site-kit' ), 'accountID' ), array( 'status' => 400 ) );
				}
				return function() use ( $data ) {
					$this->get_settings()->merge(
						array(
							'accountID'     => $data['accountID'],
							'adsenseLinked' => false,
						)
					);
					return true;
				};
			case 'GET:accounts-properties-profiles':
				return function () use ( $data ) {
					$restore_defer = $this->with_client_defer( false );

					try {
						return $this->get_service( 'analytics' )->management_accounts->listManagementAccounts();
					} catch ( Google_Service_Exception $exception ) {
						// The exception message is a JSON object of all errors, so we'll convert it to our WP Error first.
						$wp_error = $this->exception_to_error( $exception, $data->datapoint );
						// Unfortunately there isn't a better way to identify this without checking the message.
						if ( 'User does not have any Google Analytics account.' === $wp_error->get_error_message() ) {
							return new Google_Service_Analytics_Accounts();
						}
						// If any other exception was caught, re-throw it.
						throw $exception;
					} finally {
						$restore_defer(); // Will be called before returning in all cases.
					}
				};
			case 'GET:anonymize-ip':
				return function() {
					$option = $this->get_settings()->get();

					return (bool) $option['anonymizeIP'];
				};
			case 'GET:connection':
				return function() {
					$connection = array(
						'accountID'             => '',
						'propertyID'            => '',
						'profileID'             => '',
						'internalWebPropertyID' => '',
					);

					$option = $this->get_settings()->get();

					return array_intersect_key( $option, $connection );
				};
			case 'POST:connection':
				return function() use ( $data ) {
					$this->get_settings()->merge(
						array(
							'accountID'             => $data['accountID'],
							'propertyID'            => $data['propertyID'],
							'profileID'             => $data['profileID'],
							'internalWebPropertyID' => $data['internalWebPropertyID'],
							'adsenseLinked'         => false,
						)
					);
					return true;
				};
			case 'POST:create-account-ticket':
				if ( ! isset( $data['accountName'] ) ) {
					/* translators: %s: Missing parameter name */
					return new WP_Error( 'missing_required_param', sprintf( __( 'Request parameter is empty: %s.', 'google-site-kit' ), 'accountName' ), array( 'status' => 400 ) );
				}
				if ( ! isset( $data['propertyName'] ) ) {
					/* translators: %s: Missing parameter name */
					return new WP_Error( 'missing_required_param', sprintf( __( 'Request parameter is empty: %s.', 'google-site-kit' ), 'propertyName' ), array( 'status' => 400 ) );
				}
				if ( ! isset( $data['profileName'] ) ) {
					/* translators: %s: Missing parameter name */
					return new WP_Error( 'missing_required_param', sprintf( __( 'Request parameter is empty: %s.', 'google-site-kit' ), 'profileName' ), array( 'status' => 400 ) );
				}
				if ( ! isset( $data['timezone'] ) ) {
					/* translators: %s: Missing parameter name */
					return new WP_Error( 'missing_required_param', sprintf( __( 'Request parameter is empty: %s.', 'google-site-kit' ), 'timezone' ), array( 'status' => 400 ) );
				}

				if ( ! $this->authentication->credentials()->using_proxy() ) {
					return new WP_Error( 'requires_service', __( 'Analytics provisioning requires connecting via the Site Kit Service.', 'google-site-kit' ), array( 'status' => 400 ) );
				}

				$account = new Google_Service_Analytics_Account();
				$account->setName( $data['accountName'] );

				$property = new Google_Service_Analytics_Webproperty();
				$property->setName( $data['propertyName'] );
				$property->setWebsiteUrl( $this->context->get_reference_site_url() );

				$profile = new Google_Service_Analytics_Profile();
				$profile->setName( $data['profileName'] );
				$profile->setTimezone( $data['timezone'] );

				$account_ticket = new Proxy_AccountTicket();
				$account_ticket->setAccount( $account );
				$account_ticket->setWebproperty( $property );
				$account_ticket->setProfile( $profile );
				$account_ticket->setRedirectUri( $this->get_provisioning_redirect_uri() );

				// Add site id and secret.
				$creds = $this->authentication->credentials()->get();
				$account_ticket->setSiteId( $creds['oauth2_client_id'] );
				$account_ticket->setSiteSecret( $creds['oauth2_client_secret'] );

				return $this->get_service( 'analyticsprovisioning' )
					->provisioning->createAccountTicket( $account_ticket );
			case 'GET:goals':
				$connection = $this->get_data( 'connection' );
				if (
					empty( $connection['accountID'] ) ||
					empty( $connection['internalWebPropertyID'] ) ||
					empty( $connection['profileID'] )
				) {
					// This is needed to return and emulate the same error format from Analytics API.
					return function() {
						return array(
							'error' => array(
								'code'    => 400,
								'message' => __( 'Analytics module needs to be configured.', 'google-site-kit' ),
								'status'  => 'INVALID_ARGUMENT',
							),
						);
					};
				}
				$service = $this->get_service( 'analytics' );
				return $service->management_goals->listManagementGoals( $connection['accountID'], $connection['propertyID'], $connection['profileID'] );
			case 'GET:internal-web-property-id':
				return function() {
					$option = $this->get_settings()->get();

					if ( empty( $option['internalWebPropertyID'] ) ) {
						return new WP_Error( 'internal_web_property_id_not_set', __( 'Analytics internal web property ID not set.', 'google-site-kit' ), array( 'status' => 404 ) );
					}
					return $option['internalWebPropertyID'];
				};
			case 'POST:internal-web-property-id':
				if ( ! isset( $data['internalWebPropertyID'] ) ) {
					/* translators: %s: Missing parameter name */
					return new WP_Error( 'missing_required_param', sprintf( __( 'Request parameter is empty: %s.', 'google-site-kit' ), 'internalWebPropertyID' ), array( 'status' => 400 ) );
				}
				return function() use ( $data ) {
					$this->get_settings()->merge(
						array(
							'internalWebPropertyID' => $data['internalWebPropertyID'],
							'adsenseLinked'         => false,
						)
					);
					return true;
				};
			case 'GET:profile-id':
				return function() {
					$option = $this->get_settings()->get();

					if ( empty( $option['profileID'] ) ) {
						return new WP_Error( 'profile_id_not_set', __( 'Analytics view ID not set.', 'google-site-kit' ), array( 'status' => 404 ) );
					}
					return $option['profileID'];
				};
			case 'POST:profile-id':
				if ( ! isset( $data['profileID'] ) ) {
					/* translators: %s: Missing parameter name */
					return new WP_Error( 'missing_required_param', sprintf( __( 'Request parameter is empty: %s.', 'google-site-kit' ), 'profileID' ), array( 'status' => 400 ) );
				}
				return function() use ( $data ) {
					$this->get_settings()->merge(
						array(
							'profileID'     => $data['profileID'],
							'adsenseLinked' => false,
						)
					);
					return true;
				};
			case 'GET:profiles':
				if ( ! isset( $data['accountID'] ) ) {
					return new WP_Error(
						'missing_required_param',
						/* translators: %s: Missing parameter name */
						sprintf( __( 'Request parameter is empty: %s.', 'google-site-kit' ), 'accountID' ),
						array( 'status' => 400 )
					);
				}
				if ( ! isset( $data['propertyID'] ) ) {
					return new WP_Error(
						'missing_required_param',
						/* translators: %s: Missing parameter name */
						sprintf( __( 'Request parameter is empty: %s.', 'google-site-kit' ), 'propertyID' ),
						array( 'status' => 400 )
					);
				}

				return $this->get_service( 'analytics' )->management_profiles->listManagementProfiles( $data['accountID'], $data['propertyID'] );
			case 'GET:properties-profiles':
				if ( ! isset( $data['accountID'] ) ) {
					return new WP_Error(
						'missing_required_param',
						/* translators: %s: Missing parameter name */
						sprintf( __( 'Request parameter is empty: %s.', 'google-site-kit' ), 'accountID' ),
						array( 'status' => 400 )
					);
				}

				return $this->get_service( 'analytics' )->management_webproperties->listManagementWebproperties( $data['accountID'] );
			case 'GET:property-id':
				return function() {
					$option = $this->get_settings()->get();

					if ( empty( $option['propertyID'] ) ) {
						return new WP_Error( 'property_id_not_set', __( 'Analytics property ID not set.', 'google-site-kit' ), array( 'status' => 404 ) );
					}
					return $option['propertyID'];
				};
			case 'POST:property-id':
				if ( ! isset( $data['propertyID'] ) ) {
					/* translators: %s: Missing parameter name */
					return new WP_Error( 'missing_required_param', sprintf( __( 'Request parameter is empty: %s.', 'google-site-kit' ), 'propertyID' ), array( 'status' => 400 ) );
				}
				return function() use ( $data ) {
					$this->get_settings()->merge(
						array(
							'propertyID'    => $data['propertyID'],
							'adsenseLinked' => false,
						)
					);
					return true;
				};
			case 'GET:report':
				$request_args = array();

				if ( empty( $data['metrics'] ) ) {
					/* translators: %s: Missing parameter name */
					return new WP_Error( 'missing_required_param', sprintf( __( 'Request parameter is empty: %s.', 'google-site-kit' ), 'metrics' ), array( 'status' => 400 ) );
				}

				if ( ! empty( $data['url'] ) ) {
					$request_args['page'] = $data['url'];
				}

				if ( ! empty( $data['limit'] ) ) {
					$request_args['row_limit'] = $data['limit'];
				}

				$dimensions = $data['dimensions'];
				if ( ! empty( $dimensions ) && ( is_string( $dimensions ) || is_array( $dimensions ) ) ) {
					if ( is_string( $dimensions ) ) {
						$dimensions = explode( ',', $dimensions );
					} elseif ( is_array( $dimensions ) && ! wp_is_numeric_array( $dimensions ) ) { // If single object is passed.
						$dimensions = array( $dimensions );
					}

					$dimensions = array_filter(
						array_map(
							function ( $dimension_def ) {
								$dimension = new Google_Service_AnalyticsReporting_Dimension();

								if ( is_string( $dimension_def ) ) {
									$dimension->setName( $dimension_def );
								} elseif ( is_array( $dimension_def ) && ! empty( $dimension_def['name'] ) ) {
									$dimension->setName( $dimension_def['name'] );
								} else {
									return null;
								}

								return $dimension;
							},
							array_filter( $dimensions )
						)
					);

					if ( ! empty( $dimensions ) ) {
						$request_args['dimensions'] = $dimensions;
					}
				}

				$dimension_filters          = $data['dimensionFilters'];
				$dimension_filter_instances = array();
				if ( ! empty( $dimension_filters ) && is_array( $dimension_filters ) ) {
<<<<<<< HEAD
					foreach ( $request_args['dimensions'] as $dimension ) {
						$dimension_name = $dimension->getName();
						if ( ! isset( $dimension_filters[ $dimension_name ] ) ) {
							continue;
						}

						$dimension_value  = $dimension_filters[ $dimension_name ];
=======
					foreach ( $dimension_filters as $dimension_name => $dimension_value ) {
>>>>>>> 7aca1416
						$dimension_filter = new Google_Service_AnalyticsReporting_DimensionFilter();
						$dimension_filter->setDimensionName( $dimension_name );
						$dimension_filter->setOperator( 'EXACT' );
						$dimension_filter->setExpressions( array( $dimension_value ) );
						$dimension_filter_instances[] = $dimension_filter;
					}

					if ( ! empty( $dimension_filter_instances ) ) {
						$request_args['dimension_filters'] = $dimension_filter_instances;
					}
				}

				$request = $this->create_analytics_site_data_request( $request_args );

				if ( is_wp_error( $request ) ) {
					return $request;
				}

				$date_ranges = array();
				$start_date  = $data['startDate'];
				$end_date    = $data['endDate'];
				if ( strtotime( $start_date ) && strtotime( $end_date ) ) {
					$compare_start_date = $data['compareStartDate'];
					$compare_end_date   = $data['compareEndDate'];
					$date_ranges[]      = array( $start_date, $end_date );

					// When using multiple date ranges, it changes the structure of the response,
					// where each date range becomes an item in a list.
					if ( strtotime( $compare_start_date ) && strtotime( $compare_end_date ) ) {
						$date_ranges[] = array( $compare_start_date, $compare_end_date );
					}
				} else {
					$date_range    = $data['dateRange'] ?: 'last-28-days';
					$date_ranges[] = $this->parse_date_range( $date_range, $data['compareDateRanges'] ? 2 : 1 );

					// When using multiple date ranges, it changes the structure of the response,
					// where each date range becomes an item in a list.
					if ( ! empty( $data['multiDateRange'] ) ) {
						$date_ranges[] = $this->parse_date_range( $date_range, 1, 1, true, true );
					}
				}

				$date_ranges = array_map(
					function ( $date_range ) {
						list ( $start_date, $end_date ) = $date_range;
						$date_range                     = new Google_Service_AnalyticsReporting_DateRange();
						$date_range->setStartDate( $start_date );
						$date_range->setEndDate( $end_date );

						return $date_range;
					},
					$date_ranges
				);
				$request->setDateRanges( $date_ranges );

				$metrics = $data['metrics'];
				if ( is_string( $metrics ) || is_array( $metrics ) ) {
					if ( is_string( $metrics ) ) {
						$metrics = explode( ',', $data['metrics'] );
					} elseif ( is_array( $metrics ) && ! wp_is_numeric_array( $metrics ) ) { // If single object is passed.
						$metrics = array( $metrics );
					}

					$metrics = array_filter(
						array_map(
							function ( $metric_def ) {
								$metric = new Google_Service_AnalyticsReporting_Metric();

								if ( is_string( $metric_def ) ) {
									$metric->setAlias( $metric_def );
									$metric->setExpression( $metric_def );
								} elseif ( is_array( $metric_def ) && ! empty( $metric_def['expression'] ) ) {
									$metric->setExpression( $metric_def['expression'] );
									$metric->setAlias( ! empty( $metric_def['alias'] ) ? $metric_def['alias'] : $metric_def['expression'] );
								} else {
									return null;
								}

								return $metric;
							},
							array_filter( $metrics )
						)
					);

					if ( ! empty( $metrics ) ) {
						$request->setMetrics( $metrics );
					}
				}

				// Order by.
				$orderby = $this->parse_reporting_orderby( $data['orderby'] );
				if ( ! empty( $orderby ) ) {
					$request->setOrderBys( $orderby );
				}

				// Batch reports requests.
				$body = new Google_Service_AnalyticsReporting_GetReportsRequest();
				$body->setReportRequests( array( $request ) );

				return $this->get_analyticsreporting_service()->reports->batchGet( $body );
			case 'POST:create-profile':
				if ( ! isset( $data['accountID'] ) ) {
					return new WP_Error(
						'missing_required_param',
						/* translators: %s: Missing parameter name */
						sprintf( __( 'Request parameter is empty: %s.', 'google-site-kit' ), 'accountID' ),
						array( 'status' => 400 )
					);
				}
				if ( ! isset( $data['propertyID'] ) ) {
					return new WP_Error(
						'missing_required_param',
						/* translators: %s: Missing parameter name */
						sprintf( __( 'Request parameter is empty: %s.', 'google-site-kit' ), 'propertyID' ),
						array( 'status' => 400 )
					);
				}
				$profile_name = trim( $data['profileName'] );
				if ( empty( $profile_name ) ) {
					$profile_name = _x( 'All Web Site Data', 'default Analytics view name', 'google-site-kit' );
				}
				$profile = new Google_Service_Analytics_Profile();
				$profile->setName( $profile_name );
				return $profile = $this->get_service( 'analytics' )->management_profiles->insert( $data['accountID'], $data['propertyID'], $profile );
			case 'POST:create-property':
				if ( ! isset( $data['accountID'] ) ) {
					return new WP_Error(
						'missing_required_param',
						/* translators: %s: Missing parameter name */
						sprintf( __( 'Request parameter is empty: %s.', 'google-site-kit' ), 'accountID' ),
						array( 'status' => 400 )
					);
				}
				$property = new Google_Service_Analytics_Webproperty();
				$property->setName( wp_parse_url( $this->context->get_reference_site_url(), PHP_URL_HOST ) );
				$property->setWebsiteUrl( $this->context->get_reference_site_url() );
				return $this->get_service( 'analytics' )->management_webproperties->insert( $data['accountID'], $property );
			case 'GET:tag-permission':
				return function() use ( $data ) {
					if ( ! isset( $data['propertyID'] ) ) {
						return new WP_Error(
							'missing_required_param',
							/* translators: %s: Missing parameter name */
							sprintf( __( 'Request parameter is empty: %s.', 'google-site-kit' ), 'propertyID' ),
							array( 'status' => 400 )
						);
					}
					$property_id = $data['propertyID'];
					return array_merge(
						array(
							'accountID'  => '', // Set the accountID to be an empty string and let has_access_to_property handle determining actual ID.
							'propertyID' => $property_id,
						),
						$this->has_access_to_property( $property_id )
					);
				};
			case 'GET:tracking-disabled':
				return function() {
					$option = $this->get_settings()->get();

					return $option['trackingDisabled'];
				};
			case 'GET:use-snippet':
				return function() {
					$option = $this->get_settings()->get();
					return ! empty( $option['useSnippet'] );
				};
			case 'POST:use-snippet':
				if ( ! isset( $data['useSnippet'] ) ) {
					/* translators: %s: Missing parameter name */
					return new WP_Error( 'missing_required_param', sprintf( __( 'Request parameter is empty: %s.', 'google-site-kit' ), 'useSnippet' ), array( 'status' => 400 ) );
				}
				return function() use ( $data ) {
					$this->get_settings()->merge( array( 'useSnippet' => $data['useSnippet'] ) );
					return true;
				};
		}

		return parent::create_data_request( $data );
	}

	/**
	 * Parses the orderby value of the data request into an array of reporting orderby object instances.
	 *
	 * @since 1.13.1
	 *
	 * @param array|null $orderby Data request orderby value.
	 * @return Google_Service_AnalyticsReporting_OrderBy[] An array of reporting orderby objects.
	 */
	protected function parse_reporting_orderby( $orderby ) {
		if ( empty( $orderby ) || ! is_array( $orderby ) ) {
			return array();
		}

		$results = array_map(
			function ( $order_def ) {
				$order_def = array_merge(
					array(
						'fieldName' => '',
						'sortOrder' => '',
					),
					(array) $order_def
				);

				if ( empty( $order_def['fieldName'] ) || empty( $order_def['sortOrder'] ) ) {
					return null;
				}

				$order_by = new Google_Service_AnalyticsReporting_OrderBy();
				$order_by->setFieldName( $order_def['fieldName'] );
				$order_by->setSortOrder( $order_def['sortOrder'] );

				return $order_by;
			},
			// When just object is passed we need to convert it to an array of objects.
			wp_is_numeric_array( $orderby ) ? $orderby : array( $orderby )
		);

		$results = array_filter( $results );
		$results = array_values( $results );

		return $results;
	}

	/**
	 * Parses a response for the given datapoint.
	 *
	 * @since 1.0.0
	 *
	 * @param Data_Request $data Data request object.
	 * @param mixed        $response Request response.
	 *
	 * @return mixed Parsed response data on success, or WP_Error on failure.
	 */
	protected function parse_data_response( Data_Request $data, $response ) {
		switch ( "{$data->method}:{$data->datapoint}" ) {
			case 'GET:accounts-properties-profiles':
				/* @var Google_Service_Analytics_Accounts $response listManagementAccounts response. */
				$accounts            = (array) $response->getItems();
				$account_ids         = array_map(
					function ( Google_Service_Analytics_Account $account ) {
						return $account->getId();
					},
					$accounts
				);
				$properties_profiles = array(
					'properties' => array(),
					'profiles'   => array(),
				);

				if ( empty( $accounts ) ) {
					return array_merge( compact( 'accounts' ), $properties_profiles );
				}

				if ( $data['existingAccountID'] && $data['existingPropertyID'] ) {
					// If there is an existing tag, pass it through to ensure only the existing tag is matched.
					$properties_profiles = $this->get_data(
						'properties-profiles',
						array(
							'accountID'          => $data['existingAccountID'],
							'existingPropertyID' => $data['existingPropertyID'],
						)
					);
				} else {
					// Get the account ID from the saved settings - returns WP_Error if not set.
					$account_id = $this->get_data( 'account-id' );
					// If the saved account ID is in the list of accounts the user has access to, it's a match.
					if ( in_array( $account_id, $account_ids, true ) ) {
						$properties_profiles = $this->get_data( 'properties-profiles', array( 'accountID' => $account_id ) );
					} else {
						// Iterate over each account in reverse so if there is no match,
						// the last $properties_profiles will be from the first account (selected by default).
						foreach ( array_reverse( $accounts ) as $account ) {
							/* @var Google_Service_Analytics_Account $account Analytics account object. */
							$properties_profiles = $this->get_data( 'properties-profiles', array( 'accountID' => $account->getId() ) );

							if ( ! is_wp_error( $properties_profiles ) && isset( $properties_profiles['matchedProperty'] ) ) {
								break;
							}
						}
					}
				}

				if ( is_wp_error( $properties_profiles ) ) {
					return $properties_profiles;
				}

				return array_merge( compact( 'accounts' ), $properties_profiles );
			case 'GET:goals':
				if ( is_array( $response ) ) {
					return $response;
				}
				// TODO: Parse this response to a regular array.
				break;
			case 'GET:profiles':
				// TODO: Parse this response to a regular array.
				$response = $response->getItems();

				return $response;
			case 'GET:properties-profiles':
				/* @var Google_Service_Analytics_Webproperties $response listManagementWebproperties response. */
				$properties = (array) $response->getItems();
				$response   = array(
					'properties' => $properties,
					'profiles'   => array(),
				);

				if ( 0 === count( $properties ) ) {
					return $response;
				}

				$found_property = new Google_Service_Analytics_Webproperty();
				$current_url    = $this->context->get_reference_site_url();

				// If requested for a specific property, only match by property ID.
				if ( ! empty( $data['existingPropertyID'] ) ) {
					$property_id  = $data['existingPropertyID'];
					$current_urls = array();
				} else {
					$property_id  = $this->get_data( 'property-id' );
					$current_urls = $this->permute_site_url( $current_url );
				}

				// If there's no match for the saved account ID, try to find a match using the properties of each account.
				foreach ( $properties as $property ) {
					/* @var Google_Service_Analytics_Webproperty $property Property instance. */
					if (
						// Attempt to match by property ID.
						$property->getId() === $property_id ||
						// Attempt to match by site URL, with and without http/https and 'www' subdomain.
						in_array( untrailingslashit( $property->getWebsiteUrl() ), $current_urls, true )
					) {
						$found_property              = $property;
						$response['matchedProperty'] = $property;
						break;
					}
				}

				// If no match is found, fetch profiles for the first property if available.
				if ( ! $found_property->getAccountId() && $properties ) {
					$found_property = array_shift( $properties );
				} elseif ( ! $found_property->getAccountId() ) {
					// If no found property, skip the call to 'profiles' as it would be empty/fail.
					return $response;
				}

				$profiles = $this->get_data(
					'profiles',
					array(
						'accountID'  => $found_property->getAccountId(),
						'propertyID' => $found_property->getId(),
					)
				);

				if ( is_wp_error( $profiles ) ) {
					return $profiles;
				}

				$response['profiles'] = $profiles;

				return $response;
			case 'GET:report':
				// If AdSense metric successfully requested, set adsenseLinked to true.
				if ( $this->is_adsense_request( $data ) ) {
					$this->get_settings()->merge( array( 'adsenseLinked' => true ) );
				}

				return $response->getReports();
			case 'POST:create-account-ticket':
				// Cache the create ticket id long enough to verify it upon completion of the terms of service.
				set_transient(
					self::PROVISION_ACCOUNT_TICKET_ID . '::' . get_current_user_id(),
					$response->getId(),
					15 * MINUTE_IN_SECONDS
				);
				return $response;
		}

		return parent::parse_data_response( $data, $response );
	}

	/**
	 * Creates a new Analytics site request for the current site and given arguments.
	 *
	 * @since 1.0.0
	 * @since n.e.x.t Added $dimension_filters
	 *
	 * @param array $args {
	 *     Optional. Additional arguments.
	 *
	 *     @type array                                               $dimensions        List of request dimensions. Default empty array.
	 *     @type Google_Service_AnalyticsReporting_DimensionFilter[] $dimension_filters List of dimension filter instances for the specified request dimensions. Default empty array.
	 *     @type string                                              $start_date        Start date in 'Y-m-d' format. Default empty string.
	 *     @type string                                              $end_date          End date in 'Y-m-d' format. Default empty string.
	 *     @type string                                              $page              Specific page URL to filter by. Default empty string.
	 *     @type int                                                 $row_limit         Limit of rows to return. Default 100.
	 * }
	 * @return Google_Service_AnalyticsReporting_ReportRequest|WP_Error Analytics site request instance.
	 */
	protected function create_analytics_site_data_request( array $args = array() ) {
		$args = wp_parse_args(
			$args,
			array(
				'dimensions'        => array(),
				'dimension_filters' => array(),
				'start_date'        => '',
				'end_date'          => '',
				'page'              => '',
				'row_limit'         => 100,
			)
		);

		$profile_id = $this->get_data( 'profile-id' );
		if ( is_wp_error( $profile_id ) ) {
			return $profile_id;
		}

		$request = new Google_Service_AnalyticsReporting_ReportRequest();
		$request->setIncludeEmptyRows( true );
		$request->setViewId( $profile_id );

		$dimension_filter_clauses = array();
		if ( ! empty( $args['dimension_filters'] ) ) {
			$dimension_filters       = $args['dimension_filters'];
			$dimension_filter_clause = new Google_Service_AnalyticsReporting_DimensionFilterClause();
			$dimension_filter_clause->setFilters( array( $dimension_filters ) );
			$dimension_filter_clause->setOperator( 'AND' );
			$dimension_filter_clauses[] = $dimension_filter_clause;
		}

		if ( ! empty( $args['dimensions'] ) ) {
			$request->setDimensions( (array) $args['dimensions'] );
		}

		if ( ! empty( $args['start_date'] ) && ! empty( $args['end_date'] ) ) {
			$date_range = new Google_Service_AnalyticsReporting_DateRange();
			$date_range->setStartDate( $args['start_date'] );
			$date_range->setEndDate( $args['end_date'] );
			$request->setDateRanges( array( $date_range ) );
		}

		$dimension_filter_clauses = array();
		if ( ! empty( $args['dimension_filters'] ) ) {
			$dimension_filters       = $args['dimension_filters'];
			$dimension_filter_clause = new Google_Service_AnalyticsReporting_DimensionFilterClause();
			$dimension_filter_clause->setFilters( $dimension_filters );
			$dimension_filter_clause->setOperator( 'AND' );
			$dimension_filter_clauses[] = $dimension_filter_clause;
		}

		if ( ! empty( $args['page'] ) ) {
			$dimension_filter = new Google_Service_AnalyticsReporting_DimensionFilter();
			$dimension_filter->setDimensionName( 'ga:pagePath' );
			$dimension_filter->setOperator( 'EXACT' );
			$args['page'] = str_replace( trim( $this->context->get_reference_site_url(), '/' ), '', esc_url_raw( $args['page'] ) );
			$dimension_filter->setExpressions( array( rawurldecode( $args['page'] ) ) );
			$dimension_filter_clause = new Google_Service_AnalyticsReporting_DimensionFilterClause();
			$dimension_filter_clause->setFilters( array( $dimension_filter ) );
			$dimension_filter_clauses[] = $dimension_filter_clause;
		}

		if ( ! empty( $dimension_filter_clauses ) ) {
			$request->setDimensionFilterClauses( $dimension_filter_clauses );
		}

		if ( ! empty( $args['row_limit'] ) ) {
			$request->setPageSize( $args['row_limit'] );
		}

		return $request;
	}

	/**
	 * Sets up information about the module.
	 *
	 * @since 1.0.0
	 *
	 * @return array Associative array of module info.
	 */
	protected function setup_info() {
		return array(
			'slug'        => 'analytics',
			'name'        => _x( 'Analytics', 'Service name', 'google-site-kit' ),
			'description' => __( 'Get a deeper understanding of your customers. Google Analytics gives you the free tools you need to analyze data for your business in one place.', 'google-site-kit' ),
			'cta'         => __( 'Get to know your customers.', 'google-site-kit' ),
			'order'       => 3,
			'homepage'    => __( 'https://analytics.google.com/analytics/web', 'google-site-kit' ),
			'learn_more'  => __( 'https://marketingplatform.google.com/about/analytics/', 'google-site-kit' ),
		);
	}

	/**
	 * Gets the configured Analytics Reporting service object instance.
	 *
	 * @return Google_Service_AnalyticsReporting The Analytics Reporting API service.
	 */
	private function get_analyticsreporting_service() {
		return $this->get_service( 'analyticsreporting' );
	}

	/**
	 * Sets up the Google services the module should use.
	 *
	 * This method is invoked once by {@see Module::get_service()} to lazily set up the services when one is requested
	 * for the first time.
	 *
	 * @since 1.0.0
	 * @since 1.2.0 Now requires Google_Site_Kit_Client instance.
	 *
	 * @param Google_Site_Kit_Client $client Google client instance.
	 * @return array Google services as $identifier => $service_instance pairs. Every $service_instance must be an
	 *               instance of Google_Service.
	 */
	protected function setup_services( Google_Site_Kit_Client $client ) {
		$google_proxy = new Google_Proxy( $this->context );
		return array(
			'analytics'             => new Google_Service_Analytics( $client ),
			'analyticsreporting'    => new Google_Service_AnalyticsReporting( $client ),
			'analyticsprovisioning' => new Google_Service_AnalyticsProvisioning( $client, $google_proxy->url() ),
		);
	}

	/**
	 * Gets the provisioning redirect URI that listens for the Terms of Service redirect.
	 *
	 * @since 1.9.0
	 *
	 * @return string Provisioning redirect URI.
	 */
	private function get_provisioning_redirect_uri() {
		$google_proxy = new Google_Proxy( $this->context );
		return $google_proxy->get_site_fields()['analytics_redirect_uri'];
	}

	/**
	 * Verifies that user has access to the property found in the existing tag.
	 *
	 * @since 1.0.0
	 * @since 1.8.0 Simplified to return a boolean and require account ID.
	 *
	 * @param string $property_id Property found in the existing tag.
	 * @return array A string representing the accountID and a boolean representing if the user has access to the property.
	 */
	protected function has_access_to_property( $property_id ) {
		if ( empty( $property_id ) ) {
			return array(
				'permission' => false,
			);
		}

		$account_id = $this->parse_account_id( $property_id );

		/**
		 * Helper method to check check if a given account
		 * contains the property_id
		 */
		$has_property = function ( $account_id ) use ( $property_id ) {
			$response = $this->get_data( 'properties-profiles', array( 'accountID' => $account_id ) );
			if ( is_wp_error( $response ) ) {
				return false;
			}
			foreach ( $response['properties'] as $property ) {
				if ( $property->getId() === $property_id ) {
					return true;
				}
			}
			return false;
		};

		// Ensure there is access to the property.
		if ( $has_property( $account_id ) ) {
			return array(
				'accountID'  => $account_id,
				'permission' => true,
			);
		}

		// Check all of the accounts for this user.
		$user_accounts_properties_profiles = $this->get_data( 'accounts-properties-profiles' );
		$user_account_ids                  = is_wp_error( $user_accounts_properties_profiles ) ? array() : wp_list_pluck( $user_accounts_properties_profiles['accounts'], 'id' );
		foreach ( $user_account_ids as $user_account_id ) {
			// Skip the inferred account id, that ship has sailed.
			if ( $account_id === $user_account_id ) {
				continue;
			}
			if ( $has_property( $user_account_id ) ) {
				return array(
					'accountID'  => $user_account_id,
					'permission' => true,
				);
			}
		}

		// No property matched the account ID.
		return array(
			'permission' => false,
		);
	}

	/**
	 * Transforms an exception into a WP_Error object.
	 *
	 * @since 1.0.0
	 *
	 * @param Exception $e         Exception object.
	 * @param string    $datapoint Datapoint originally requested.
	 * @return WP_Error WordPress error object.
	 */
	protected function exception_to_error( Exception $e, $datapoint ) {
		if ( 'report' === $datapoint && $e instanceof Google_Service_Exception ) {
			$errors = $e->getErrors();
			// If error is because of AdSense metric being requested, set adsenseLinked to false.
			if ( isset( $errors[0]['message'] ) && $this->is_adsense_metric( substr( $errors[0]['message'], strlen( 'Restricted metric(s): ' ) ) ) ) {
				$this->get_settings()->merge( array( 'adsenseLinked' => false ) );
			}
		}

		return parent::exception_to_error( $e, $datapoint );
	}

	/**
	 * Determines whether the given request is for an adsense request.
	 *
	 * @param Data_Request $data Data request object.
	 *
	 * @return bool
	 */
	private function is_adsense_request( $data ) {
		foreach ( (array) $data['metrics'] as $metric ) {
			$metric = (array) $metric;
			if ( isset( $metric['expression'] ) && $this->is_adsense_metric( $metric['expression'] ) ) {
				return true;
			}
		}

		return false;
	}

	/**
	 * Determines whether the given metric expression is for an AdSense metric.
	 *
	 * @since 1.8.0
	 *
	 * @param string $metric Metric expression.
	 * @return bool True if AdSense metric, false otherwise.
	 */
	private function is_adsense_metric( $metric ) {
		return 0 === strpos( $metric, 'ga:adsense' );
	}

	/**
	 * Gets the hostname of the home URL.
	 *
	 * @since 1.5.0
	 *
	 * @return string
	 */
	private function get_home_domain() {
		return wp_parse_url( $this->context->get_canonical_home_url(), PHP_URL_HOST );
	}

	/**
	 * Outputs the user tracking opt-out script.
	 *
	 * This script opts out of all Google Analytics tracking, for all measurement IDs, regardless of implementation.
	 * E.g. via Tag Manager, etc.
	 *
	 * @since 1.5.0
	 * @link https://developers.google.com/analytics/devguides/collection/analyticsjs/user-opt-out
	 */
	private function print_tracking_opt_out() {
		?>
		<!-- <?php esc_html_e( 'Google Analytics user opt-out added via Site Kit by Google', 'google-site-kit' ); ?> -->
		<?php if ( $this->context->is_amp() ) : ?>
			<script type="application/ld+json" id="__gaOptOutExtension"></script>
		<?php else : ?>
			<script type="text/javascript">window["_gaUserPrefs"] = { ioo : function() { return true; } }</script>
		<?php endif; ?>
		<?php
	}

	/**
	 * Sets up the module's settings instance.
	 *
	 * @since 1.2.0
	 *
	 * @return Module_Settings
	 */
	protected function setup_settings() {
		return new Settings( $this->options );
	}

	/**
	 * Sets up the module's assets to register.
	 *
	 * @since 1.8.0
	 *
	 * @return Asset[] List of Asset objects.
	 */
	protected function setup_assets() {
		$base_url = $this->context->url( 'dist/assets/' );

		return array(
			new Script(
				'googlesitekit-modules-analytics',
				array(
					'src'          => $base_url . 'js/googlesitekit-modules-analytics.js',
					'dependencies' => array(
						'googlesitekit-vendor',
						'googlesitekit-api',
						'googlesitekit-data',
						'googlesitekit-modules',
						'googlesitekit-datastore-site',
						'googlesitekit-datastore-user',
						'googlesitekit-datastore-forms',
						'googlesitekit-google-charts',
					),
				)
			),
		);
	}

	/**
	 * Checks whether Analytics data exists for the given URL.
	 *
	 * @since 1.4.0
	 *
	 * @param string $url The url to check data for.
	 * @return bool
	 */
	protected function has_data_for_url( $url ) {
		if ( ! $url ) {
			return false;
		}

		$transient_key = 'googlesitekit_analytics_has_data_' . md5( $url );
		$has_data      = get_transient( $transient_key );

		if ( false === $has_data ) {
			/* @var Google_Service_AnalyticsReporting_Report[]|WP_Error $reports Array of reporting report instances. */
			$reports = $this->get_data(
				'report',
				array(
					'url'     => $url,
					'metrics' => array(
						array( 'expression' => 'ga:users' ),
						array( 'expression' => 'ga:sessions' ),
					),
				)
			);

			if ( is_wp_error( $reports ) ) {
				$reports = array(); // Bypass data check and cache.
			}

			foreach ( $reports as $report ) {
				/* @var Google_Service_AnalyticsReporting_Report $report Report instance. */
				$report_data = $report->getData();
				/* @var Google_Service_AnalyticsReporting_ReportData $report_data Report data instance. */
				foreach ( $report_data->getTotals() as $date_range_values ) {
					/* @var Google_Service_AnalyticsReporting_DateRangeValues $date_range_values Values instance. */
					if (
						isset( $date_range_values[0], $date_range_values[1] )
						&& ( 0 < $date_range_values[0] || 0 < $date_range_values[1] )
					) {
						$has_data = true;
						break 2;
					}
				}
			}

			// Cache "data found" status for one day, "no data" status for one hour.
			set_transient( $transient_key, (int) $has_data, $has_data ? DAY_IN_SECONDS : HOUR_IN_SECONDS );
		}

		return (bool) $has_data;
	}

	/**
	 * Determines the Analytics account ID from a given Analytics property ID.
	 *
	 * @since 1.8.0
	 *
	 * @param string $property_id Analytics property ID.
	 * @return string Analytics account ID, or empty string if invalid property ID.
	 */
	protected function parse_account_id( $property_id ) {
		if ( ! preg_match( '/^UA-([0-9]+)-[0-9]+$/', $property_id, $matches ) ) {
			return '';
		}
		return $matches[1];
	}
}<|MERGE_RESOLUTION|>--- conflicted
+++ resolved
@@ -965,17 +965,7 @@
 				$dimension_filters          = $data['dimensionFilters'];
 				$dimension_filter_instances = array();
 				if ( ! empty( $dimension_filters ) && is_array( $dimension_filters ) ) {
-<<<<<<< HEAD
-					foreach ( $request_args['dimensions'] as $dimension ) {
-						$dimension_name = $dimension->getName();
-						if ( ! isset( $dimension_filters[ $dimension_name ] ) ) {
-							continue;
-						}
-
-						$dimension_value  = $dimension_filters[ $dimension_name ];
-=======
 					foreach ( $dimension_filters as $dimension_name => $dimension_value ) {
->>>>>>> 7aca1416
 						$dimension_filter = new Google_Service_AnalyticsReporting_DimensionFilter();
 						$dimension_filter->setDimensionName( $dimension_name );
 						$dimension_filter->setOperator( 'EXACT' );
@@ -1397,15 +1387,6 @@
 		$request->setIncludeEmptyRows( true );
 		$request->setViewId( $profile_id );
 
-		$dimension_filter_clauses = array();
-		if ( ! empty( $args['dimension_filters'] ) ) {
-			$dimension_filters       = $args['dimension_filters'];
-			$dimension_filter_clause = new Google_Service_AnalyticsReporting_DimensionFilterClause();
-			$dimension_filter_clause->setFilters( array( $dimension_filters ) );
-			$dimension_filter_clause->setOperator( 'AND' );
-			$dimension_filter_clauses[] = $dimension_filter_clause;
-		}
-
 		if ( ! empty( $args['dimensions'] ) ) {
 			$request->setDimensions( (array) $args['dimensions'] );
 		}
