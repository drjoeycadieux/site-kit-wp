--- conflicted
+++ resolved
@@ -916,17 +916,11 @@
 					$date_range    = $data['dateRange'] ?: 'last-28-days';
 					$date_ranges[] = $this->parse_date_range( $date_range, $data['compareDateRanges'] ? 2 : 1 );
 
-<<<<<<< HEAD
-				// Add the previous period date range, aligned to the day of the week.
-				if ( ! empty( $data['multiDateRange'] ) ) {
-					$date_ranges[] = $this->parse_date_range( $date_range, 1, 1, true, true );
-=======
 					// When using multiple date ranges, it changes the structure of the response,
 					// where each date range becomes an item in a list.
 					if ( ! empty( $data['multiDateRange'] ) ) {
-						$date_ranges[] = $this->parse_date_range( $date_range, 1, 1, true );
+						$date_ranges[] = $this->parse_date_range( $date_range, 1, 1, true, true );
 					}
->>>>>>> 7a4cbec0
 				}
 
 				$date_ranges = array_map(
@@ -1002,7 +996,7 @@
 								$order_by = new Google_Service_AnalyticsReporting_OrderBy();
 								$order_by->setFieldName( $order_def['fieldName'] );
 								$order_by->setSortOrder( $order_def['sortOrder'] );
-		
+
 								return $order_by;
 							},
 							$orderby
