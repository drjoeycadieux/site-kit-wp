--- conflicted
+++ resolved
@@ -121,7 +121,6 @@
 	}
 
 	/**
-<<<<<<< HEAD
 	 * Gets Module public name.
 	 *
 	 * @since n.e.x.t
@@ -130,36 +129,6 @@
 	 */
 	public function get_public_name() {
 		return 'Analytics';
-=======
-	 * Checks whether or not tracking snippet should be contextually disabled for this request.
-	 *
-	 * @since 1.1.0
-	 *
-	 * @return bool
-	 */
-	protected function is_tracking_disabled() {
-		$settings = $this->get_settings()->get();
-		// This filter is documented in Tag_Manager::filter_analytics_allow_tracking_disabled.
-		if ( ! apply_filters( 'googlesitekit_allow_tracking_disabled', $settings['useSnippet'] ) ) {
-			return false;
-		}
-
-		$option = $this->get_settings()->get();
-
-		$disable_logged_in_users  = in_array( 'loggedinUsers', $option['trackingDisabled'], true ) && is_user_logged_in();
-		$disable_content_creators = in_array( 'contentCreators', $option['trackingDisabled'], true ) && current_user_can( 'edit_posts' );
-
-		$disabled = $disable_logged_in_users || $disable_content_creators;
-
-		/**
-		 * Filters whether or not the Analytics tracking snippet is output for the current request.
-		 *
-		 * @since 1.1.0
-		 *
-		 * @param $disabled bool Whether to disable tracking or not.
-		 */
-		return (bool) apply_filters( 'googlesitekit_analytics_tracking_disabled', $disabled );
->>>>>>> 49c312cf
 	}
 
 	/**
