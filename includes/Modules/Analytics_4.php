<?php
/**
 * Class Google\Site_Kit\Modules\Analytics_4
 *
 * @package   Google\Site_Kit
 * @copyright 2021 Google LLC
 * @license   https://www.apache.org/licenses/LICENSE-2.0 Apache License 2.0
 * @link      https://sitekit.withgoogle.com
 */

namespace Google\Site_Kit\Modules;

use Exception;
use Google\Site_Kit\Core\Assets\Asset;
use Google\Site_Kit\Core\Assets\Script;
use Google\Site_Kit\Core\Authentication\Clients\Google_Site_Kit_Client;
use Google\Site_Kit\Core\Modules\Module;
use Google\Site_Kit\Core\Modules\Module_Settings;
use Google\Site_Kit\Core\Modules\Module_Sharing_Settings;
use Google\Site_Kit\Core\Modules\Module_With_Deactivation;
use Google\Site_Kit\Core\Modules\Module_With_Debug_Fields;
use Google\Site_Kit\Core\Modules\Module_With_Assets;
use Google\Site_Kit\Core\Modules\Module_With_Assets_Trait;
use Google\Site_Kit\Core\Modules\Module_With_Data_Available_State;
use Google\Site_Kit\Core\Modules\Module_With_Data_Available_State_Trait;
use Google\Site_Kit\Core\Modules\Module_With_Scopes;
use Google\Site_Kit\Core\Modules\Module_With_Scopes_Trait;
use Google\Site_Kit\Core\Modules\Module_With_Settings;
use Google\Site_Kit\Core\Modules\Module_With_Settings_Trait;
use Google\Site_Kit\Core\Modules\Module_With_Owner;
use Google\Site_Kit\Core\Modules\Module_With_Owner_Trait;
use Google\Site_Kit\Core\Modules\Module_With_Service_Entity;
use Google\Site_Kit\Core\REST_API\Exception\Invalid_Datapoint_Exception;
use Google\Site_Kit\Core\REST_API\Data_Request;
use Google\Site_Kit\Core\REST_API\Exception\Missing_Required_Param_Exception;
use Google\Site_Kit\Core\Tags\Guards\Tag_Environment_Type_Guard;
use Google\Site_Kit\Core\Tags\Guards\Tag_Verify_Guard;
use Google\Site_Kit\Core\Util\BC_Functions;
use Google\Site_Kit\Core\Util\Debug_Data;
use Google\Site_Kit\Core\Util\Feature_Flags;
use Google\Site_Kit\Core\Util\Method_Proxy_Trait;
use Google\Site_Kit\Core\Util\Sort;
use Google\Site_Kit\Core\Util\URL;
use Google\Site_Kit\Modules\Analytics\Account_Ticket;
use Google\Site_Kit\Modules\Analytics\Settings as Analytics_Settings;
use Google\Site_Kit\Modules\Analytics_4\GoogleAnalyticsAdmin\AccountProvisioningService;
use Google\Site_Kit\Modules\Analytics_4\GoogleAnalyticsAdmin\Proxy_GoogleAnalyticsAdminProvisionAccountTicketRequest;
use Google\Site_Kit\Modules\Analytics_4\Report\Request as Analytics_4_Report_Request;
use Google\Site_Kit\Modules\Analytics_4\Report\Response as Analytics_4_Report_Response;
use Google\Site_Kit\Modules\Analytics_4\Settings;
use Google\Site_Kit\Modules\Analytics_4\Tag_Guard;
use Google\Site_Kit\Modules\Analytics_4\Web_Tag;
use Google\Site_Kit_Dependencies\Google\Model as Google_Model;
use Google\Site_Kit_Dependencies\Google\Service\AnalyticsData as Google_Service_AnalyticsData;
use Google\Site_Kit_Dependencies\Google\Service\GoogleAnalyticsAdmin as Google_Service_GoogleAnalyticsAdmin;
use Google\Site_Kit_Dependencies\Google\Service\GoogleAnalyticsAdmin\GoogleAnalyticsAdminV1betaAccount;
use Google\Site_Kit_Dependencies\Google\Service\GoogleAnalyticsAdmin\GoogleAnalyticsAdminV1betaDataStream;
use Google\Site_Kit_Dependencies\Google\Service\GoogleAnalyticsAdmin\GoogleAnalyticsAdminV1betaDataStreamWebStreamData;
use Google\Site_Kit_Dependencies\Google\Service\GoogleAnalyticsAdmin\GoogleAnalyticsAdminV1betaListDataStreamsResponse;
use Google\Site_Kit_Dependencies\Google\Service\GoogleAnalyticsAdmin\GoogleAnalyticsAdminV1betaProperty as Google_Service_GoogleAnalyticsAdmin_GoogleAnalyticsAdminV1betaProperty;
use Google\Site_Kit_Dependencies\Google\Service\TagManager as Google_Service_TagManager;
use Google\Site_Kit_Dependencies\Google_Service_TagManager_Container;
use Google\Site_Kit_Dependencies\Psr\Http\Message\RequestInterface;
use stdClass;
use WP_Error;

/**
 * Class representing the Analytics 4 module.
 *
 * @since 1.30.0
 * @access private
 * @ignore
 */
final class Analytics_4 extends Module
	implements Module_With_Scopes, Module_With_Settings, Module_With_Debug_Fields, Module_With_Owner, Module_With_Assets, Module_With_Service_Entity, Module_With_Deactivation, Module_With_Data_Available_State {
	use Method_Proxy_Trait;
	use Module_With_Assets_Trait;
	use Module_With_Owner_Trait;
	use Module_With_Scopes_Trait;
	use Module_With_Settings_Trait;
	use Module_With_Data_Available_State_Trait;

	/**
	 * Module slug name.
	 */
	const MODULE_SLUG = 'analytics-4';

	/**
	 * Registers functionality through WordPress hooks.
	 *
	 * @since 1.30.0
	 * @since n.e.x.t Added a filter hook to add the required `https://www.googleapis.com/auth/tagmanager.readonly` scope for GTE support.
	 */
	public function register() {
		$this->register_scopes_hook();

		add_action(
			'googlesitekit_analytics_handle_provisioning_callback',
			$this->get_method_proxy( 'handle_provisioning_callback' ),
			10,
			2
		);
		// Analytics 4 tag placement logic.
		add_action( 'template_redirect', $this->get_method_proxy( 'register_tag' ) );
		add_action( 'googlesitekit_analytics_tracking_opt_out', $this->get_method_proxy( 'analytics_tracking_opt_out' ) );

		// Ensure that the data available state is reset when the measurement ID changes.
		add_action(
			'update_option_googlesitekit_analytics-4_settings',
			function( $old_value, $new_value ) {
				if ( $old_value['measurementID'] !== $new_value['measurementID'] ) {
					$this->reset_data_available();
				}
			},
			10,
			2
		);

		if ( Feature_Flags::enabled( 'ga4Reporting' ) ) {
			// Replicate Analytics settings for Analytics-4 if not set.
			add_filter(
				'option_' . Module_Sharing_Settings::OPTION,
				$this->get_method_proxy( 'replicate_analytics_sharing_settings' )
			);
		}

<<<<<<< HEAD
		if ( Feature_Flags::enabled( 'gteSupport' ) ) {
			add_filter(
				'googlesitekit_auth_scopes',
				function( array $scopes ) {
					$oauth_client = $this->authentication->get_oauth_client();

					$needs_tagmanager_scope = false;

					if ( $oauth_client->has_sufficient_scopes(
						array(
							Analytics::READONLY_SCOPE,
							'https://www.googleapis.com/auth/tagmanager.readonly',
						)
					) ) {
								$needs_tagmanager_scope = true;
					} else {
						// Ensure the Tag Manager scope is not added as a required scope in the case where the user has
						// granted the Analytics scope but not the Tag Manager scope, in order to allow the GTE-specific
						// Unsatisfied Scopes notification to be displayed without the Additional Permissions Required
						// modal also appearing.
						if ( ! $oauth_client->has_sufficient_scopes(
							array(
								Analytics::READONLY_SCOPE,
							)
						) ) {
							$needs_tagmanager_scope = true;
						}
					}

					if ( $needs_tagmanager_scope ) {
						$scopes[] = 'https://www.googleapis.com/auth/tagmanager.readonly';
					}

					return $scopes;
				}
			);
		}
=======
		add_filter( 'googlesitekit_allow_tracking_disabled', $this->get_method_proxy( 'filter_analytics_allow_tracking_disabled' ) );
>>>>>>> 41ca2a71
	}

	/**
	 * Gets required Google OAuth scopes for the module.
	 *
	 * @since 1.30.0
	 *
	 * @return array List of Google OAuth scopes.
	 */
	public function get_scopes() {
		return array( Analytics::READONLY_SCOPE );
	}

	/**
	 * Checks whether the module is connected.
	 *
	 * A module being connected means that all steps required as part of its activation are completed.
	 *
	 * @since 1.30.0
	 *
	 * @return bool True if module is connected, false otherwise.
	 */
	public function is_connected() {
		$required_keys = array(
			// TODO: These can be uncommented when Analytics and Analytics 4 modules are officially separated.
			/* 'accountID', */ // phpcs:ignore Squiz.PHP.CommentedOutCode.Found
			/* 'adsConversionID', */ // phpcs:ignore Squiz.PHP.CommentedOutCode.Found
			'propertyID',
			'webDataStreamID',
			'measurementID',
		);

		$options = $this->get_settings()->get();
		foreach ( $required_keys as $required_key ) {
			if ( empty( $options[ $required_key ] ) ) {
				return false;
			}
		}

		return parent::is_connected();
	}

	/**
	 * Cleans up when the module is deactivated.
	 *
	 * @since 1.30.0
	 */
	public function on_deactivation() {
		$this->get_settings()->delete();
		$this->reset_data_available();
	}

	/**
	 * Gets an array of debug field definitions.
	 *
	 * @since 1.30.0
	 *
	 * @return array
	 */
	public function get_debug_fields() {
		$settings = $this->get_settings()->get();

		return array(
			// phpcs:disable
			/*
			TODO: This can be uncommented when Analytics and Analytics 4 modules are officially separated.
			'analytics_4_account_id'         => array(
				'label' => __( 'Analytics 4 account ID', 'google-site-kit' ),
				'value' => $settings['accountID'],
				'debug' => Debug_Data::redact_debug_value( $settings['accountID'] ),
			),
			'analytics_4_ads_conversion_id'         => array(
				'label' => __( 'Analytics 4 ads conversion ID', 'google-site-kit' ),
				'value' => $settings['adsConversionID'],
				'debug' => Debug_Data::redact_debug_value( $settings['adsConversionID'] ),
			),
			*/
			// phpcs:enable
			'analytics_4_property_id'        => array(
				'label' => __( 'Analytics 4 property ID', 'google-site-kit' ),
				'value' => $settings['propertyID'],
				'debug' => Debug_Data::redact_debug_value( $settings['propertyID'], 7 ),
			),
			'analytics_4_web_data_stream_id' => array(
				'label' => __( 'Analytics 4 web data stream ID', 'google-site-kit' ),
				'value' => $settings['webDataStreamID'],
				'debug' => Debug_Data::redact_debug_value( $settings['webDataStreamID'] ),
			),
			'analytics_4_measurement_id'     => array(
				'label' => __( 'Analytics 4 measurement ID', 'google-site-kit' ),
				'value' => $settings['measurementID'],
				'debug' => Debug_Data::redact_debug_value( $settings['measurementID'] ),
			),
			'analytics_4_use_snippet'        => array(
				'label' => __( 'Analytics 4 snippet placed', 'google-site-kit' ),
				'value' => $settings['useSnippet'] ? __( 'Yes', 'google-site-kit' ) : __( 'No', 'google-site-kit' ),
				'debug' => $settings['useSnippet'] ? 'yes' : 'no',
			),
		);
	}

	/**
	 * Gets map of datapoint to definition data for each.
	 *
	 * @since 1.30.0
	 *
	 * @return array Map of datapoints to their definitions.
	 */
	protected function get_datapoint_definitions() {
		$datapoints = array(
			'GET:account-summaries'      => array( 'service' => 'analyticsadmin' ),
			'GET:accounts'               => array( 'service' => 'analyticsadmin' ),
			'GET:container-lookup'       => array(
				'service' => 'tagmanager',
				'scopes'  => array(
					'https://www.googleapis.com/auth/tagmanager.readonly',
				),
			),
			'GET:container-destinations' => array(
				'service' => 'tagmanager',
				'scopes'  => array(
					'https://www.googleapis.com/auth/tagmanager.readonly',
				),
			),
			'GET:conversion-events'      => array(
				'service'   => 'analyticsadmin',
				'shareable' => Feature_Flags::enabled( 'dashboardSharing' ),
			),
			'POST:create-account-ticket' => array(
				'service'                => 'analyticsprovisioning',
				'scopes'                 => array( Analytics::EDIT_SCOPE ),
				'request_scopes_message' => __( 'You’ll need to grant Site Kit permission to create a new Analytics account on your behalf.', 'google-site-kit' ),
			),
			'GET:google-tag-settings'    => array( 'service' => 'tagmanager' ),
			'POST:create-property'       => array(
				'service'                => 'analyticsadmin',
				'scopes'                 => array( Analytics::EDIT_SCOPE ),
				'request_scopes_message' => __( 'You’ll need to grant Site Kit permission to create a new Analytics 4 property on your behalf.', 'google-site-kit' ),
			),
			'POST:create-webdatastream'  => array(
				'service'                => 'analyticsadmin',
				'scopes'                 => array( Analytics::EDIT_SCOPE ),
				'request_scopes_message' => __( 'You’ll need to grant Site Kit permission to create a new Analytics 4 web data stream for this site on your behalf.', 'google-site-kit' ),
			),
			'GET:properties'             => array( 'service' => 'analyticsadmin' ),
			'GET:property'               => array( 'service' => 'analyticsadmin' ),
			'GET:webdatastreams'         => array( 'service' => 'analyticsadmin' ),
			'GET:webdatastreams-batch'   => array( 'service' => 'analyticsadmin' ),
		);

		if ( Feature_Flags::enabled( 'ga4Reporting' ) ) {
			$datapoints['GET:report'] = array(
				'service'   => 'analyticsdata',
				'shareable' => Feature_Flags::enabled( 'dashboardSharing' ),
			);
		}

		return $datapoints;
	}

	/**
	 * Creates a new property for provided account.
	 *
	 * @since 1.35.0
	 * @since 1.98.0 Added `$options` parameter.
	 *
	 * @param string $account_id Account ID.
	 * @param array  $options {
	 *     Property options.
	 *
	 *     @type string $displayName Display name.
	 *     @type string $timezone    Timezone.
	 * }
	 * @return Google_Service_GoogleAnalyticsAdmin_GoogleAnalyticsAdminV1betaProperty A new property.
	 */
	private function create_property( $account_id, $options = array() ) {
		if ( ! empty( $options['displayName'] ) ) {
			$display_name = sanitize_text_field( $options['displayName'] );
		} else {
			$display_name = URL::parse( $this->context->get_reference_site_url(), PHP_URL_HOST );
		}

		if ( ! empty( $options['timezone'] ) ) {
			$timezone = $options['timezone'];
		} else {
			$timezone = get_option( 'timezone_string' ) ?: 'UTC';
		}

		$property = new Google_Service_GoogleAnalyticsAdmin_GoogleAnalyticsAdminV1betaProperty();
		$property->setParent( self::normalize_account_id( $account_id ) );
		$property->setDisplayName( $display_name );
		$property->setTimeZone( $timezone );

		return $this->get_service( 'analyticsadmin' )->properties->create( $property );
	}

	/**
	 * Creates a new web data stream for provided property.
	 *
	 * @since 1.35.0
	 * @since 1.98.0 Added `$options` parameter.
	 *
	 * @param string $property_id Property ID.
	 * @param array  $options {
	 *     Web data stream options.
	 *
	 *     @type string $displayName Display name.
	 * }
	 * @return GoogleAnalyticsAdminV1betaDataStream A new web data stream.
	 */
	private function create_webdatastream( $property_id, $options = array() ) {
		$site_url = $this->context->get_reference_site_url();

		if ( ! empty( $options['displayName'] ) ) {
			$display_name = sanitize_text_field( $options['displayName'] );
		} else {
			$display_name = URL::parse( $site_url, PHP_URL_HOST );
		}

		$data = new GoogleAnalyticsAdminV1betaDataStreamWebStreamData();
		$data->setDefaultUri( $site_url );

		$datastream = new GoogleAnalyticsAdminV1betaDataStream();
		$datastream->setDisplayName( $display_name );
		$datastream->setType( 'WEB_DATA_STREAM' );
		$datastream->setWebStreamData( $data );

		/* @var Google_Service_GoogleAnalyticsAdmin $analyticsadmin phpcs:ignore Squiz.PHP.CommentedOutCode.Found */
		$analyticsadmin = $this->get_service( 'analyticsadmin' );

		return $analyticsadmin
			->properties_dataStreams // phpcs:ignore WordPress.NamingConventions.ValidVariableName.UsedPropertyNotSnakeCase
			->create(
				self::normalize_property_id( $property_id ),
				$datastream
			);
	}

	/**
	 * Handles Analytics measurement opt-out for a GA4 property.
	 *
	 * @since 1.41.0
	 */
	private function analytics_tracking_opt_out() {
		$tag_id = $this->get_tag_id();
		if ( empty( $tag_id ) ) {
			return;
		}
		BC_Functions::wp_print_inline_script_tag( sprintf( 'window["ga-disable-%s"] = true;', esc_attr( $tag_id ) ) );
	}

	/**
	 * Provisions new GA4 property and web data stream for provided account.
	 *
	 * @since 1.35.0
	 * @since 1.98.0 Added $account_ticket.
	 *
	 * @param string         $account_id     Account ID.
	 * @param Account_Ticket $account_ticket Account ticket instance.
	 */
	private function handle_provisioning_callback( $account_id, $account_ticket ) {
		// Reset the current GA4 settings.
		$this->get_settings()->merge(
			array(
				'propertyID'      => '',
				'webDataStreamID' => '',
				'measurementID'   => '',
			)
		);

		$property = $this->create_property(
			$account_id,
			array(
				'displayName' => $account_ticket->get_property_name(),
				'timezone'    => $account_ticket->get_timezone(),
			)
		);
		$property = self::filter_property_with_ids( $property );

		if ( empty( $property->_id ) ) {
			return;
		}

		$this->get_settings()->merge( array( 'propertyID' => $property->_id ) );

		$web_datastream = $this->create_webdatastream(
			$property->_id,
			array(
				'displayName' => $account_ticket->get_data_stream_name(),
			)
		);
		$web_datastream = self::filter_webdatastream_with_ids( $web_datastream );

		if ( empty( $web_datastream->_id ) ) {
			return;
		}

		$measurement_id = $web_datastream->webStreamData->measurementId; // phpcs:ignore WordPress.NamingConventions.ValidVariableName.UsedPropertyNotSnakeCase

		$this->get_settings()->merge(
			array(
				'webDataStreamID' => $web_datastream->_id,
				'measurementID'   => $measurement_id,
			)
		);

		if ( Feature_Flags::enabled( 'gteSupport' ) ) {
			$container           = $this->get_tagmanager_service()->accounts_containers->lookup( array( 'destinationId' => $measurement_id ) );
			$google_tag_settings = $this->get_google_tag_settings_for_measurement_id( $container, $measurement_id );
			$this->get_settings()->merge( $google_tag_settings );
		}
	}

	/**
	 * Creates a request object for the given datapoint.
	 *
	 * @since 1.30.0
	 *
	 * @param Data_Request $data Data request object.
	 * @return RequestInterface|callable|WP_Error Request object or callable on success, or WP_Error on failure.
	 *
	 * @throws Invalid_Datapoint_Exception Thrown if the datapoint does not exist.
	 * @throws Missing_Required_Param_Exception Thrown if a required parameter is missing or empty.
	 * phpcs:ignore Squiz.Commenting.FunctionCommentThrowTag.WrongNumber
	 */
	protected function create_data_request( Data_Request $data ) {
		switch ( "{$data->method}:{$data->datapoint}" ) {
			case 'GET:accounts':
				return $this->get_service( 'analyticsadmin' )->accounts->listAccounts();
			case 'GET:account-summaries':
				return $this->get_service( 'analyticsadmin' )->accountSummaries->listAccountSummaries( array( 'pageSize' => 200 ) );
			case 'POST:create-account-ticket':
				if ( empty( $data['displayName'] ) ) {
					throw new Missing_Required_Param_Exception( 'displayName' );
				}
				if ( empty( $data['regionCode'] ) ) {
					throw new Missing_Required_Param_Exception( 'regionCode' );
				}
				if ( empty( $data['propertyName'] ) ) {
					throw new Missing_Required_Param_Exception( 'propertyName' );
				}
				if ( empty( $data['dataStreamName'] ) ) {
					throw new Missing_Required_Param_Exception( 'dataStreamName' );
				}
				if ( empty( $data['timezone'] ) ) {
					throw new Missing_Required_Param_Exception( 'timezone' );
				}

				$account = new GoogleAnalyticsAdminV1betaAccount();
				$account->setDisplayName( $data['displayName'] );
				$account->setRegionCode( $data['regionCode'] );

				$credentials            = $this->authentication->credentials()->get();
				$account_ticket_request = new Proxy_GoogleAnalyticsAdminProvisionAccountTicketRequest();
				$account_ticket_request->setSiteId( $credentials['oauth2_client_id'] );
				$account_ticket_request->setSiteSecret( $credentials['oauth2_client_secret'] );
				$account_ticket_request->setRedirectUri( $this->get_provisioning_redirect_uri() );
				$account_ticket_request->setAccount( $account );

				return $this->get_service( 'analyticsprovisioning' )
					->accounts->provisionAccountTicket( $account_ticket_request );
			case 'POST:create-property':
				if ( ! isset( $data['accountID'] ) ) {
					return new WP_Error(
						'missing_required_param',
						/* translators: %s: Missing parameter name */
						sprintf( __( 'Request parameter is empty: %s.', 'google-site-kit' ), 'accountID' ),
						array( 'status' => 400 )
					);
				}

				$options = array(
					'displayName' => $data['displayName'],
					'timezone'    => $data['timezone'],
				);

				return $this->create_property( $data['accountID'], $options );
			case 'POST:create-webdatastream':
				if ( ! isset( $data['propertyID'] ) ) {
					return new WP_Error(
						'missing_required_param',
						/* translators: %s: Missing parameter name */
						sprintf( __( 'Request parameter is empty: %s.', 'google-site-kit' ), 'propertyID' ),
						array( 'status' => 400 )
					);
				}

				$options = array(
					'displayName' => $data['displayName'],
				);

				return $this->create_webdatastream( $data['propertyID'], $options );
			case 'GET:properties':
				if ( ! isset( $data['accountID'] ) ) {
					return new WP_Error(
						'missing_required_param',
						/* translators: %s: Missing parameter name */
						sprintf( __( 'Request parameter is empty: %s.', 'google-site-kit' ), 'accountID' ),
						array( 'status' => 400 )
					);
				}

				return $this->get_service( 'analyticsadmin' )->properties->listProperties(
					array(
						'filter' => 'parent:' . self::normalize_account_id( $data['accountID'] ),
					)
				);
			case 'GET:property':
				if ( ! isset( $data['propertyID'] ) ) {
					return new WP_Error(
						'missing_required_param',
						/* translators: %s: Missing parameter name */
						sprintf( __( 'Request parameter is empty: %s.', 'google-site-kit' ), 'propertyID' ),
						array( 'status' => 400 )
					);
				}

				return $this->get_service( 'analyticsadmin' )->properties->get( self::normalize_property_id( $data['propertyID'] ) );
			case 'GET:report':
				if ( empty( $data['metrics'] ) ) {
					return new WP_Error(
						'missing_required_param',
						/* translators: %s: Missing parameter name */
						sprintf( __( 'Request parameter is empty: %s.', 'google-site-kit' ), 'metrics' ),
						array( 'status' => 400 )
					);
				}

				$settings = $this->get_settings()->get();
				if ( empty( $settings['propertyID'] ) ) {
					return new WP_Error(
						'missing_required_setting',
						__( 'No connected Google Analytics 4 property ID.', 'google-site-kit' ),
						array( 'status' => 500 )
					);
				}

				$report  = new Analytics_4_Report_Request( $this->context );
				$request = $report->create_request( $data, $this->is_shared_data_request( $data ) );
				if ( is_wp_error( $request ) ) {
					return $request;
				}

				$property_id = self::normalize_property_id( $settings['propertyID'] );
				$request->setProperty( $property_id );

				return $this->get_analyticsdata_service()->properties->runReport( $property_id, $request );
			case 'GET:webdatastreams':
				if ( ! isset( $data['propertyID'] ) ) {
					return new WP_Error(
						'missing_required_param',
						/* translators: %s: Missing parameter name */
						sprintf( __( 'Request parameter is empty: %s.', 'google-site-kit' ), 'propertyID' ),
						array( 'status' => 400 )
					);
				}

				/* @var Google_Service_GoogleAnalyticsAdmin $analyticsadmin phpcs:ignore Squiz.PHP.CommentedOutCode.Found */
				$analyticsadmin = $this->get_service( 'analyticsadmin' );

				return $analyticsadmin
					->properties_dataStreams // phpcs:ignore WordPress.NamingConventions.ValidVariableName.UsedPropertyNotSnakeCase
					->listPropertiesDataStreams(
						self::normalize_property_id( $data['propertyID'] )
					);
			case 'GET:webdatastreams-batch':
				if ( ! isset( $data['propertyIDs'] ) ) {
					return new WP_Error(
						'missing_required_param',
						/* translators: %s: Missing parameter name */
						sprintf( __( 'Request parameter is empty: %s.', 'google-site-kit' ), 'propertyIDs' ),
						array( 'status' => 400 )
					);
				}

				if ( ! is_array( $data['propertyIDs'] ) || count( $data['propertyIDs'] ) > 10 ) {
					return new WP_Error(
						'rest_invalid_param',
						/* translators: %s: List of invalid parameters. */
						sprintf( __( 'Invalid parameter(s): %s', 'google-site-kit' ), 'propertyIDs' ),
						array( 'status' => 400 )
					);
				}

				/* @var Google_Service_GoogleAnalyticsAdmin $analyticsadmin phpcs:ignore Squiz.PHP.CommentedOutCode.Found */
				$analyticsadmin = $this->get_service( 'analyticsadmin' );
				$batch_request  = $analyticsadmin->createBatch();

				foreach ( $data['propertyIDs'] as $property_id ) {
					$batch_request->add(
						$analyticsadmin
							->properties_dataStreams // phpcs:ignore WordPress.NamingConventions.ValidVariableName.UsedPropertyNotSnakeCase
							->listPropertiesDataStreams(
								self::normalize_property_id( $property_id )
							)
					);
				}

				return function() use ( $batch_request ) {
					return $batch_request->execute();
				};
			case 'GET:container-lookup':
				if ( ! isset( $data['destinationID'] ) ) {
					return new WP_Error(
						'missing_required_param',
						/* translators: %s: Missing parameter name */
						sprintf( __( 'Request parameter is empty: %s.', 'google-site-kit' ), 'destinationID' ),
						array( 'status' => 400 )
					);
				}

				return $this->get_tagmanager_service()->accounts_containers->lookup( array( 'destinationId' => $data['destinationID'] ) );
			case 'GET:container-destinations':
				if ( ! isset( $data['accountID'] ) ) {
					return new WP_Error(
						'missing_required_param',
						/* translators: %s: Missing parameter name */
						sprintf( __( 'Request parameter is empty: %s.', 'google-site-kit' ), 'accountID' ),
						array( 'status' => 400 )
					);
				}
				if ( ! isset( $data['containerID'] ) ) {
					return new WP_Error(
						'missing_required_param',
						/* translators: %s: Missing parameter name */
						sprintf( __( 'Request parameter is empty: %s.', 'google-site-kit' ), 'containerID' ),
						array( 'status' => 400 )
					);
				}

				return $this->get_tagmanager_service()->accounts_containers_destinations->listAccountsContainersDestinations(
					"accounts/{$data['accountID']}/containers/{$data['containerID']}"
				);
			case 'GET:google-tag-settings':
				if ( ! isset( $data['measurementID'] ) ) {
					return new WP_Error(
						'missing_required_param',
						/* translators: %s: Missing parameter name */
						sprintf( __( 'Request parameter is empty: %s.', 'google-site-kit' ), 'measurementID' ),
						array( 'status' => 400 )
					);
				}

				return $this->get_tagmanager_service()->accounts_containers->lookup( array( 'destinationId' => $data['measurementID'] ) );
			case 'GET:conversion-events':
				$settings = $this->get_settings()->get();
				if ( empty( $settings['propertyID'] ) ) {
					return new WP_Error(
						'missing_required_setting',
						__( 'No connected Google Analytics 4 property ID.', 'google-site-kit' ),
						array( 'status' => 500 )
					);
				}

				$analyticsadmin = $this->get_service( 'analyticsadmin' );
				$property_id    = self::normalize_property_id( $settings['propertyID'] );

				return $analyticsadmin
					->properties_conversionEvents // phpcs:ignore WordPress.NamingConventions.ValidVariableName.UsedPropertyNotSnakeCase
					->listPropertiesConversionEvents( $property_id );
		}

		return parent::create_data_request( $data );
	}

	/**
	 * Parses a response for the given datapoint.
	 *
	 * @since 1.30.0
	 *
	 * @param Data_Request $data     Data request object.
	 * @param mixed        $response Request response.
	 *
	 * @return mixed Parsed response data on success, or WP_Error on failure.
	 */
	protected function parse_data_response( Data_Request $data, $response ) {
		switch ( "{$data->method}:{$data->datapoint}" ) {
			case 'GET:accounts':
				return array_map( array( self::class, 'filter_account_with_ids' ), $response->getAccounts() );
			case 'GET:account-summaries':
				return array_map(
					function( $account ) {
						$obj                    = self::filter_account_with_ids( $account, 'account' );
						$obj->propertySummaries = array_map( // phpcs:ignore WordPress.NamingConventions.ValidVariableName.UsedPropertyNotSnakeCase
							function( $property ) {
								return self::filter_property_with_ids( $property, 'property' );
							},
							$account->getPropertySummaries()
						);

						return $obj;
					},
					$response->getAccountSummaries()
				);
			case 'POST:create-account-ticket':
				$account_ticket = new Account_Ticket();
				$account_ticket->set_id( $response->getAccountTicketId() );
				// Required in create_data_request.
				$account_ticket->set_property_name( $data['propertyName'] );
				$account_ticket->set_data_stream_name( $data['dataStreamName'] );
				$account_ticket->set_timezone( $data['timezone'] );
				// Cache the create ticket id long enough to verify it upon completion of the terms of service.
				set_transient(
					Analytics::PROVISION_ACCOUNT_TICKET_ID . '::' . get_current_user_id(),
					$account_ticket->to_array(),
					15 * MINUTE_IN_SECONDS
				);

				return $response;
			case 'POST:create-property':
				return self::filter_property_with_ids( $response );
			case 'POST:create-webdatastream':
				return self::filter_webdatastream_with_ids( $response );
			case 'GET:properties':
				return Sort::case_insensitive_list_sort(
					array_map( array( self::class, 'filter_property_with_ids' ), $response->getProperties() ),
					'displayName'
				);
			case 'GET:property':
				return self::filter_property_with_ids( $response );
			case 'GET:webdatastreams':
				/* @var GoogleAnalyticsAdminV1betaListDataStreamsResponse $response phpcs:ignore Squiz.PHP.CommentedOutCode.Found */
				$webdatastreams = self::filter_web_datastreams( $response->getDataStreams() );
				return array_map( array( self::class, 'filter_webdatastream_with_ids' ), $webdatastreams );
			case 'GET:webdatastreams-batch':
				return self::parse_webdatastreams_batch( $response );
			case 'GET:container-destinations':
				return (array) $response->getDestination();
			case 'GET:google-tag-settings':
				return $this->get_google_tag_settings_for_measurement_id( $response, $data['measurementID'] );
			case 'GET:conversion-events':
				return (array) $response->getConversionEvents();
			case 'GET:report':
				$report = new Analytics_4_Report_Response( $this->context );
				return $report->parse_response( $data, $response );
		}

		return parent::parse_data_response( $data, $response );
	}

	/**
	 * Gets the configured TagManager service instance.
	 *
	 * @since 1.92.0
	 *
	 * @return Google_Service_TagManager instance.
	 * @throws Exception Thrown if the module did not correctly set up the service.
	 */
	private function get_tagmanager_service() {
		return $this->get_service( 'tagmanager' );
	}

	/**
	 * Sets up information about the module.
	 *
	 * @since 1.30.0
	 *
	 * @return array Associative array of module info.
	 */
	protected function setup_info() {
		return array(
			'slug'        => self::MODULE_SLUG,
			'name'        => _x( 'Analytics 4', 'Service name', 'google-site-kit' ),
			'description' => __( 'Get a deeper understanding of your customers. Google Analytics gives you the free tools you need to analyze data for your business in one place.', 'google-site-kit' ),
			'order'       => 3,
			'homepage'    => __( 'https://analytics.google.com/analytics/web', 'google-site-kit' ),
			'internal'    => true,
			'depends_on'  => array( 'analytics' ),
		);
	}

	/**
	 * Gets the configured Analytics Data service object instance.
	 *
	 * @since 1.93.0
	 *
	 * @return Google_Service_AnalyticsData The Analytics Data API service.
	 */
	protected function get_analyticsdata_service() {
		return $this->get_service( 'analyticsdata' );
	}

	/**
	 * Sets up the Google services the module should use.
	 *
	 * This method is invoked once by {@see Module::get_service()} to lazily set up the services when one is requested
	 * for the first time.
	 *
	 * @since 1.30.0
	 *
	 * @param Google_Site_Kit_Client $client Google client instance.
	 * @return array Google services as $identifier => $service_instance pairs. Every $service_instance must be an
	 *               instance of Google_Service.
	 */
	protected function setup_services( Google_Site_Kit_Client $client ) {
		$google_proxy = $this->authentication->get_google_proxy();

		return array(
			'analyticsadmin'        => new Google_Service_GoogleAnalyticsAdmin( $client ),
			'analyticsdata'         => new Google_Service_AnalyticsData( $client ),
			'analyticsprovisioning' => new AccountProvisioningService( $client, $google_proxy->url() ),
			'tagmanager'            => new Google_Service_TagManager( $client ),
		);
	}

	/**
	 * Sets up the module's settings instance.
	 *
	 * @since 1.30.0
	 *
	 * @return Module_Settings
	 */
	protected function setup_settings() {
		return new Settings( $this->options );
	}

	/**
	 * Sets up the module's assets to register.
	 *
	 * @since 1.31.0
	 *
	 * @return Asset[] List of Asset objects.
	 */
	protected function setup_assets() {
		$base_url = $this->context->url( 'dist/assets/' );

		return array(
			new Script(
				'googlesitekit-modules-analytics-4',
				array(
					'src'          => $base_url . 'js/googlesitekit-modules-analytics-4.js',
					'dependencies' => array(
						'googlesitekit-vendor',
						'googlesitekit-api',
						'googlesitekit-data',
						'googlesitekit-modules',
						'googlesitekit-datastore-site',
						'googlesitekit-datastore-forms',
						'googlesitekit-components',
						'googlesitekit-modules-data',
					),
				)
			),
		);
	}

	/**
	 * Gets the provisioning redirect URI that listens for the Terms of Service redirect.
	 *
	 * @since 1.98.0
	 *
	 * @return string Provisioning redirect URI.
	 */
	private function get_provisioning_redirect_uri() {
		return $this->authentication->get_google_proxy()
			->get_site_fields()['analytics_redirect_uri'];
	}

	/**
	 * Registers the Analytics 4 tag.
	 *
	 * @since 1.31.0
	 */
	private function register_tag() {
		if ( $this->context->is_amp() ) {
			return;
		}

		$tag = new Web_Tag( $this->get_tag_id(), self::MODULE_SLUG );

		if ( $tag->is_tag_blocked() ) {
			return;
		}

		$tag->use_guard( new Tag_Verify_Guard( $this->context->input() ) );
		$tag->use_guard( new Tag_Guard( $this->get_settings() ) );
		$tag->use_guard( new Tag_Environment_Type_Guard() );

		if ( $tag->can_register() ) {
			// Here we need to retrieve the ads conversion ID from the
			// classic/UA Analytics settings as it does not exist yet for this module.
			// TODO: Update the value to be sourced from GA4 module settings once decoupled.
			$ua_settings = ( new Analytics_Settings( $this->options ) )->get();
			$tag->set_ads_conversion_id( $ua_settings['adsConversionID'] );

			$tag->register();
		}
	}

	/**
	 * Parses account ID, adds it to the model object and returns updated model.
	 *
	 * @since 1.31.0
	 *
	 * @param Google_Model $account Account model.
	 * @param string       $id_key   Attribute name that contains account id.
	 * @return stdClass Updated model with _id attribute.
	 */
	public static function filter_account_with_ids( $account, $id_key = 'name' ) {
		$obj = $account->toSimpleObject();

		$matches = array();
		if ( preg_match( '#accounts/([^/]+)#', $account[ $id_key ], $matches ) ) {
			$obj->_id = $matches[1];
		}

		return $obj;
	}

	/**
	 * Parses account and property IDs, adds it to the model object and returns updated model.
	 *
	 * @since 1.31.0
	 *
	 * @param Google_Model $property Property model.
	 * @param string       $id_key   Attribute name that contains property id.
	 * @return stdClass Updated model with _id and _accountID attributes.
	 */
	public static function filter_property_with_ids( $property, $id_key = 'name' ) {
		$obj = $property->toSimpleObject();

		$matches = array();
		if ( preg_match( '#properties/([^/]+)#', $property[ $id_key ], $matches ) ) {
			$obj->_id = $matches[1];
		}

		$matches = array();
		if ( preg_match( '#accounts/([^/]+)#', $property['parent'], $matches ) ) {
			$obj->_accountID = $matches[1]; // phpcs:ignore WordPress.NamingConventions.ValidVariableName.UsedPropertyNotSnakeCase
		}

		return $obj;
	}

	/**
	 * Parses property and web datastream IDs, adds it to the model object and returns updated model.
	 *
	 * @since 1.31.0
	 *
	 * @param Google_Model $webdatastream Web datastream model.
	 * @return stdClass Updated model with _id and _propertyID attributes.
	 */
	public static function filter_webdatastream_with_ids( $webdatastream ) {
		$obj = $webdatastream->toSimpleObject();

		$matches = array();
		if ( preg_match( '#properties/([^/]+)/dataStreams/([^/]+)#', $webdatastream['name'], $matches ) ) {
			$obj->_id         = $matches[2];
			$obj->_propertyID = $matches[1]; // phpcs:ignore WordPress.NamingConventions.ValidVariableName.UsedPropertyNotSnakeCase
		}

		return $obj;
	}

	/**
	 * Filters a list of data stream objects and returns only web data streams.
	 *
	 * @since 1.49.1
	 *
	 * @param GoogleAnalyticsAdminV1betaDataStream[] $datastreams Data streams to filter.
	 * @return GoogleAnalyticsAdminV1betaDataStream[] Web data streams.
	 */
	public static function filter_web_datastreams( array $datastreams ) {
		return array_filter(
			$datastreams,
			function ( GoogleAnalyticsAdminV1betaDataStream $datastream ) {
				return $datastream->getType() === 'WEB_DATA_STREAM';
			}
		);
	}

	/**
	 * Parses a response, adding the _id and _propertyID params and converting to an array keyed by the propertyID and web datastream IDs.
	 *
	 * @since 1.39.0
	 *
	 * @param GoogleAnalyticsAdminV1betaListDataStreamsResponse[] $batch_response Array of GoogleAnalyticsAdminV1betaListWebDataStreamsResponse objects.
	 * @return stdClass[] Array of models containing _id and _propertyID attributes, keyed by the propertyID.
	 */
	public static function parse_webdatastreams_batch( $batch_response ) {
		$mapped = array();

		foreach ( $batch_response as $response ) {
			if ( $response instanceof Exception ) {
				continue;
			}

			$webdatastreams = self::filter_web_datastreams( $response->getDataStreams() );

			foreach ( $webdatastreams as $webdatastream ) {
				$value            = self::filter_webdatastream_with_ids( $webdatastream );
				$key              = $value->_propertyID; // phpcs:ignore WordPress.NamingConventions.ValidVariableName.UsedPropertyNotSnakeCase
				$mapped[ $key ]   = isset( $mapped[ $key ] ) ? $mapped[ $key ] : array();
				$mapped[ $key ][] = $value;
			}
		}

		return $mapped;
	}

	/**
	 * Normalizes account ID and returns it.
	 *
	 * @since 1.31.0
	 *
	 * @param string $account_id Account ID.
	 * @return string Updated account ID with "accounts/" prefix.
	 */
	public static function normalize_account_id( $account_id ) {
		return 'accounts/' . $account_id;
	}

	/**
	 * Normalizes property ID and returns it.
	 *
	 * @since 1.31.0
	 *
	 * @param string $property_id Property ID.
	 * @return string Updated property ID with "properties/" prefix.
	 */
	public static function normalize_property_id( $property_id ) {
		return 'properties/' . $property_id;
	}

	/**
	 * Checks if the current user has access to the current configured service entity.
	 *
	 * @since 1.70.0
	 *
	 * @return boolean|WP_Error
	 */
	public function check_service_entity_access() {
		/* @var Google_Service_GoogleAnalyticsAdmin $analyticsadmin phpcs:ignore Squiz.PHP.CommentedOutCode.Found */
		$analyticsadmin = $this->get_service( 'analyticsadmin' );
		$settings       = $this->settings->get();

		try {
			$analyticsadmin
			->properties_dataStreams // phpcs:ignore WordPress.NamingConventions.ValidVariableName.UsedPropertyNotSnakeCase
			->listPropertiesDataStreams(
				self::normalize_property_id( $settings['propertyID'] )
			);
		} catch ( Exception $e ) {
			if ( $e->getCode() === 403 ) {
				return false;
			}
			return $this->exception_to_error( $e );
		}

		return true;
	}

	/**
	 * Gets the Google Tag Settings for the given measurement ID.
	 *
	 * @since 1.94.0
	 *
	 * @param Google_Service_TagManager_Container $container Tag Manager container.
	 * @param string                              $measurement_id Measurement ID.
	 * @return array Google Tag Settings.
	 */
	protected function get_google_tag_settings_for_measurement_id( $container, $measurement_id ) {
		return array(
			'googleTagAccountID'   => $container->getAccountId(),
			'googleTagContainerID' => $container->getContainerId(),
			'googleTagID'          => $this->determine_google_tag_id_from_tag_ids( $container->getTagIds(), $measurement_id ),
		);
	}

	/**
	 * Determines Google Tag ID from the given Tag IDs.
	 *
	 * @since 1.94.0
	 *
	 * @param array  $tag_ids Tag IDs.
	 * @param string $measurement_id Measurement ID.
	 * @return string Google Tag ID.
	 */
	private function determine_google_tag_id_from_tag_ids( $tag_ids, $measurement_id ) {
		// If there is only one tag id in the array, return it.
		if ( count( $tag_ids ) === 1 ) {
			return $tag_ids[0];
		}

		// If there are multiple tags, return the first one that starts with `GT-`.
		foreach ( $tag_ids as $tag_id ) {
			if ( substr( $tag_id, 0, 3 ) === 'GT-' ) { // strlen( 'GT-' ) === 3.
				return $tag_id;
			}
		}

		// Otherwise, return the `$measurement_id` if it is in the array.
		if ( in_array( $measurement_id, $tag_ids, true ) ) {
			return $measurement_id;
		}

		// Otherwise, return the first one that starts with `G-`.
		foreach ( $tag_ids as $tag_id ) {
			if ( substr( $tag_id, 0, 2 ) === 'G-' ) { // strlen( 'G-' ) === 2.
				return $tag_id;
			}
		}

		// If none of the above, return the first one.
		return $tag_ids[0];
	}

	/**
	 * Gets the Google Analytics 4 tag ID.
	 *
	 * @since 1.96.0
	 *
	 * @return string Google Analytics 4 tag ID.
	 */
	private function get_tag_id() {
		$settings = $this->get_settings()->get();

		if ( Feature_Flags::enabled( 'gteSupport' ) && ! empty( $settings['googleTagID'] ) ) {
			return $settings['googleTagID'];
		}
		return $settings['measurementID'];
	}

	/**
	 * Returns sharing settings with settings for Analytics-4 replicated from Analytics.
	 *
	 * Module sharing settings for Analytics and Analytics-4 are always kept "in-sync" when
	 * setting these settings in the datastore. However, this function ensures backwards
	 * compatibility before this replication was introduced, i.e. when sharing settings were
	 * saved for Analytics but not copied to Analytics-4.
	 *
	 * @since 1.98.0
	 *
	 * @param array $sharing_settings The dashboard_sharing settings option fetched from the database.
	 * @return array Dashboard sharing settings option with Analytics-4 settings.
	 */
	protected function replicate_analytics_sharing_settings( $sharing_settings ) {
		if ( ! isset( $sharing_settings[ self::MODULE_SLUG ] ) && isset( $sharing_settings[ Analytics::MODULE_SLUG ] ) ) {
			$sharing_settings[ self::MODULE_SLUG ] = $sharing_settings[ Analytics::MODULE_SLUG ];
		}

		return $sharing_settings;
	}

	/**
	 * Filters whether or not the option to exclude certain users from tracking should be displayed.
	 *
	 * If the Analytics-4 module is enabled, and the snippet is enabled, then the option to exclude
	 * the option to exclude certain users from tracking should be displayed.
	 *
	 * @since n.e.x.t
	 *
	 * @param bool $allowed Whether to allow tracking exclusion.
	 * @return bool Filtered value.
	 */
	private function filter_analytics_allow_tracking_disabled( $allowed ) {
		if ( $allowed ) {
			return $allowed;
		}

		if ( Feature_Flags::enabled( 'ga4Reporting' ) && $this->get_settings()->get()['useSnippet'] ) {
			return true;
		}

		return $allowed;
	}
}<|MERGE_RESOLUTION|>--- conflicted
+++ resolved
@@ -124,7 +124,6 @@
 			);
 		}
 
-<<<<<<< HEAD
 		if ( Feature_Flags::enabled( 'gteSupport' ) ) {
 			add_filter(
 				'googlesitekit_auth_scopes',
@@ -162,9 +161,8 @@
 				}
 			);
 		}
-=======
+
 		add_filter( 'googlesitekit_allow_tracking_disabled', $this->get_method_proxy( 'filter_analytics_allow_tracking_disabled' ) );
->>>>>>> 41ca2a71
 	}
 
 	/**
