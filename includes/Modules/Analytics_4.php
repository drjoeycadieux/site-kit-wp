--- conflicted
+++ resolved
@@ -122,13 +122,6 @@
 			2
 		);
 
-<<<<<<< HEAD
-		// Replicate Analytics settings for Analytics-4 if not set.
-		add_filter(
-			'option_' . Module_Sharing_Settings::OPTION,
-			$this->get_method_proxy( 'replicate_analytics_sharing_settings' )
-		);
-=======
 		// Check if the property ID has changed and reset availableCustomDimensions setting to null.
 		if ( Feature_Flags::enabled( 'newsKeyMetrics' ) ) {
 			add_filter(
@@ -145,14 +138,11 @@
 			);
 		}
 
-		if ( Feature_Flags::enabled( 'ga4Reporting' ) ) {
-			// Replicate Analytics settings for Analytics-4 if not set.
-			add_filter(
-				'option_' . Module_Sharing_Settings::OPTION,
-				$this->get_method_proxy( 'replicate_analytics_sharing_settings' )
-			);
-		}
->>>>>>> c6325c0c
+		// Replicate Analytics settings for Analytics-4 if not set.
+		add_filter(
+			'option_' . Module_Sharing_Settings::OPTION,
+			$this->get_method_proxy( 'replicate_analytics_sharing_settings' )
+		);
 
 		add_filter(
 			'googlesitekit_auth_scopes',
@@ -369,17 +359,6 @@
 			'shareable' => $shareable,
 		);
 
-		if ( Feature_Flags::enabled( 'newsKeyMetrics' ) ) {
-			$datapoints['POST:create-custom-dimension'] = array(
-				'service'                => 'analyticsdata',
-				'scopes'                 => array( Analytics::EDIT_SCOPE ),
-				'request_scopes_message' => __( 'You’ll need to grant Site Kit permission to create a new Analytics 4 custom dimension on your behalf.', 'google-site-kit' ),
-			);
-			$datapoints['POST:sync-custom-dimensions']  = array(
-				'service' => 'analyticsadmin',
-			);
-		}
-
 		return $datapoints;
 	}
 
