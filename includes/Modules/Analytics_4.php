--- conflicted
+++ resolved
@@ -114,32 +114,6 @@
 			10,
 			2
 		);
-<<<<<<< HEAD
-
-		// Ensure both Analytics modules always reference the same owner.
-		//
-		// The filter for Analytics (UA) is added in this class, and
-		// and the filter for Analytics 4 is added in Analytics class.
-		// This is to prevent an infinite loop, see:
-		// https://github.com/google/site-kit-wp/issues/6465#issuecomment-1483120333.
-		add_filter(
-			'pre_update_option_' . Analytics_Settings::OPTION,
-			function( $new_value, $old_value ) {
-				if ( $old_value['ownerID'] !== $new_value['ownerID'] ) {
-					$settings = $this->get_settings()->get();
-
-					if ( $settings['ownerID'] && $new_value['ownerID'] !== $settings['ownerID'] ) {
-						$this->get_settings()->merge(
-							array( 'ownerID' => $new_value['ownerID'] )
-						);
-					}
-				}
-
-				return $new_value;
-			},
-			20,
-			2
-		);
 
 		if ( Feature_Flags::enabled( 'ga4Reporting' ) ) {
 			// Replicate Analytics settings for Analytics-4 if not set.
@@ -148,8 +122,6 @@
 				$this->get_method_proxy( 'replicate_analytics_sharing_settings' )
 			);
 		}
-=======
->>>>>>> 09e00b3a
 	}
 
 	/**
