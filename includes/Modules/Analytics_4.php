<?php
/**
 * Class Google\Site_Kit\Modules\Analytics_4
 *
 * @package   Google\Site_Kit
 * @copyright 2021 Google LLC
 * @license   https://www.apache.org/licenses/LICENSE-2.0 Apache License 2.0
 * @link      https://sitekit.withgoogle.com
 */

namespace Google\Site_Kit\Modules;

use Exception;
use Google\Site_Kit\Core\Assets\Asset;
use Google\Site_Kit\Core\Assets\Script;
use Google\Site_Kit\Core\Authentication\Clients\Google_Site_Kit_Client;
use Google\Site_Kit\Core\Modules\Module;
use Google\Site_Kit\Core\Modules\Module_Settings;
use Google\Site_Kit\Core\Modules\Module_With_Deactivation;
use Google\Site_Kit\Core\Modules\Module_With_Debug_Fields;
use Google\Site_Kit\Core\Modules\Module_With_Assets;
use Google\Site_Kit\Core\Modules\Module_With_Assets_Trait;
use Google\Site_Kit\Core\Modules\Module_With_Scopes;
use Google\Site_Kit\Core\Modules\Module_With_Scopes_Trait;
use Google\Site_Kit\Core\Modules\Module_With_Settings;
use Google\Site_Kit\Core\Modules\Module_With_Settings_Trait;
use Google\Site_Kit\Core\Modules\Module_With_Owner;
use Google\Site_Kit\Core\Modules\Module_With_Owner_Trait;
use Google\Site_Kit\Core\Modules\Module_With_Service_Entity;
use Google\Site_Kit\Core\REST_API\Exception\Invalid_Datapoint_Exception;
use Google\Site_Kit\Core\REST_API\Data_Request;
use Google\Site_Kit\Core\Tags\Guards\Tag_Environment_Type_Guard;
use Google\Site_Kit\Core\Tags\Guards\Tag_Verify_Guard;
use Google\Site_Kit\Core\Util\BC_Functions;
use Google\Site_Kit\Core\Util\Debug_Data;
use Google\Site_Kit\Core\Util\Method_Proxy_Trait;
use Google\Site_Kit\Core\Util\Sort;
use Google\Site_Kit\Core\Util\URL;
use Google\Site_Kit\Modules\Analytics\Settings as Analytics_Settings;
use Google\Site_Kit\Modules\Analytics_4\Settings;
use Google\Site_Kit\Modules\Analytics_4\Tag_Guard;
use Google\Site_Kit\Modules\Analytics_4\Web_Tag;
use Google\Site_Kit_Dependencies\Google\Model as Google_Model;
use Google\Site_Kit_Dependencies\Google\Service\GoogleAnalyticsAdmin as Google_Service_GoogleAnalyticsAdmin;
use Google\Site_Kit_Dependencies\Google\Service\GoogleAnalyticsAdmin\GoogleAnalyticsAdminV1betaDataStream;
use Google\Site_Kit_Dependencies\Google\Service\GoogleAnalyticsAdmin\GoogleAnalyticsAdminV1betaDataStreamWebStreamData;
use Google\Site_Kit_Dependencies\Google\Service\GoogleAnalyticsAdmin\GoogleAnalyticsAdminV1betaListDataStreamsResponse;
use Google\Site_Kit_Dependencies\Google\Service\GoogleAnalyticsAdmin\GoogleAnalyticsAdminV1betaProperty as Google_Service_GoogleAnalyticsAdmin_GoogleAnalyticsAdminV1betaProperty;
use Google\Site_Kit_Dependencies\Psr\Http\Message\RequestInterface;
use stdClass;
use WP_Error;

/**
 * Class representing the Analytics 4 module.
 *
 * @since 1.30.0
 * @access private
 * @ignore
 */
final class Analytics_4 extends Module
	implements Module_With_Scopes, Module_With_Settings, Module_With_Debug_Fields, Module_With_Owner, Module_With_Assets, Module_With_Service_Entity, Module_With_Deactivation {
	use Method_Proxy_Trait;
	use Module_With_Assets_Trait;
	use Module_With_Owner_Trait;
	use Module_With_Scopes_Trait;
	use Module_With_Settings_Trait;

	/**
	 * Module slug name.
	 */
	const MODULE_SLUG = 'analytics-4';

	/**
	 * Registers functionality through WordPress hooks.
	 *
	 * @since 1.30.0
	 */
	public function register() {
		$this->register_scopes_hook();

		add_action( 'googlesitekit_analytics_handle_provisioning_callback', $this->get_method_proxy( 'handle_provisioning_callback' ) );
		// Analytics 4 tag placement logic.
		add_action( 'template_redirect', $this->get_method_proxy( 'register_tag' ) );
		add_action( 'googlesitekit_analytics_tracking_opt_out', $this->get_method_proxy( 'analytics_tracking_opt_out' ) );
	}

	/**
	 * Gets required Google OAuth scopes for the module.
	 *
	 * @since 1.30.0
	 *
	 * @return array List of Google OAuth scopes.
	 */
	public function get_scopes() {
		return array(
			Analytics::READONLY_SCOPE,
		);
	}

	/**
	 * Checks whether the module is connected.
	 *
	 * A module being connected means that all steps required as part of its activation are completed.
	 *
	 * @since 1.30.0
	 *
	 * @return bool True if module is connected, false otherwise.
	 */
	public function is_connected() {
		$required_keys = array(
			// TODO: These can be uncommented when Analytics and Analytics 4 modules are officially separated.
			/* 'accountID', */ // phpcs:ignore Squiz.PHP.CommentedOutCode.Found
			/* 'adsConversionID', */ // phpcs:ignore Squiz.PHP.CommentedOutCode.Found
			'propertyID',
			'webDataStreamID',
			'measurementID',
		);

		$options = $this->get_settings()->get();
		foreach ( $required_keys as $required_key ) {
			if ( empty( $options[ $required_key ] ) ) {
				return false;
			}
		}

		return parent::is_connected();
	}

	/**
	 * Cleans up when the module is deactivated.
	 *
	 * @since 1.30.0
	 */
	public function on_deactivation() {
		$this->get_settings()->delete();
	}

	/**
	 * Gets an array of debug field definitions.
	 *
	 * @since 1.30.0
	 *
	 * @return array
	 */
	public function get_debug_fields() {
		$settings = $this->get_settings()->get();

		return array(
			// phpcs:disable
			/*
			TODO: This can be uncommented when Analytics and Analytics 4 modules are officially separated.
			'analytics_4_account_id'         => array(
				'label' => __( 'Analytics 4 account ID', 'google-site-kit' ),
				'value' => $settings['accountID'],
				'debug' => Debug_Data::redact_debug_value( $settings['accountID'] ),
			),
			'analytics_4_ads_conversion_id'         => array(
				'label' => __( 'Analytics 4 ads conversion ID', 'google-site-kit' ),
				'value' => $settings['adsConversionID'],
				'debug' => Debug_Data::redact_debug_value( $settings['adsConversionID'] ),
			),
			*/
			// phpcs:enable
			'analytics_4_property_id'        => array(
				'label' => __( 'Analytics 4 property ID', 'google-site-kit' ),
				'value' => $settings['propertyID'],
				'debug' => Debug_Data::redact_debug_value( $settings['propertyID'], 7 ),
			),
			'analytics_4_web_data_stream_id' => array(
				'label' => __( 'Analytics 4 web data stream ID', 'google-site-kit' ),
				'value' => $settings['webDataStreamID'],
				'debug' => Debug_Data::redact_debug_value( $settings['webDataStreamID'] ),
			),
			'analytics_4_measurement_id'     => array(
				'label' => __( 'Analytics 4 measurement ID', 'google-site-kit' ),
				'value' => $settings['measurementID'],
				'debug' => Debug_Data::redact_debug_value( $settings['measurementID'] ),
			),
			'analytics_4_use_snippet'        => array(
				'label' => __( 'Analytics 4 snippet placed', 'google-site-kit' ),
				'value' => $settings['useSnippet'] ? __( 'Yes', 'google-site-kit' ) : __( 'No', 'google-site-kit' ),
				'debug' => $settings['useSnippet'] ? 'yes' : 'no',
			),
		);
	}

	/**
	 * Gets map of datapoint to definition data for each.
	 *
	 * @since 1.30.0
	 *
	 * @return array Map of datapoints to their definitions.
	 */
	protected function get_datapoint_definitions() {
		return array(
			'GET:account-summaries'     => array( 'service' => 'analyticsadmin' ),
			'GET:accounts'              => array( 'service' => 'analyticsadmin' ),
			'POST:create-property'      => array(
				'service'                => 'analyticsadmin',
				'scopes'                 => array( Analytics::EDIT_SCOPE ),
				'request_scopes_message' => __( 'You’ll need to grant Site Kit permission to create a new Analytics 4 property on your behalf.', 'google-site-kit' ),
			),
			'POST:create-webdatastream' => array(
				'service'                => 'analyticsadmin',
				'scopes'                 => array( Analytics::EDIT_SCOPE ),
				'request_scopes_message' => __( 'You’ll need to grant Site Kit permission to create a new Analytics 4 Measurement ID for this site on your behalf.', 'google-site-kit' ),
			),
			'GET:properties'            => array( 'service' => 'analyticsadmin' ),
			'GET:property'              => array( 'service' => 'analyticsadmin' ),
			'GET:webdatastreams'        => array( 'service' => 'analyticsadmin' ),
			'GET:webdatastreams-batch'  => array( 'service' => 'analyticsadmin' ),
		);
	}

	/**
	 * Creates a new property for provided account.
	 *
	 * @since 1.35.0
	 *
	 * @param string $account_id Account ID.
	 * @return Google_Service_GoogleAnalyticsAdmin_GoogleAnalyticsAdminV1betaProperty A new property.
	 */
	private function create_property( $account_id ) {
		$timezone = get_option( 'timezone_string' );
		if ( empty( $timezone ) ) {
			$timezone = 'UTC';
		}

		$property = new Google_Service_GoogleAnalyticsAdmin_GoogleAnalyticsAdminV1betaProperty();
		$property->setParent( self::normalize_account_id( $account_id ) );
		$property->setDisplayName( URL::parse( $this->context->get_reference_site_url(), PHP_URL_HOST ) );
		$property->setTimeZone( $timezone );

		return $this->get_service( 'analyticsadmin' )->properties->create( $property );
	}

	/**
	 * Creates a new web data stream for provided property.
	 *
	 * @since 1.35.0
	 *
	 * @param string $property_id Property ID.
	 * @return GoogleAnalyticsAdminV1betaDataStream A new web data stream.
	 */
	private function create_webdatastream( $property_id ) {
		$site_url = $this->context->get_reference_site_url();
		$data     = new GoogleAnalyticsAdminV1betaDataStreamWebStreamData();
		$data->setDefaultUri( $site_url );

		$datastream = new GoogleAnalyticsAdminV1betaDataStream();
		$datastream->setDisplayName( URL::parse( $site_url, PHP_URL_HOST ) );
		$datastream->setType( 'WEB_DATA_STREAM' );
		$datastream->setWebStreamData( $data );

		/* @var Google_Service_GoogleAnalyticsAdmin $analyticsadmin phpcs:ignore Squiz.PHP.CommentedOutCode.Found */
		$analyticsadmin = $this->get_service( 'analyticsadmin' );

		return $analyticsadmin
			->properties_dataStreams // phpcs:ignore WordPress.NamingConventions.ValidVariableName.UsedPropertyNotSnakeCase
			->create(
				self::normalize_property_id( $property_id ),
				$datastream
			);
	}

	/**
	 * Handles Analytics measurement opt-out for a GA4 property.
	 *
	 * @since 1.41.0
	 */
	private function analytics_tracking_opt_out() {
		$settings       = $this->get_settings()->get();
		$measurement_id = $settings['measurementID'];
		if ( ! $measurement_id ) {
			return;
		}
		BC_Functions::wp_print_inline_script_tag( sprintf( 'window["ga-disable-%s"] = true;', esc_attr( $measurement_id ) ) );

	}

	/**
	 * Provisions new GA4 property and web data stream for provided account.
	 *
	 * @since 1.35.0
	 *
	 * @param string $account_id Account ID.
	 */
	private function handle_provisioning_callback( $account_id ) {
		// TODO: remove this try/catch once GA4 API stabilizes.
		try {
			// Reset the current GA4 settings.
			$this->get_settings()->merge(
				array(
					'propertyID'      => '',
					'webDataStreamID' => '',
					'measurementID'   => '',
				)
			);

			$property = $this->create_property( $account_id );
			$property = self::filter_property_with_ids( $property );

			if ( empty( $property->_id ) ) {
				return;
			}

			$this->get_settings()->merge( array( 'propertyID' => $property->_id ) );

			$web_datastream = $this->create_webdatastream( $property->_id );
			$web_datastream = self::filter_webdatastream_with_ids( $web_datastream );

			if ( empty( $web_datastream->_id ) ) {
				return;
			}

			$this->get_settings()->merge(
				array(
					'webDataStreamID' => $web_datastream->_id,
					'measurementID'   => $web_datastream->webStreamData->measurementId, // phpcs:ignore WordPress.NamingConventions.ValidVariableName.UsedPropertyNotSnakeCase
				)
			);
		} catch ( Exception $e ) { // phpcs:ignore Generic.CodeAnalysis.EmptyStatement.DetectedCatch
			// Suppress this exception because it might be caused by unstable GA4 API.
		}
	}

	/**
	 * Creates a request object for the given datapoint.
	 *
	 * @since 1.30.0
	 *
	 * @param Data_Request $data Data request object.
	 * @return RequestInterface|callable|WP_Error Request object or callable on success, or WP_Error on failure.
	 *
	 * @throws Invalid_Datapoint_Exception Thrown if the datapoint does not exist.
	 */
	protected function create_data_request( Data_Request $data ) {
		switch ( "{$data->method}:{$data->datapoint}" ) {
			case 'GET:accounts':
				return $this->get_service( 'analyticsadmin' )->accounts->listAccounts();
			case 'GET:account-summaries':
				return $this->get_service( 'analyticsadmin' )->accountSummaries->listAccountSummaries( array( 'pageSize' => 200 ) );
			case 'POST:create-property':
				if ( ! isset( $data['accountID'] ) ) {
					return new WP_Error(
						'missing_required_param',
						/* translators: %s: Missing parameter name */
						sprintf( __( 'Request parameter is empty: %s.', 'google-site-kit' ), 'accountID' ),
						array( 'status' => 400 )
					);
				}

				return $this->create_property( $data['accountID'] );
			case 'POST:create-webdatastream':
				if ( ! isset( $data['propertyID'] ) ) {
					return new WP_Error(
						'missing_required_param',
						/* translators: %s: Missing parameter name */
						sprintf( __( 'Request parameter is empty: %s.', 'google-site-kit' ), 'propertyID' ),
						array( 'status' => 400 )
					);
				}

				return $this->create_webdatastream( $data['propertyID'] );
			case 'GET:properties':
				if ( ! isset( $data['accountID'] ) ) {
					return new WP_Error(
						'missing_required_param',
						/* translators: %s: Missing parameter name */
						sprintf( __( 'Request parameter is empty: %s.', 'google-site-kit' ), 'accountID' ),
						array( 'status' => 400 )
					);
				}

				return $this->get_service( 'analyticsadmin' )->properties->listProperties(
					array(
						'filter' => 'parent:' . self::normalize_account_id( $data['accountID'] ),
					)
				);
			case 'GET:property':
				if ( ! isset( $data['propertyID'] ) ) {
					return new WP_Error(
						'missing_required_param',
						/* translators: %s: Missing parameter name */
						sprintf( __( 'Request parameter is empty: %s.', 'google-site-kit' ), 'propertyID' ),
						array( 'status' => 400 )
					);
				}

				return $this->get_service( 'analyticsadmin' )->properties->get( self::normalize_property_id( $data['propertyID'] ) );
			case 'GET:webdatastreams':
				if ( ! isset( $data['propertyID'] ) ) {
					return new WP_Error(
						'missing_required_param',
						/* translators: %s: Missing parameter name */
						sprintf( __( 'Request parameter is empty: %s.', 'google-site-kit' ), 'propertyID' ),
						array( 'status' => 400 )
					);
				}

				/* @var Google_Service_GoogleAnalyticsAdmin $analyticsadmin phpcs:ignore Squiz.PHP.CommentedOutCode.Found */
				$analyticsadmin = $this->get_service( 'analyticsadmin' );

				return $analyticsadmin
					->properties_dataStreams // phpcs:ignore WordPress.NamingConventions.ValidVariableName.UsedPropertyNotSnakeCase
					->listPropertiesDataStreams(
						self::normalize_property_id( $data['propertyID'] )
					);
			case 'GET:webdatastreams-batch':
				if ( ! isset( $data['propertyIDs'] ) ) {
					return new WP_Error(
						'missing_required_param',
						/* translators: %s: Missing parameter name */
						sprintf( __( 'Request parameter is empty: %s.', 'google-site-kit' ), 'propertyIDs' ),
						array( 'status' => 400 )
					);
				}

				if ( ! is_array( $data['propertyIDs'] ) || count( $data['propertyIDs'] ) > 10 ) {
					return new WP_Error(
						'rest_invalid_param',
						/* translators: %s: List of invalid parameters. */
						sprintf( __( 'Invalid parameter(s): %s', 'google-site-kit' ), 'propertyIDs' ),
						array( 'status' => 400 )
					);
				}

				/* @var Google_Service_GoogleAnalyticsAdmin $analyticsadmin phpcs:ignore Squiz.PHP.CommentedOutCode.Found */
				$analyticsadmin = $this->get_service( 'analyticsadmin' );
				$batch_request  = $analyticsadmin->createBatch();

				foreach ( $data['propertyIDs'] as $property_id ) {
					$batch_request->add(
						$analyticsadmin
							->properties_dataStreams // phpcs:ignore WordPress.NamingConventions.ValidVariableName.UsedPropertyNotSnakeCase
							->listPropertiesDataStreams(
								self::normalize_property_id( $property_id )
							)
					);
				}

				return function() use ( $batch_request ) {
					return $batch_request->execute();
				};
		}

		return parent::create_data_request( $data );
	}

	/**
	 * Parses a response for the given datapoint.
	 *
	 * @since 1.30.0
	 *
	 * @param Data_Request $data     Data request object.
	 * @param mixed        $response Request response.
	 *
	 * @return mixed Parsed response data on success, or WP_Error on failure.
	 */
	protected function parse_data_response( Data_Request $data, $response ) {
		switch ( "{$data->method}:{$data->datapoint}" ) {
			case 'GET:accounts':
				return array_map( array( self::class, 'filter_account_with_ids' ), $response->getAccounts() );
			case 'GET:account-summaries':
				return array_map(
					function( $account ) {
						$obj                    = self::filter_account_with_ids( $account, 'account' );
						$obj->propertySummaries = array_map( // phpcs:ignore WordPress.NamingConventions.ValidVariableName.UsedPropertyNotSnakeCase
							function( $property ) {
								return self::filter_property_with_ids( $property, 'property' );
							},
							$account->getPropertySummaries()
						);

						return $obj;
					},
					$response->getAccountSummaries()
				);
			case 'POST:create-property':
				return self::filter_property_with_ids( $response );
			case 'POST:create-webdatastream':
				return self::filter_webdatastream_with_ids( $response );
			case 'GET:properties':
				return Sort::case_insensitive_list_sort(
					array_map( array( self::class, 'filter_property_with_ids' ), $response->getProperties() ),
					'displayName'
				);
			case 'GET:property':
				return self::filter_property_with_ids( $response );
			case 'GET:webdatastreams':
				/* @var GoogleAnalyticsAdminV1betaListDataStreamsResponse $response phpcs:ignore Squiz.PHP.CommentedOutCode.Found */
				$webdatastreams = self::filter_web_datastreams( $response->getDataStreams() );
				return array_map( array( self::class, 'filter_webdatastream_with_ids' ), $webdatastreams );
			case 'GET:webdatastreams-batch':
				return self::parse_webdatastreams_batch( $response );
		}

		return parent::parse_data_response( $data, $response );
	}

	/**
	 * Sets up information about the module.
	 *
	 * @since 1.30.0
	 *
	 * @return array Associative array of module info.
	 */
	protected function setup_info() {
		return array(
			'slug'        => self::MODULE_SLUG,
<<<<<<< HEAD
			'name'        => _x( 'Analytics 4', 'Service name', 'google-site-kit' ),
=======
			'name'        => _x( 'Analytics 4 (Beta)', 'Service name', 'google-site-kit' ),
>>>>>>> e8285aa2
			'description' => __( 'Get a deeper understanding of your customers. Google Analytics gives you the free tools you need to analyze data for your business in one place.', 'google-site-kit' ),
			'order'       => 3,
			'homepage'    => __( 'https://analytics.google.com/analytics/web', 'google-site-kit' ),
			'internal'    => true,
			'depends_on'  => array( 'analytics' ),
		);
	}

	/**
	 * Sets up the Google services the module should use.
	 *
	 * This method is invoked once by {@see Module::get_service()} to lazily set up the services when one is requested
	 * for the first time.
	 *
	 * @since 1.30.0
	 *
	 * @param Google_Site_Kit_Client $client Google client instance.
	 * @return array Google services as $identifier => $service_instance pairs. Every $service_instance must be an
	 *               instance of Google_Service.
	 */
	protected function setup_services( Google_Site_Kit_Client $client ) {
		return array(
			'analyticsadmin' => new Google_Service_GoogleAnalyticsAdmin( $client ),
		);
	}

	/**
	 * Sets up the module's settings instance.
	 *
	 * @since 1.30.0
	 *
	 * @return Module_Settings
	 */
	protected function setup_settings() {
		return new Settings( $this->options );
	}

	/**
	 * Sets up the module's assets to register.
	 *
	 * @since 1.31.0
	 *
	 * @return Asset[] List of Asset objects.
	 */
	protected function setup_assets() {
		$base_url = $this->context->url( 'dist/assets/' );

		return array(
			new Script(
				'googlesitekit-modules-analytics-4',
				array(
					'src'          => $base_url . 'js/googlesitekit-modules-analytics-4.js',
					'dependencies' => array(
						'googlesitekit-vendor',
						'googlesitekit-api',
						'googlesitekit-data',
						'googlesitekit-modules',
						'googlesitekit-datastore-site',
						'googlesitekit-datastore-forms',
						'googlesitekit-components',
					),
				)
			),
		);
	}

	/**
	 * Registers the Analytics 4 tag.
	 *
	 * @since 1.31.0
	 */
	private function register_tag() {
		if ( $this->context->is_amp() ) {
			return;
		}

		$settings = $this->get_settings()->get();
		$tag      = new Web_Tag( $settings['measurementID'], self::MODULE_SLUG );

		if ( $tag->is_tag_blocked() ) {
			return;
		}

		$tag->use_guard( new Tag_Verify_Guard( $this->context->input() ) );
		$tag->use_guard( new Tag_Guard( $this->get_settings() ) );
		$tag->use_guard( new Tag_Environment_Type_Guard() );

		if ( $tag->can_register() ) {
			// Here we need to retrieve the ads conversion ID from the
			// classic/UA Analytics settings as it does not exist yet for this module.
			// TODO: Update the value to be sourced from GA4 module settings once decoupled.
			$ua_settings = ( new Analytics_Settings( $this->options ) )->get();
			$tag->set_ads_conversion_id( $ua_settings['adsConversionID'] );

			$tag->register();
		}
	}

	/**
	 * Parses account ID, adds it to the model object and returns updated model.
	 *
	 * @since 1.31.0
	 *
	 * @param Google_Model $account Account model.
	 * @param string       $id_key   Attribute name that contains account id.
	 * @return stdClass Updated model with _id attribute.
	 */
	public static function filter_account_with_ids( $account, $id_key = 'name' ) {
		$obj = $account->toSimpleObject();

		$matches = array();
		if ( preg_match( '#accounts/([^/]+)#', $account[ $id_key ], $matches ) ) {
			$obj->_id = $matches[1];
		}

		return $obj;
	}

	/**
	 * Parses account and property IDs, adds it to the model object and returns updated model.
	 *
	 * @since 1.31.0
	 *
	 * @param Google_Model $property Property model.
	 * @param string       $id_key   Attribute name that contains property id.
	 * @return stdClass Updated model with _id and _accountID attributes.
	 */
	public static function filter_property_with_ids( $property, $id_key = 'name' ) {
		$obj = $property->toSimpleObject();

		$matches = array();
		if ( preg_match( '#properties/([^/]+)#', $property[ $id_key ], $matches ) ) {
			$obj->_id = $matches[1];
		}

		$matches = array();
		if ( preg_match( '#accounts/([^/]+)#', $property['parent'], $matches ) ) {
			$obj->_accountID = $matches[1]; // phpcs:ignore WordPress.NamingConventions.ValidVariableName.UsedPropertyNotSnakeCase
		}

		return $obj;
	}

	/**
	 * Parses property and web datastream IDs, adds it to the model object and returns updated model.
	 *
	 * @since 1.31.0
	 *
	 * @param Google_Model $webdatastream Web datastream model.
	 * @return stdClass Updated model with _id and _propertyID attributes.
	 */
	public static function filter_webdatastream_with_ids( $webdatastream ) {
		$obj = $webdatastream->toSimpleObject();

		$matches = array();
		if ( preg_match( '#properties/([^/]+)/dataStreams/([^/]+)#', $webdatastream['name'], $matches ) ) {
			$obj->_id         = $matches[2];
			$obj->_propertyID = $matches[1]; // phpcs:ignore WordPress.NamingConventions.ValidVariableName.UsedPropertyNotSnakeCase
		}

		return $obj;
	}

	/**
	 * Filters a list of data stream objects and returns only web data streams.
	 *
	 * @since 1.49.1
	 *
	 * @param GoogleAnalyticsAdminV1betaDataStream[] $datastreams Data streams to filter.
	 * @return GoogleAnalyticsAdminV1betaDataStream[] Web data streams.
	 */
	public static function filter_web_datastreams( array $datastreams ) {
		return array_filter(
			$datastreams,
			function ( GoogleAnalyticsAdminV1betaDataStream $datastream ) {
				return $datastream->getType() === 'WEB_DATA_STREAM';
			}
		);
	}

	/**
	 * Parses a response, adding the _id and _propertyID params and converting to an array keyed by the propertyID and web datastream IDs.
	 *
	 * @since 1.39.0
	 *
	 * @param GoogleAnalyticsAdminV1betaListDataStreamsResponse[] $batch_response Array of GoogleAnalyticsAdminV1betaListWebDataStreamsResponse objects.
	 * @return stdClass[] Array of models containing _id and _propertyID attributes, keyed by the propertyID.
	 */
	public static function parse_webdatastreams_batch( $batch_response ) {
		$mapped = array();

		foreach ( $batch_response as $response ) {
			$webdatastreams = self::filter_web_datastreams( $response->getDataStreams() );

			foreach ( $webdatastreams as $webdatastream ) {
				$value            = self::filter_webdatastream_with_ids( $webdatastream );
				$key              = $value->_propertyID; // phpcs:ignore WordPress.NamingConventions.ValidVariableName.UsedPropertyNotSnakeCase
				$mapped[ $key ]   = isset( $mapped[ $key ] ) ? $mapped[ $key ] : array();
				$mapped[ $key ][] = $value;
			}
		}

		return $mapped;
	}

	/**
	 * Normalizes account ID and returns it.
	 *
	 * @since 1.31.0
	 *
	 * @param string $account_id Account ID.
	 * @return string Updated account ID with "accounts/" prefix.
	 */
	public static function normalize_account_id( $account_id ) {
		return 'accounts/' . $account_id;
	}

	/**
	 * Normalizes property ID and returns it.
	 *
	 * @since 1.31.0
	 *
	 * @param string $property_id Property ID.
	 * @return string Updated property ID with "properties/" prefix.
	 */
	public static function normalize_property_id( $property_id ) {
		return 'properties/' . $property_id;
	}

	/**
	 * Checks if the current user has access to the current configured service entity.
	 *
	 * @since 1.70.0
	 *
	 * @return boolean|WP_Error
	 */
	public function check_service_entity_access() {
		/* @var Google_Service_GoogleAnalyticsAdmin $analyticsadmin phpcs:ignore Squiz.PHP.CommentedOutCode.Found */
		$analyticsadmin = $this->get_service( 'analyticsadmin' );
		$settings       = $this->settings->get();

		try {
			$analyticsadmin
			->properties_dataStreams // phpcs:ignore WordPress.NamingConventions.ValidVariableName.UsedPropertyNotSnakeCase
			->listPropertiesDataStreams(
				self::normalize_property_id( $settings['propertyID'] )
			);
		} catch ( Exception $e ) {
			if ( $e->getCode() === 403 ) {
				return false;
			}
			return $this->exception_to_error( $e );
		}

		return true;
	}

}<|MERGE_RESOLUTION|>--- conflicted
+++ resolved
@@ -508,11 +508,7 @@
 	protected function setup_info() {
 		return array(
 			'slug'        => self::MODULE_SLUG,
-<<<<<<< HEAD
 			'name'        => _x( 'Analytics 4', 'Service name', 'google-site-kit' ),
-=======
-			'name'        => _x( 'Analytics 4 (Beta)', 'Service name', 'google-site-kit' ),
->>>>>>> e8285aa2
 			'description' => __( 'Get a deeper understanding of your customers. Google Analytics gives you the free tools you need to analyze data for your business in one place.', 'google-site-kit' ),
 			'order'       => 3,
 			'homepage'    => __( 'https://analytics.google.com/analytics/web', 'google-site-kit' ),
