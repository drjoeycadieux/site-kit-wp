<?php
/**
 * Class Google\Site_Kit\Modules\Analytics_4\Report\Request
 *
 * @package   Google\Site_Kit\Modules\Analytics_4\Report
 * @copyright 2023 Google LLC
 * @license   https://www.apache.org/licenses/LICENSE-2.0 Apache License 2.0
 * @link      https://sitekit.withgoogle.com
 */

namespace Google\Site_Kit\Modules\Analytics_4\Report;

use Google\Site_Kit\Core\REST_API\Data_Request;
use Google\Site_Kit\Core\Validation\Exception\Invalid_Report_Dimensions_Exception;
use Google\Site_Kit\Core\Validation\Exception\Invalid_Report_Metrics_Exception;
use Google\Site_Kit\Core\Util\URL;
use Google\Site_Kit\Modules\Analytics_4\Report;
use Google\Site_Kit\Modules\Analytics_4\Report\Dimension_Filter\In_List_Filter;
use Google\Site_Kit\Modules\Analytics_4\Report\Dimension_Filter\String_Filter;
use Google\Site_Kit\Modules\Analytics_4\Report\Filters\Numeric_Filter;
use Google\Site_Kit\Modules\Analytics_4\Report\Filters\Between_Filter;
use Google\Site_Kit_Dependencies\Google\Service\AnalyticsData\DateRange as Google_Service_AnalyticsData_DateRange;
use Google\Site_Kit_Dependencies\Google\Service\AnalyticsData\Dimension as Google_Service_AnalyticsData_Dimension;
use Google\Site_Kit_Dependencies\Google\Service\AnalyticsData\FilterExpression as Google_Service_AnalyticsData_FilterExpression;
use Google\Site_Kit_Dependencies\Google\Service\AnalyticsData\FilterExpressionList as Google_Service_AnalyticsData_FilterExpressionList;
use Google\Site_Kit_Dependencies\Google\Service\AnalyticsData\RunReportRequest as Google_Service_AnalyticsData_RunReportRequest;
use Google\Site_Kit_Dependencies\Google\Service\AnalyticsData\Metric as Google_Service_AnalyticsData_Metric;
use WP_Error;

/**
 * Class for Analytics 4 report requests.
 *
 * @since 1.99.0
 * @access private
 * @ignore
 */
class Request extends Report {

	/**
	 * Creates and executes a new Analytics 4 report request.
	 *
	 * @since 1.99.0
	 *
	 * @param Data_Request $data           Data request object.
	 * @param bool         $is_shared_request Determines whether the current request is shared or not.
	 * @return RequestInterface|WP_Error Request object on success, or WP_Error on failure.
	 */
	public function create_request( Data_Request $data, $is_shared_request ) {
		$request = new Google_Service_AnalyticsData_RunReportRequest();
		$request->setKeepEmptyRows( true );
		$request->setMetricAggregations( array( 'TOTAL', 'MINIMUM', 'MAXIMUM' ) );

		if ( ! empty( $data['limit'] ) ) {
			$request->setLimit( $data['limit'] );
		}

		$dimensions = $this->parse_dimensions( $data );
		if ( ! empty( $dimensions ) ) {
			if ( $is_shared_request ) {
				try {
					$this->validate_shared_dimensions( $dimensions );
				} catch ( Invalid_Report_Dimensions_Exception $exception ) {
					return new WP_Error(
						'invalid_analytics_4_report_dimensions',
						$exception->getMessage()
					);
				}
			}

			$request->setDimensions( (array) $dimensions );
		}

		$dimension_filters = $this->parse_dimension_filters( $data );
		$request->setDimensionFilter( $dimension_filters );

		$metric_filters = $this->parse_metric_filters( $data );
		if ( ! empty( $metric_filters ) ) {
			$request->setMetricFilter( $metric_filters );
		}

		$date_ranges = $this->parse_dateranges( $data );
		$request->setDateRanges( $date_ranges );

		$metrics = $data['metrics'];
		if ( is_string( $metrics ) || is_array( $metrics ) ) {
			if ( is_string( $metrics ) ) {
				$metrics = explode( ',', $data['metrics'] );
			} elseif ( is_array( $metrics ) && ! wp_is_numeric_array( $metrics ) ) { // If single object is passed.
				$metrics = array( $metrics );
			}

			$metrics = array_filter(
				array_map(
					function ( $metric_def ) {
						$metric = new Google_Service_AnalyticsData_Metric();

						if ( is_string( $metric_def ) ) {
							$metric->setName( $metric_def );
						} elseif ( is_array( $metric_def ) ) {
							$metric->setName( $metric_def['name'] );
							if ( ! empty( $metric_def['expression'] ) ) {
								$metric->setExpression( $metric_def['expression'] );
							}
						} else {
							return null;
						}

						return $metric;
					},
					$metrics
				)
			);

			if ( ! empty( $metrics ) ) {
				try {
					$this->validate_metrics( $metrics );
				} catch ( Invalid_Report_Metrics_Exception $exception ) {
					return new WP_Error(
						'invalid_analytics_4_report_metrics',
						$exception->getMessage()
					);
				}

				if ( $is_shared_request ) {
					try {
						$this->validate_shared_metrics( $metrics );
					} catch ( Invalid_Report_Metrics_Exception $exception ) {
						return new WP_Error(
							'invalid_analytics_4_report_metrics',
							$exception->getMessage()
						);
					}
				}

				$request->setMetrics( $metrics );
			}
		}

		// Order by.
		$orderby = $this->parse_orderby( $data );
		if ( ! empty( $orderby ) ) {
			$request->setOrderBys( $orderby );
		}

		return $request;
	}

	/**
	 * Validates the given metrics for a report.
	 *
	 * Metrics must have valid names, matching the regular expression ^[a-zA-Z0-9_]+$ in keeping with the GA4 API.
	 *
	 * @since 1.99.0
	 *
	 * @param Google_Service_AnalyticsData_Metric[] $metrics The metrics to validate.
	 * @throws Invalid_Report_Metrics_Exception Thrown if the metrics are invalid.
	 */
	protected function validate_metrics( $metrics ) {
		$valid_name_expression = '^[a-zA-Z0-9_]+$';

		$invalid_metrics = array_map(
			function ( $metric ) {
				return $metric->getName();
			},
			array_filter(
				$metrics,
				function ( $metric ) use ( $valid_name_expression ) {
					return ! preg_match( "#$valid_name_expression#", $metric->getName() );
				}
			)
		);

		if ( count( $invalid_metrics ) > 0 ) {
			$message = count( $invalid_metrics ) > 1 ? sprintf(
				/* translators: 1: the regular expression for a valid name, 2: a comma separated list of the invalid metrics. */
				__(
					'Metric names should match the expression %1$s: %2$s',
					'google-site-kit'
				),
				$valid_name_expression,
				join(
					/* translators: used between list items, there is a space after the comma. */
					__( ', ', 'google-site-kit' ),
					$invalid_metrics
				)
			) : sprintf(
				/* translators: 1: the regular expression for a valid name, 2: the invalid metric. */
				__(
					'Metric name should match the expression %1$s: %2$s',
					'google-site-kit'
				),
				$valid_name_expression,
				$invalid_metrics[0]
			);

			throw new Invalid_Report_Metrics_Exception( $message );
		}
	}

	/**
	 * Validates the report metrics for a shared request.
	 *
	 * @since 1.99.0
	 *
	 * @param Google_Service_AnalyticsData_Metric[] $metrics The metrics to validate.
	 * @throws Invalid_Report_Metrics_Exception Thrown if the metrics are invalid.
	 */
	protected function validate_shared_metrics( $metrics ) {
		$valid_metrics = apply_filters(
			'googlesitekit_shareable_analytics_4_metrics',
			array(
				'activeUsers',
				'averageSessionDuration',
				'bounceRate',
				'conversions',
				'engagedSessions',
				'engagementRate',
				'screenPageViews',
				'screenPageViewsPerSession',
				'sessions',
				'sessionConversionRate',
				'sessionsPerUser',
				'totalUsers',
			)
		);

		$invalid_metrics = array_diff(
			array_map(
				function ( $metric ) {
					// If there is an expression, it means the name is there as an alias, otherwise the name should be a valid metric name.
					// Therefore, the expression takes precedence to the name for the purpose of allow-list validation.
					return ! empty( $metric->getExpression() ) ? $metric->getExpression() : $metric->getName();
				},
				$metrics
			),
			$valid_metrics
		);

		if ( count( $invalid_metrics ) > 0 ) {
			$message = count( $invalid_metrics ) > 1 ? sprintf(
				/* translators: %s: is replaced with a comma separated list of the invalid metrics. */
				__(
					'Unsupported metrics requested: %s',
					'google-site-kit'
				),
				join(
					/* translators: used between list items, there is a space after the comma. */
					__( ', ', 'google-site-kit' ),
					$invalid_metrics
				)
			) : sprintf(
				/* translators: %s: is replaced with the invalid metric. */
				__(
					'Unsupported metric requested: %s',
					'google-site-kit'
				),
				$invalid_metrics[0]
			);

			throw new Invalid_Report_Metrics_Exception( $message );
		}
	}

	/**
	 * Validates the report dimensions for a shared request.
	 *
	 * @since 1.99.0
	 *
	 * @param Google_Service_AnalyticsData_Dimension[] $dimensions The dimensions to validate.
	 * @throws Invalid_Report_Dimensions_Exception Thrown if the dimensions are invalid.
	 */
	protected function validate_shared_dimensions( $dimensions ) {
		$valid_dimensions = apply_filters(
			'googlesitekit_shareable_analytics_4_dimensions',
			array(
				'city',
				'country',
				'date',
				'deviceCategory',
				'newVsReturning',
				'pagePath',
				'pageTitle',
				'sessionDefaultChannelGroup',
				'sessionDefaultChannelGrouping',
<<<<<<< HEAD
				'customEvent:googlesitekit_post_date',
=======
				'customEvent:googlesitekit_post_categories',
>>>>>>> ecfaf506
			)
		);

		$invalid_dimensions = array_diff(
			array_map(
				function ( $dimension ) {
					return $dimension->getName();
				},
				$dimensions
			),
			$valid_dimensions
		);

		if ( count( $invalid_dimensions ) > 0 ) {
			$message = count( $invalid_dimensions ) > 1 ? sprintf(
				/* translators: %s: is replaced with a comma separated list of the invalid dimensions. */
				__(
					'Unsupported dimensions requested: %s',
					'google-site-kit'
				),
				join(
					/* translators: used between list items, there is a space after the comma. */
					__( ', ', 'google-site-kit' ),
					$invalid_dimensions
				)
			) : sprintf(
				/* translators: %s: is replaced with the invalid dimension. */
				__(
					'Unsupported dimension requested: %s',
					'google-site-kit'
				),
				$invalid_dimensions[0]
			);

			throw new Invalid_Report_Dimensions_Exception( $message );
		}
	}

	/**
	 * Parses dimension filters and returns a filter expression that should be added to the report request.
	 *
	 * @since 1.106.0
	 *
	 * @param Data_Request $data Data request object.
	 * @return Google_Service_AnalyticsData_FilterExpression The filter expression to use with the report request.
	 */
	protected function parse_dimension_filters( Data_Request $data ) {
		$expressions = array();

		$reference_url = trim( $this->context->get_reference_site_url(), '/' );
		$hostnames     = URL::permute_site_hosts( URL::parse( $reference_url, PHP_URL_HOST ) );
		$expressions[] = $this->parse_dimension_filter( 'hostName', $hostnames );

		if ( ! empty( $data['url'] ) ) {
			$url           = str_replace( $reference_url, '', esc_url_raw( $data['url'] ) );
			$expressions[] = $this->parse_dimension_filter( 'pagePath', $url );
		}

		if ( is_array( $data['dimensionFilters'] ) ) {
			foreach ( $data['dimensionFilters'] as $key => $value ) {
				$expressions[] = $this->parse_dimension_filter( $key, $value );
			}
		}

		$filter_expression_list = new Google_Service_AnalyticsData_FilterExpressionList();
		$filter_expression_list->setExpressions( array_filter( $expressions ) );

		$dimension_filters = new Google_Service_AnalyticsData_FilterExpression();
		$dimension_filters->setAndGroup( $filter_expression_list );

		return $dimension_filters;
	}

	/**
	 * Parses and returns a single dimension filter.
	 *
	 * @since 1.106.0
	 *
	 * @param string $dimension_name The dimension name.
	 * @param mixed  $dimension_value The dimension fileter settings.
	 * @return Google_Service_AnalyticsData_FilterExpression The filter expression instance.
	 */
	protected function parse_dimension_filter( $dimension_name, $dimension_value ) {
		// Use the string filter type by default.
		$filter_type = 'stringFilter';
		if ( isset( $dimension_value['filterType'] ) ) {
			// If the filterType property is provided, use the explicit filter type then.
			$filter_type = $dimension_value['filterType'];
		} elseif ( wp_is_numeric_array( $dimension_value ) ) {
			// Otherwise, if the dimension has a numeric array of values, we should fall
			// back to the "in list" filter type.
			$filter_type = 'inListFilter';
		}

		if ( 'stringFilter' === $filter_type ) {
			$filter_class = String_Filter::class;
		} elseif ( 'inListFilter' === $filter_type ) {
			$filter_class = In_List_Filter::class;
			// Ensure that the 'inListFilter' is provided a flat array of values.
			// Extract the actual values from the 'value' key if present.
			if ( isset( $dimension_value['value'] ) ) {
				$dimension_value = $dimension_value['value'];
			}
		} else {
			return null;
		}

		$filter            = new $filter_class();
		$filter_expression = $filter->parse_filter_expression( $dimension_name, $dimension_value );

		return $filter_expression;
	}

	/**
	 * Parses metric filters and returns a filter expression that should be added to the report request.
	 *
	 * @since 1.111.0
	 *
	 * @param Data_Request $data Data request object.
	 * @return Google_Service_AnalyticsData_FilterExpression The filter expression to use with the report request.
	 */
	protected function parse_metric_filters( Data_Request $data ) {
		$expressions = array();

		if ( is_array( $data['metricFilters'] ) ) {
			foreach ( $data['metricFilters'] as $key => $value ) {
				$expressions[] = $this->parse_metric_filter( $key, $value );
			}
		}

		if ( ! empty( $expressions ) ) {
			$filter_expression_list = new Google_Service_AnalyticsData_FilterExpressionList();
			$filter_expression_list->setExpressions( array_filter( $expressions ) );

			$metric_filters = new Google_Service_AnalyticsData_FilterExpression();
			$metric_filters->setAndGroup( $filter_expression_list );

			return $metric_filters;
		}

		return null;
	}

	/**
	 * Parses and returns a single metric filter.
	 *
	 * @since 1.111.0
	 *
	 * @param string $metric_name The metric name.
	 * @param mixed  $metric_value The metric filter settings.
	 * @return Google_Service_AnalyticsData_FilterExpression The filter expression instance.
	 */
	protected function parse_metric_filter( $metric_name, $metric_value ) {
		// Use the numeric filter type by default.
		$filter_type = 'numericFilter';
		if ( isset( $metric_value['filterType'] ) ) {
			// If the filterType property is provided, use the explicit filter type then.
			$filter_type = $metric_value['filterType'];
		}

		if ( 'numericFilter' === $filter_type ) {
			if ( ! isset( $metric_value['operation'] ) || ! isset( $metric_value['value'] ) ) {
				return null;
			}
			if ( ! isset( $metric_value['value']['int64Value'] ) ) {
				return null;
			}

			$filter = new Numeric_Filter();

		} elseif ( 'betweenFilter' === $filter_type ) {
			if ( ! isset( $metric_value['from_value'] ) || ! isset( $metric_value['to_value'] ) ) {
				return null;
			}
			if (
				! isset( $metric_value['from_value']['int64Value'] ) ||
				! isset( $metric_value['to_value']['int64Value'] )
			) {
				return null;
			}

			$filter = new Between_Filter();

		} else {
			return null;
		}

		$filter_expression = $this->get_metric_filter_expression(
			$filter,
			$metric_name,
			$metric_value
		);

		return $filter_expression;
	}

	/**
	 * Returns correct filter expression instance based on the metric filter instance.
	 *
	 * @since 1.111.0
	 *
	 * @param Numeric_Filter|Between_Filter $filter The metric filter instance.
	 * @param string                        $metric_name The metric name.
	 * @param mixed                         $metric_value The metric filter settings.
	 * @return Google_Service_AnalyticsData_FilterExpression The filter expression instance.
	 */
	protected function get_metric_filter_expression( $filter, $metric_name, $metric_value ) {
		if ( $filter instanceof Numeric_Filter ) {
			$value = $metric_value['value']['int64Value'];

			$filter_expression = $filter->parse_filter_expression(
				$metric_name,
				$metric_value['operation'],
				$value
			);

		} elseif ( $filter instanceof Between_Filter ) {
			$from_value = $metric_value['from_value']['int64Value'];
			$to_value   = $metric_value['to_value']['int64Value'];

			$filter_expression = $filter->parse_filter_expression(
				$metric_name,
				$from_value,
				$to_value
			);

		} else {
			return null;
		}

		return $filter_expression;
	}
}<|MERGE_RESOLUTION|>--- conflicted
+++ resolved
@@ -282,11 +282,8 @@
 				'pageTitle',
 				'sessionDefaultChannelGroup',
 				'sessionDefaultChannelGrouping',
-<<<<<<< HEAD
 				'customEvent:googlesitekit_post_date',
-=======
 				'customEvent:googlesitekit_post_categories',
->>>>>>> ecfaf506
 			)
 		);
 
