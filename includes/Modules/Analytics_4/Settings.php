--- conflicted
+++ resolved
@@ -164,54 +164,4 @@
 			return $option;
 		};
 	}
-<<<<<<< HEAD
-=======
-
-	/**
-	 * Sync settings migrated from `Analytics` module if they are not
-	 * present in `Analytics_4` settings.
-	 *
-	 * This ensures backward compatibility for the users who had Site Kit installed
-	 * before migrating to the singular Analytics module. As some settings were defined
-	 * in old `Analtyics` module and re-used here.
-	 *
-	 * @since 1.118.0
-	 *
-	 * @param array $option Analytics 4 settings.
-	 * @return array Missing Analytics 4 settings array, or empty array if no setting is missing.
-	 */
-	protected function retrieve_missing_settings( $option ) {
-		if ( ! is_array( $option ) ) {
-			return $option;
-		}
-
-		$recovered_settings = array();
-		$keys_to_check      = array(
-			'accountID',
-			'adsConversionID',
-			'trackingDisabled',
-		);
-		$missing_settings   = array_diff( $keys_to_check, array_keys( $option ) );
-
-		if ( empty( $missing_settings ) ) {
-			return $option;
-		}
-
-		$analytics_settings = get_option( 'googlesitekit_analytics_settings' );
-
-		array_walk(
-			$missing_settings,
-			function( $setting ) use ( &$recovered_settings, $analytics_settings ) {
-				$recovered_settings[ $setting ] = $analytics_settings[ $setting ];
-			}
-		);
-
-		if ( ! empty( $recovered_settings ) ) {
-			return $option + $recovered_settings;
-		}
-
-		return $option;
-	}
-
->>>>>>> c9b7d74b
 }