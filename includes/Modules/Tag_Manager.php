<?php
/**
 * Class Google\Site_Kit\Modules\Tag_Manager
 *
 * @package   Google\Site_Kit
 * @copyright 2019 Google LLC
 * @license   https://www.apache.org/licenses/LICENSE-2.0 Apache License 2.0
 * @link      https://sitekit.withgoogle.com
 */

namespace Google\Site_Kit\Modules;

use Google\Site_Kit\Context;
use Google\Site_Kit\Core\Assets\Asset;
use Google\Site_Kit\Core\Assets\Script;
use Google\Site_Kit\Core\Modules\Module;
use Google\Site_Kit\Core\Modules\Module_Settings;
use Google\Site_Kit\Core\Modules\Module_With_Assets;
use Google\Site_Kit\Core\Modules\Module_With_Assets_Trait;
use Google\Site_Kit\Core\Modules\Module_With_Debug_Fields;
use Google\Site_Kit\Core\Modules\Module_With_Scopes;
use Google\Site_Kit\Core\Modules\Module_With_Scopes_Trait;
use Google\Site_Kit\Core\Modules\Module_With_Settings;
use Google\Site_Kit\Core\Modules\Module_With_Settings_Trait;
use Google\Site_Kit\Core\REST_API\Exception\Invalid_Datapoint_Exception;
use Google\Site_Kit\Core\Authentication\Clients\Google_Site_Kit_Client;
use Google\Site_Kit\Core\REST_API\Data_Request;
use Google\Site_Kit\Core\Util\Debug_Data;
use Google\Site_Kit\Modules\Tag_Manager\Settings;
use Google\Site_Kit_Dependencies\Google_Service_TagManager;
use Google\Site_Kit_Dependencies\Google_Service_TagManager_Account;
use Google\Site_Kit_Dependencies\Google_Service_TagManager_Container;
use Google\Site_Kit_Dependencies\Google_Service_TagManager_ListAccountsResponse;
use Google\Site_Kit_Dependencies\Google_Service_TagManager_ListContainersResponse;
use Google\Site_Kit_Dependencies\Google_Service_TagManager_ListTagsResponse;
use Google\Site_Kit_Dependencies\Google_Service_TagManager_ListWorkspacesResponse;
use Google\Site_Kit_Dependencies\Psr\Http\Message\RequestInterface;
use WP_Error;
use Exception;

/**
 * Class representing the Tag Manager module.
 *
 * @since 1.0.0
 * @access private
 * @ignore
 */
final class Tag_Manager extends Module
	implements Module_With_Scopes, Module_With_Settings, Module_With_Assets, Module_With_Debug_Fields {
	use Module_With_Scopes_Trait, Module_With_Settings_Trait, Module_With_Assets_Trait;

	/**
	 * Container usage context for web.
	 */
	const USAGE_CONTEXT_WEB = 'web';

	/**
	 * Container usage context for AMP.
	 */
	const USAGE_CONTEXT_AMP = 'amp';

	/**
	 * Map of container usageContext to option key for containerID.
	 *
	 * @var array
	 */
	protected $context_map = array(
		self::USAGE_CONTEXT_WEB => 'containerID',
		self::USAGE_CONTEXT_AMP => 'ampContainerID',
	);

	/**
	 * Internal flag set after print_gtm_no_js invoked for the first time.
	 *
	 * @since 1.7.1
	 * @var bool
	 */
	private $did_gtm_no_js;

	/**
	 * Registers functionality through WordPress hooks.
	 *
	 * @since 1.0.0
	 */
	public function register() {
		$this->register_scopes_hook();

		add_action( // For non-AMP.
			'wp_head',
			function() {
				$this->print_gtm_js();
			}
		);

		$print_gtm_no_js = function () {
			$this->print_gtm_no_js();
		};

		// For non-AMP. WP >=5.2.
		add_action( 'wp_body_open', $print_gtm_no_js, -9999 );
		// For non-AMP.
		add_action( 'wp_footer', $print_gtm_no_js );

		$print_amp_gtm = function() {
			// This hook is only available in AMP plugin version >=1.3, so if it
			// has already completed, do nothing.
			if ( ! doing_action( 'amp_print_analytics' ) && did_action( 'amp_print_analytics' ) ) {
				return;
			}

			$this->print_amp_gtm();
		};
		// Which actions are run depends on the version of the AMP Plugin
		// (https://amp-wp.org/) available. Version >=1.3 exposes a
		// new, `amp_print_analytics` action.
		// For all AMP modes, AMP plugin version >=1.3.
		add_action( 'amp_print_analytics', $print_amp_gtm );
		// For AMP Standard and Transitional, AMP plugin version <1.3.
		add_action( 'wp_footer', $print_amp_gtm, 20 );
		// For AMP Reader, AMP plugin version <1.3.
		add_action( 'amp_post_template_footer', $print_amp_gtm, 20 );

		add_filter( // Load amp-analytics component for AMP Reader.
			'amp_post_template_data',
			function( $data ) {
				return $this->amp_data_load_analytics_component( $data );
			}
		);
	}

	/**
	 * Gets required Google OAuth scopes for the module.
	 *
	 * @since 1.0.0
	 *
	 * @return array List of Google OAuth scopes.
	 */
	public function get_scopes() {
		return array(
			'https://www.googleapis.com/auth/tagmanager.readonly',
			'https://www.googleapis.com/auth/tagmanager.edit.containers',
			'https://www.googleapis.com/auth/tagmanager.manage.accounts',
		);
	}

	/**
	 * Returns all module information data for passing it to JavaScript.
	 *
	 * @since 1.0.0
	 *
	 * @return array Module information data.
	 */
	public function prepare_info_for_js() {
		$info = parent::prepare_info_for_js();

		$info['provides'] = array(
			__( 'Create tags without updating code', 'google-site-kit' ),
		);

		return $info;
	}

	/**
	 * Checks whether the module is connected.
	 *
	 * A module being connected means that all steps required as part of its activation are completed.
	 *
	 * @since 1.0.0
	 *
	 * @return bool True if module is connected, false otherwise.
	 */
	public function is_connected() {
		$container_id = $this->get_data( 'container-id', array( 'usageContext' => $this->get_usage_context() ) );

		if ( is_wp_error( $container_id ) || ! $container_id ) {
			return false;
		}

		return parent::is_connected();
	}

	/**
	 * Cleans up when the module is deactivated.
	 *
	 * @since 1.0.0
	 */
	public function on_deactivation() {
		$this->get_settings()->delete();
	}

	/**
	 * Gets an array of debug field definitions.
	 *
	 * @since 1.5.0
	 *
	 * @return array
	 */
	public function get_debug_fields() {
		$settings = $this->get_settings()->get();

		return array(
			'tagmanager_account_id'       => array(
				'label' => __( 'Tag Manager account ID', 'google-site-kit' ),
				'value' => $settings['accountID'],
				'debug' => Debug_Data::redact_debug_value( $settings['accountID'] ),
			),
			'tagmanager_container_id'     => array(
				'label' => __( 'Tag Manager container ID', 'google-site-kit' ),
				'value' => $settings['containerID'],
				'debug' => Debug_Data::redact_debug_value( $settings['containerID'], 7 ),
			),
			'tagmanager_amp_container_id' => array(
				'label' => __( 'Tag Manager AMP container ID', 'google-site-kit' ),
				'value' => $settings['ampContainerID'],
				'debug' => Debug_Data::redact_debug_value( $settings['ampContainerID'], 7 ),
			),
			'tagmanager_use_snippet'      => array(
				'label' => __( 'Tag Manager snippet placed', 'google-site-kit' ),
				'value' => $settings['useSnippet'] ? __( 'Yes', 'google-site-kit' ) : __( 'No', 'google-site-kit' ),
				'debug' => $settings['useSnippet'] ? 'yes' : 'no',
			),
		);
	}

	/**
	 * Outputs Tag Manager script.
	 *
	 * @since 1.0.0
	 */
	protected function print_gtm_js() {
		if ( ! $this->should_output_snippet() ) {
			return;
		}

		// On AMP, do not print the script tag, falling back to 'amp_analytics_entries' below.
		if ( $this->context->is_amp() ) {
			return;
		}

		$container_id = $this->get_data( 'container-id', array( 'usageContext' => self::USAGE_CONTEXT_WEB ) );

		if ( is_wp_error( $container_id ) || ! $container_id ) {
			return;
		}

		?>
		<!-- Google Tag Manager added by Site Kit -->
		<script>( function( w, d, s, l, i ) {
				w[l] = w[l] || [];
				w[l].push( {'gtm.start': new Date().getTime(), event: 'gtm.js'} );
				var f = d.getElementsByTagName( s )[0],
					j = d.createElement( s ), dl = l != 'dataLayer' ? '&l=' + l : '';
				j.async = true;
				j.src = 'https://www.googletagmanager.com/gtm.js?id=' + i + dl;
				f.parentNode.insertBefore( j, f );
			} )( window, document, 'script', 'dataLayer', '<?php echo esc_js( $container_id ); ?>' );
		</script>
		<!-- End Google Tag Manager -->
		<?php
	}

	/**
	 * Outputs Tag Manager iframe for when the browser has JavaScript disabled.
	 *
	 * @since 1.0.0
	 */
	protected function print_gtm_no_js() {
		if ( ! $this->should_output_snippet() ) {
			return;
		}

		// On AMP, do not print the script tag.
		if ( $this->context->is_amp() ) {
			return;
		}

		$container_id = $this->get_data( 'container-id', array( 'usageContext' => self::USAGE_CONTEXT_WEB ) );

		if ( is_wp_error( $container_id ) || ! $container_id ) {
			return;
		}

		// Bail if this has already been run.
		if ( $this->did_gtm_no_js ) {
			return;
		}

		$this->did_gtm_no_js = true;

		?>
		<!-- Google Tag Manager (noscript) added by Site Kit -->
		<noscript>
			<iframe src="<?php echo esc_url( "https://www.googletagmanager.com/ns.html?id=$container_id" ); ?>" height="0" width="0" style="display:none;visibility:hidden"></iframe>
		</noscript>
		<!-- End Google Tag Manager (noscript) -->
		<?php
	}

	/**
	 * Outputs Tag Manager <amp-analytics> tag.
	 *
	 * @since 1.0.0
	 */
	protected function print_amp_gtm() {
		if ( ! $this->should_output_snippet() ) {
			return;
		}

		if ( ! $this->context->is_amp() ) {
			return;
		}

		$container_id = $this->get_data( 'container-id', array( 'usageContext' => self::USAGE_CONTEXT_AMP ) );

		if ( is_wp_error( $container_id ) || ! $container_id ) {
			return;
		}

		// Add the optoutElementId for compatibility with our Analytics opt-out mechanism.
		// This configuration object will be merged with the configuration object returned
		// by the `config` attribute URL.
		$gtm_amp_opt = array(
			'optoutElementId' => '__gaOptOutExtension',
		);

		?>
		<!-- Google Tag Manager added by Site Kit -->
		<amp-analytics config="<?php echo esc_url( "https://www.googletagmanager.com/amp.json?id=$container_id" ); ?>" data-credentials="include">
			<script type="application/json">
				<?php echo wp_json_encode( $gtm_amp_opt ); ?>
			</script>
		</amp-analytics>
		<!-- End Google Tag Manager -->
		<?php
	}

	/**
	 * Checks whether or not the code snippet should be output.
	 *
	 * @since 1.2.0
	 *
	 * @return bool
	 */
	protected function should_output_snippet() {
		// Don't output snippets for Site Kit existing tag checks.
		if ( $this->context->input()->filter( INPUT_GET, 'tagverify', FILTER_VALIDATE_BOOLEAN ) ) {
			return false;
		}

		return $this->get_settings()->get()['useSnippet'];
	}

	/**
	 * Loads AMP analytics script if opted in.
	 *
	 * This only affects AMP Reader mode, the others are automatically covered.
	 *
	 * @since 1.0.0
	 *
	 * @param array $data AMP template data.
	 * @return array Filtered $data.
	 */
	protected function amp_data_load_analytics_component( $data ) {
		if ( isset( $data['amp_component_scripts']['amp-analytics'] ) ) {
			return $data;
		}

		$container_id = $this->get_data( 'container-id', array( 'usageContext' => self::USAGE_CONTEXT_AMP ) );

		if ( is_wp_error( $container_id ) || ! $container_id ) {
			return $data;
		}

		$data['amp_component_scripts']['amp-analytics'] = 'https://cdn.ampproject.org/v0/amp-analytics-0.1.js';
		return $data;
	}

	/**
	 * Gets the current container usage context based on the current AMP mode (defaults to 'web').
	 *
	 * @return string
	 */
	protected function get_usage_context() {
		return Context::AMP_MODE_PRIMARY === $this->context->get_amp_mode()
			? self::USAGE_CONTEXT_AMP
			: self::USAGE_CONTEXT_WEB;
	}

	/**
	 * Sanitizes a string to be used for a container name.
	 *
	 * @since 1.0.4
	 *
	 * @param string $name String to sanitize.
	 *
	 * @return string
	 */
	public static function sanitize_container_name( $name ) {
		// Remove any leading or trailing whitespace.
		$name = trim( $name );
		// Must not start with an underscore.
		$name = ltrim( $name, '_' );
		// Decode entities for special characters so that they are stripped properly.
		$name = wp_specialchars_decode( $name, ENT_QUOTES );
		// Convert accents to basic characters to prevent them from being stripped.
		$name = remove_accents( $name );
		// Strip all non-simple characters.
		$name = preg_replace( '/[^a-zA-Z0-9_., -]/', '', $name );
		// Collapse multiple whitespaces.
		$name = preg_replace( '/\s+/', ' ', $name );

		return $name;
	}

	/**
<<<<<<< HEAD
=======
	 * Returns the mapping between available datapoints and their services.
	 *
	 * @since 1.0.0
	 *
	 * @return array Associative array of $datapoint => $service_identifier pairs.
	 */
	protected function get_datapoint_services() {
		return array(
			// GET / POST.
			'connection'             => '',
			'account-id'             => '',
			'container-id'           => '',
			// GET.
			'accounts'               => 'tagmanager',
			'accounts-containers'    => 'tagmanager',
			'containers'             => 'tagmanager',
			'live-container-version' => 'tagmanager',
			'tag-permission'         => 'tagmanager',
			// POST.
			'create-container'       => 'tagmanager',
		);
	}

	/**
>>>>>>> 7116887d
	 * Gets map of datapoint to definition data for each.
	 *
	 * @since 1.9.0
	 *
	 * @return array Map of datapoints to their definitions.
	 */
	protected function get_datapoint_definitions() {
<<<<<<< HEAD
		$map = array(
			'GET:connection'          => array( 'service' => '' ),
			'GET:account-id'          => array( 'service' => '' ),
			'GET:container-id'        => array( 'service' => '' ),
			'GET:accounts'            => array( 'service' => 'tagmanager' ),
			'GET:accounts-containers' => array( 'service' => 'tagmanager' ),
			'GET:containers'          => array( 'service' => 'tagmanager' ),
			'GET:tag-permission'      => array( 'service' => 'tagmanager' ),
			'POST:connection'         => array( 'service' => '' ),
			'POST:account-id'         => array( 'service' => '' ),
			'POST:container-id'       => array( 'service' => '' ),
			'POST:settings'           => array( 'service' => '' ),
=======
		$map = parent::get_datapoint_definitions();

		$map['POST:create-container'] = array_merge(
			$map['POST:create-container'],
			array(
				'scopes'                 => array( 'https://www.googleapis.com/auth/tagmanager.edit.containers' ),
				'request_scopes_message' => __( 'Additional permissions are required to create a new Tag Manager container on your behalf.', 'google-site-kit' ),
			)
>>>>>>> 7116887d
		);

		return $map;
	}

	/**
	 * Creates a request object for the given datapoint.
	 *
	 * @since 1.0.0
	 *
	 * @param Data_Request $data Data request object.
	 * @return RequestInterface|callable|WP_Error Request object or callable on success, or WP_Error on failure.
	 *
	 * @throws Invalid_Datapoint_Exception Thrown if the datapoint does not exist.
	 */
	protected function create_data_request( Data_Request $data ) {
		switch ( "{$data->method}:{$data->datapoint}" ) {
			case 'GET:account-id':
				return function() {
					$option = $this->get_settings()->get();

					if ( empty( $option['accountID'] ) ) {
						return new WP_Error( 'account_id_not_set', __( 'Tag Manager account ID not set.', 'google-site-kit' ), array( 'status' => 404 ) );
					}
					return $option['accountID'];
				};
			case 'POST:account-id':
				if ( ! isset( $data['accountID'] ) ) {
					/* translators: %s: Missing parameter name */
					return new WP_Error( 'missing_required_param', sprintf( __( 'Request parameter is empty: %s.', 'google-site-kit' ), 'accountID' ), array( 'status' => 400 ) );
				}
				return function() use ( $data ) {
					$this->get_settings()->merge( array( 'accountID' => $data['accountID'] ) );
					return true;
				};
			// Intentional fallthrough.
			case 'GET:accounts':
			case 'GET:accounts-containers':
				return $this->get_tagmanager_service()->accounts->listAccounts();
			case 'GET:connection':
				return function() {
					$option = $this->get_settings()->get();

					$connection = array(
						'accountID'      => '',
						'containerID'    => '',
						'ampContainerID' => '',
					);

					return array_intersect_key( $option, $connection );
				};
			case 'POST:connection':
				return function() use ( $data ) {
					$this->get_settings()->merge(
						array(
							'accountID'   => $data['accountID'],
							'containerID' => $data['containerID'],
						)
					);
					return true;
				};
			case 'GET:container-id':
				return function() use ( $data ) {
					$option        = $this->get_settings()->get();
					$usage_context = $data['usageContext'] ?: self::USAGE_CONTEXT_WEB;

					if ( empty( $this->context_map[ $usage_context ] ) ) {
						return new WP_Error(
							'invalid_param',
							sprintf(
								/* translators: 1: Invalid parameter name, 2: list of valid values */
								__( 'Request parameter %1$s is not one of %2$s', 'google-site-kit' ),
								'usageContext',
								implode( ', ', array_keys( $this->context_map ) )
							),
							array( 'status' => 400 )
						);
					}

					$option_key = $this->context_map[ $usage_context ];

					if ( empty( $option[ $option_key ] ) ) {
						return new WP_Error(
							'container_id_not_set',
							__( 'Tag Manager container ID not set.', 'google-site-kit' ),
							array( 'status' => 404 )
						);
					}

					return $option[ $option_key ];
				};
			case 'POST:container-id':
				if ( ! isset( $data['containerID'] ) ) {
					/* translators: %s: Missing parameter name */
					return new WP_Error( 'missing_required_param', sprintf( __( 'Request parameter is empty: %s.', 'google-site-kit' ), 'containerID' ), array( 'status' => 400 ) );
				}

				$usage_context = $data['usageContext'] ?: self::USAGE_CONTEXT_WEB;

				if ( empty( $this->context_map[ $usage_context ] ) ) {
					return new WP_Error(
						'invalid_param',
						sprintf(
							/* translators: 1: Invalid parameter name, 2: list of valid values */
							__( 'Request parameter %1$s is not one of %2$s', 'google-site-kit' ),
							'usageContext',
							implode( ', ', array_keys( $this->context_map ) )
						),
						array( 'status' => 400 )
					);
				}

				$option_key = $this->context_map[ $usage_context ];

				return function() use ( $data, $option_key ) {
					$this->get_settings()->merge( array( $option_key => $data['containerID'] ) );
					return true;
				};
			case 'GET:containers':
				if ( ! isset( $data['accountID'] ) ) {
					/* translators: %s: Missing parameter name */
					return new WP_Error( 'missing_required_param', sprintf( __( 'Request parameter is empty: %s.', 'google-site-kit' ), 'accountID' ), array( 'status' => 400 ) );
				}
				return $this->get_tagmanager_service()->accounts_containers->listAccountsContainers( "accounts/{$data['accountID']}" );
			case 'POST:create-container':
				if ( ! isset( $data['accountID'] ) ) {
					return new WP_Error(
						'missing_required_param',
						/* translators: %s: Missing parameter name */
						sprintf( __( 'Request parameter is empty: %s.', 'google-site-kit' ), 'accountID' ),
						array( 'status' => 400 )
					);
				}

				$usage_context = $data['usageContext'] ?: self::USAGE_CONTEXT_WEB;

				if ( empty( $this->context_map[ $usage_context ] ) ) {
					return new WP_Error(
						'invalid_param',
						sprintf(
						/* translators: 1: Invalid parameter name, 2: list of valid values */
							__( 'Request parameter %1$s is not one of %2$s', 'google-site-kit' ),
							'usageContext',
							implode( ', ', array_keys( $this->context_map ) )
						),
						array( 'status' => 400 )
					);
				}

				$account_id = $data['accountID'];

				if ( $data['name'] ) {
					$container_name = $data['name'];
				} else {
					// Use site name for container, fallback to domain of reference URL.
					$container_name = get_bloginfo( 'name' ) ?: wp_parse_url( $this->context->get_reference_site_url(), PHP_URL_HOST );
					// Prevent naming conflict (Tag Manager does not allow more than one with same name).
					if ( self::USAGE_CONTEXT_AMP === $usage_context ) {
						$container_name .= ' AMP';
					}
				}

				$container = new Google_Service_TagManager_Container();
				$container->setName( self::sanitize_container_name( $container_name ) );
				$container->setUsageContext( (array) $usage_context );

				return $this->get_tagmanager_service()->accounts_containers->create( "accounts/{$account_id}", $container );
			case 'GET:live-container-version':
				if ( ! isset( $data['accountID'] ) ) {
					return new WP_Error(
						'missing_required_param',
						/* translators: %s: Missing parameter name */
						sprintf( __( 'Request parameter is empty: %s.', 'google-site-kit' ), 'accountID' ),
						array( 'status' => 400 )
					);
				}
				if ( ! isset( $data['internalContainerID'] ) ) {
					return new WP_Error(
						'missing_required_param',
						/* translators: %s: Missing parameter name */
						sprintf( __( 'Request parameter is empty: %s.', 'google-site-kit' ), 'internalContainerID' ),
						array( 'status' => 400 )
					);
				}

				return $this->get_tagmanager_service()->accounts_containers_versions->live(
					"accounts/{$data['accountID']}/containers/{$data['internalContainerID']}"
				);
			case 'GET:tag-permission':
				return function () use ( $data ) {
					// TODO: Remove 'tag' fallback once legacy components are refactored.
					$container_id = $data['containerID'] ?: $data['tag'];

					if ( ! $container_id ) {
						return new WP_Error(
							'missing_required_param',
							/* translators: %s: Missing parameter name */
							sprintf( __( 'Request parameter is empty: %s.', 'google-site-kit' ), 'containerID' ),
							array( 'status' => 400 )
						);
					}

					$accounts = $this->get_data( 'accounts' );

					if ( is_wp_error( $accounts ) ) {
						return $accounts;
					}

					$response = array(
						'accountID'   => '',
						'containerID' => $container_id,
						'permission'  => false,
					);

					try {
						$account_container      = $this->get_account_for_container( $container_id, $accounts );
						$response['accountID']  = $account_container['account']['accountId'];
						$response['permission'] = true;

						// Return full `account` and `container` for backwards compat with legacy setup component.
						// TODO: Remove $account_container from response.
						return array_merge( $response, $account_container );
					} catch ( Exception $exception ) {
						return $response;
					}
				};
		}

		throw new Invalid_Datapoint_Exception();
	}

	/**
	 * Creates GTM Container.
	 *
	 * @since 1.0.0
	 * @param string       $account_id    The account ID.
	 * @param string|array $usage_context The container usage context(s).
	 *
	 * @return string Container public ID.
	 * @throws Exception Throws an exception if raised during container creation.
	 */
	protected function create_container( $account_id, $usage_context = self::USAGE_CONTEXT_WEB ) {
		$restore_defer = $this->with_client_defer( false );

		// Use site name for container, fallback to domain of reference URL.
		$container_name = get_bloginfo( 'name' ) ?: wp_parse_url( $this->context->get_reference_site_url(), PHP_URL_HOST );
		// Prevent naming conflict (Tag Manager does not allow more than one with same name).
		if ( self::USAGE_CONTEXT_AMP === $usage_context ) {
			$container_name .= ' AMP';
		}
		$container_name = self::sanitize_container_name( $container_name );

		$container = new Google_Service_TagManager_Container();
		$container->setName( $container_name );
		$container->setUsageContext( (array) $usage_context );

		try {
			$new_container = $this->get_tagmanager_service()->accounts_containers->create( "accounts/{$account_id}", $container );
		} catch ( Exception $exception ) {
			$restore_defer();
			throw $exception;
		}

		$restore_defer();

		return $new_container->getPublicId();
	}

	/**
	 * Parses a response for the given datapoint.
	 *
	 * @since 1.0.0
	 *
	 * @param Data_Request $data Data request object.
	 * @param mixed        $response Request response.
	 *
	 * @return mixed Parsed response data on success, or WP_Error on failure.
	 */
	protected function parse_data_response( Data_Request $data, $response ) {
		switch ( "{$data->method}:{$data->datapoint}" ) {
			case 'GET:accounts':
				/* @var Google_Service_TagManager_ListAccountsResponse $response List accounts response. */
				return $response->getAccount();
			case 'GET:accounts-containers':
				/* @var Google_Service_TagManager_ListAccountsResponse $response List accounts response. */
				$response = array(
					// TODO: Parse this response to a regular array.
					'accounts'   => $response->getAccount(),
					'containers' => array(),
				);
				if ( 0 === count( $response['accounts'] ) ) {
					return $response;
				}
				if ( $data['accountID'] ) {
					$account_id = $data['accountID'];
				} else {
					$account_id = $response['accounts'][0]->getAccountId();
				}

				$containers = $this->get_data(
					'containers',
					array(
						'accountID'    => $account_id,
						'usageContext' => $data['usageContext'] ?: self::USAGE_CONTEXT_WEB,
					)
				);

				if ( is_wp_error( $containers ) ) {
					return $response;
				}

				return array_merge( $response, compact( 'containers' ) );
			case 'GET:containers':
				/* @var Google_Service_TagManager_ListContainersResponse $response Response object. */
				$usage_context = $data['usageContext'] ?: self::USAGE_CONTEXT_WEB;
				/* @var Google_Service_TagManager_Container[] $containers Filtered containers. */
				$containers = array_filter(
					(array) $response->getContainer(),
					function ( Google_Service_TagManager_Container $container ) use ( $usage_context ) {
						return array_intersect( (array) $usage_context, $container->getUsageContext() );
					}
				);

				return array_values( $containers );
		}

		return $response;
	}

	/**
	 * Finds the account for the given container *public ID* from the given list of accounts.
	 *
	 * There is no way to query a container by its public ID (the ID that identifies the container on the client)
	 * so we must find it by listing the containers of the available accounts and matching on the public ID.
	 *
	 * @since 1.2.0
	 *
	 * @param string                              $container_id Container public ID (e.g. GTM-ABCDEFG).
	 * @param Google_Service_TagManager_Account[] $accounts     All accounts available to the current user.
	 *
	 * @return array {
	 *     @type Google_Service_TagManager_Account   $account   Account model instance.
	 *     @type Google_Service_TagManager_Container $container Container model instance.
	 * }
	 * @throws Exception Thrown if the given container ID does not belong to any of the given accounts.
	 */
	private function get_account_for_container( $container_id, $accounts ) {
		foreach ( (array) $accounts as $account ) {
			/* @var Google_Service_TagManager_Account $account Tag manager account */
			$containers = $this->get_data(
				'containers',
				array(
					'accountID'    => $account->getAccountId(),
					'usageContext' => array_keys( $this->context_map ),
				)
			);

			if ( is_wp_error( $containers ) ) {
				break;
			}

			foreach ( (array) $containers as $container ) {
				/* @var Google_Service_TagManager_Container $container Container instance */
				if ( $container_id === $container->getPublicId() ) {
					return compact( 'account', 'container' );
				}
			}
		}
		throw new Exception( __( 'No account found for given container', 'google-site-kit' ) );
	}

	/**
	 * Gets the configured TagManager service instance.
	 *
	 * @since 1.2.0
	 *
	 * @return Google_Service_TagManager instance.
	 * @throws Exception Thrown if the module did not correctly set up the service.
	 */
	private function get_tagmanager_service() {
		return $this->get_service( 'tagmanager' );
	}

	/**
	 * Sets up information about the module.
	 *
	 * @since 1.0.0
	 *
	 * @return array Associative array of module info.
	 */
	protected function setup_info() {
		return array(
			'slug'        => 'tagmanager',
			'name'        => _x( 'Tag Manager', 'Service name', 'google-site-kit' ),
			'description' => __( 'Tag Manager creates an easy to manage way to create tags on your site without updating code.', 'google-site-kit' ),
			'cta'         => __( 'Tag management made simple.', 'google-site-kit' ),
			'order'       => 6,
			'homepage'    => __( 'https://tagmanager.google.com/', 'google-site-kit' ),
			'learn_more'  => __( 'https://marketingplatform.google.com/about/tag-manager/', 'google-site-kit' ),
			'group'       => __( 'Marketing Platform', 'google-site-kit' ),
			'tags'        => array( 'marketing' ),
			'depends_on'  => array( 'analytics' ),
		);
	}

	/**
	 * Sets up the Google services the module should use.
	 *
	 * This method is invoked once by {@see Module::get_service()} to lazily set up the services when one is requested
	 * for the first time.
	 *
	 * @since 1.0.0
	 * @since 1.2.0 Now requires Google_Site_Kit_Client instance.
	 *
	 * @param Google_Site_Kit_Client $client Google client instance.
	 * @return array Google services as $identifier => $service_instance pairs. Every $service_instance must be an
	 *               instance of Google_Service.
	 */
	protected function setup_services( Google_Site_Kit_Client $client ) {
		return array(
			'tagmanager' => new Google_Service_TagManager( $client ),
		);
	}

	/**
	 * Sets up the module's settings instance.
	 *
	 * @since 1.2.0
	 *
	 * @return Module_Settings
	 */
	protected function setup_settings() {
		return new Settings( $this->options );
	}

	/**
	 * Sets up the module's assets to register.
	 *
	 * @since n.e.x.t
	 *
	 * @return Asset[] List of Asset objects.
	 */
	protected function setup_assets() {
		$base_url = $this->context->url( 'dist/assets/' );

		return array(
			new Script(
				'googlesitekit-modules-tagmanager',
				array(
					'src'          => $base_url . 'js/googlesitekit-modules-tagmanager.js',
					'dependencies' => array(
						'googlesitekit-vendor',
						'googlesitekit-api',
						'googlesitekit-data',
						'googlesitekit-modules',
						'googlesitekit-datastore-site',
					),
				)
			),
		);
	}
}<|MERGE_RESOLUTION|>--- conflicted
+++ resolved
@@ -413,33 +413,6 @@
 	}
 
 	/**
-<<<<<<< HEAD
-=======
-	 * Returns the mapping between available datapoints and their services.
-	 *
-	 * @since 1.0.0
-	 *
-	 * @return array Associative array of $datapoint => $service_identifier pairs.
-	 */
-	protected function get_datapoint_services() {
-		return array(
-			// GET / POST.
-			'connection'             => '',
-			'account-id'             => '',
-			'container-id'           => '',
-			// GET.
-			'accounts'               => 'tagmanager',
-			'accounts-containers'    => 'tagmanager',
-			'containers'             => 'tagmanager',
-			'live-container-version' => 'tagmanager',
-			'tag-permission'         => 'tagmanager',
-			// POST.
-			'create-container'       => 'tagmanager',
-		);
-	}
-
-	/**
->>>>>>> 7116887d
 	 * Gets map of datapoint to definition data for each.
 	 *
 	 * @since 1.9.0
@@ -447,29 +420,25 @@
 	 * @return array Map of datapoints to their definitions.
 	 */
 	protected function get_datapoint_definitions() {
-<<<<<<< HEAD
 		$map = array(
-			'GET:connection'          => array( 'service' => '' ),
-			'GET:account-id'          => array( 'service' => '' ),
-			'GET:container-id'        => array( 'service' => '' ),
-			'GET:accounts'            => array( 'service' => 'tagmanager' ),
-			'GET:accounts-containers' => array( 'service' => 'tagmanager' ),
-			'GET:containers'          => array( 'service' => 'tagmanager' ),
-			'GET:tag-permission'      => array( 'service' => 'tagmanager' ),
-			'POST:connection'         => array( 'service' => '' ),
-			'POST:account-id'         => array( 'service' => '' ),
-			'POST:container-id'       => array( 'service' => '' ),
-			'POST:settings'           => array( 'service' => '' ),
-=======
-		$map = parent::get_datapoint_definitions();
-
-		$map['POST:create-container'] = array_merge(
-			$map['POST:create-container'],
-			array(
-				'scopes'                 => array( 'https://www.googleapis.com/auth/tagmanager.edit.containers' ),
-				'request_scopes_message' => __( 'Additional permissions are required to create a new Tag Manager container on your behalf.', 'google-site-kit' ),
-			)
->>>>>>> 7116887d
+			'GET:connection'             => array( 'service' => '' ),
+			'GET:account-id'             => array( 'service' => '' ),
+			'GET:container-id'           => array( 'service' => '' ),
+			'GET:accounts'               => array( 'service' => 'tagmanager' ),
+			'GET:accounts-containers'    => array( 'service' => 'tagmanager' ),
+			'GET:containers'             => array( 'service' => 'tagmanager' ),
+			'GET:live-container-version' => array( 'service' => 'tagmanager' ),
+			'GET:tag-permission'         => array( 'service' => 'tagmanager' ),
+			'POST:connection'            => array( 'service' => '' ),
+			'POST:account-id'            => array( 'service' => '' ),
+			'POST:container-id'          => array( 'service' => '' ),
+			'POST:settings'              => array( 'service' => '' ),
+		);
+
+		$map['POST:create-container'] = array(
+			'service'                => 'tagmanager',
+			'scopes'                 => array( 'https://www.googleapis.com/auth/tagmanager.edit.containers' ),
+			'request_scopes_message' => __( 'Additional permissions are required to create a new Tag Manager container on your behalf.', 'google-site-kit' ),
 		);
 
 		return $map;
