--- conflicted
+++ resolved
@@ -175,19 +175,6 @@
 	 */
 	protected function get_default() {
 		return array(
-<<<<<<< HEAD
-			'ownerID'                 => 0,
-			'accountID'               => '',
-			'autoAdsDisabled'         => array(),
-			'clientID'                => '',
-			'accountStatus'           => '',
-			'siteStatus'              => '',
-			'accountSetupComplete'    => false,
-			'siteSetupComplete'       => false,
-			'useSnippet'              => true,
-			'webStoriesAdUnit'        => '',
-			'setupCompletedTimestamp' => null,
-=======
 			'ownerID'                           => 0,
 			'accountID'                         => '',
 			'autoAdsDisabled'                   => array(),
@@ -198,10 +185,10 @@
 			'siteSetupComplete'                 => false,
 			'useSnippet'                        => true,
 			'webStoriesAdUnit'                  => '',
+			'setupCompletedTimestamp'           => null,
 			'useAdBlockerDetectionSnippet'      => false,
 			'useAdBlockerDetectionErrorSnippet' => false,
 			'adBlockingRecoverySetupStatus'     => '',
->>>>>>> b4abae2f
 		);
 	}
 
