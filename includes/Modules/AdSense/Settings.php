--- conflicted
+++ resolved
@@ -38,16 +38,9 @@
 				'account_id'        => 'accountID',
 				'accountId'         => 'accountID',
 				'account_status'    => 'accountStatus',
-<<<<<<< HEAD
-				'accountStatus'     => 'accountStatus',
-				'adsenseTagEnabled' => 'useSnippet',
-				'client_id'         => 'clientID',
-				'clientId '         => 'clientID',
-=======
 				'adsenseTagEnabled' => 'useSnippet',
 				'client_id'         => 'clientID',
 				'clientId'          => 'clientID',
->>>>>>> b9611e7f
 				'setup_complete'    => 'setupComplete',
 			)
 		);
