<?php
/**
 * Class Google\Site_Kit\Modules\Idea_Hub
 *
 * @package   Google\Site_Kit
 * @copyright 2021 Google LLC
 * @license   https://www.apache.org/licenses/LICENSE-2.0 Apache License 2.0
 * @link      https://sitekit.withgoogle.com
 */

namespace Google\Site_Kit\Modules;

use Google\Site_Kit\Context;
use Google\Site_Kit\Core\Admin\Notice;
use Google\Site_Kit\Core\Assets\Asset;
use Google\Site_Kit\Core\Authentication\Authentication;
use Google\Site_Kit\Core\Authentication\Clients\Google_Site_Kit_Client;
use Google\Site_Kit\Core\Dismissals\Dismissed_Items;
use Google\Site_Kit\Core\Modules\Module;
use Google\Site_Kit\Core\Modules\Module_Settings;
use Google\Site_Kit\Core\Modules\Module_With_Deactivation;
use Google\Site_Kit\Core\Modules\Module_With_Debug_Fields;
use Google\Site_Kit\Core\Modules\Module_With_Assets;
use Google\Site_Kit\Core\Modules\Module_With_Assets_Trait;
use Google\Site_Kit\Core\Modules\Module_With_Persistent_Registration;
use Google\Site_Kit\Core\Modules\Module_With_Scopes;
use Google\Site_Kit\Core\Modules\Module_With_Scopes_Trait;
use Google\Site_Kit\Core\Modules\Module_With_Settings;
use Google\Site_Kit\Core\Modules\Module_With_Settings_Trait;
use Google\Site_Kit\Core\Assets\Script;
use Google\Site_Kit\Core\Assets\Script_Data;
use Google\Site_Kit\Core\REST_API\Exception\Invalid_Datapoint_Exception;
use Google\Site_Kit\Core\REST_API\Data_Request;
use Google\Site_Kit\Core\Storage\Options;
use Google\Site_Kit\Core\Storage\Post_Meta;
use Google\Site_Kit\Core\Storage\Transients;
use Google\Site_Kit\Core\Storage\User_Options;
use Google\Site_Kit\Modules\Idea_Hub\Post_Idea_Name;
use Google\Site_Kit\Modules\Idea_Hub\Post_Idea_Text;
use Google\Site_Kit\Modules\Idea_Hub\Post_Idea_Topics;
use Google\Site_Kit\Modules\Idea_Hub\Settings;
use Google\Site_Kit_Dependencies\Google\Model as Google_Model;
use Google\Site_Kit_Dependencies\Google\Service\Ideahub as Google_Service_Ideahub;
use Google\Site_Kit_Dependencies\Google\Service\Ideahub\GoogleSearchIdeahubV1alphaIdeaState as Google_Service_Ideahub_GoogleSearchIdeahubV1alphaIdeaState;
use Google\Site_Kit_Dependencies\Psr\Http\Message\RequestInterface;
use Google\Site_Kit\Core\Util\Method_Proxy_Trait;
use WP_Error;
use WP_Post;

/**
 * Class representing the Idea Hub module.
 *
 * @since 1.32.0
 * @access private
 * @ignore
 */
final class Idea_Hub extends Module
	implements Module_With_Scopes, Module_With_Settings, Module_With_Debug_Fields, Module_With_Assets, Module_With_Deactivation, Module_With_Persistent_Registration {

	use Module_With_Assets_Trait;
	use Module_With_Scopes_Trait;
	use Module_With_Settings_Trait;
	use Method_Proxy_Trait;

	/**
	 * Module slug name.
	 */
	const MODULE_SLUG = 'idea-hub';

	/**
	 * Saved ideas cache key.
	 */
	const TRANSIENT_SAVED_IDEAS = 'googlesitekit_idea_hub_saved_ideas';

	/**
	 * New ideas cache key.
	 */
	const TRANSIENT_NEW_IDEAS = 'googlesitekit_idea_hub_new_ideas';

	/**
	 * New ideas notice slug and dismissible item key.
	 */
	const SLUG_NEW_IDEAS = 'idea-hub_new-ideas';

	/**
	 * Saved ideas notice slug and dismissible item key.
	 */
	const SLUG_SAVED_IDEAS = 'idea-hub_saved-ideas';

	/**
	 * Last changed cache key.
	 */
	const IDEA_HUB_LAST_CHANGED = 'googlesitekit_idea_hub_last_changed';

	/**
	 * Post_Idea_Name instance.
	 *
	 * @var Post_Idea_Name
	 */
	private $post_name_setting;

	/**
	 * Post_Idea_Text instance.
	 *
	 * @var Post_Idea_Text
	 */
	private $post_text_setting;

	/**
	 * Post_Idea_Topics instance.
	 *
	 * @var Post_Idea_Topics
	 */
	private $post_topic_setting;

	/**
	 * Constructor.
	 *
	 * @since 1.38.0
	 *
	 * @param Context        $context        Plugin context.
	 * @param Options        $options        Optional. Option API instance. Default is a new instance.
	 * @param User_Options   $user_options   Optional. User Option API instance. Default is a new instance.
	 * @param Authentication $authentication Optional. Authentication instance. Default is a new instance.
	 */
	public function __construct( Context $context, Options $options = null, User_Options $user_options = null, Authentication $authentication = null ) {
		parent::__construct( $context, $options, $user_options, $authentication );

		$post_meta                = new Post_Meta();
		$this->post_name_setting  = new Post_Idea_Name( $post_meta );
		$this->post_text_setting  = new Post_Idea_Text( $post_meta );
		$this->post_topic_setting = new Post_Idea_Topics( $post_meta );
	}

	/**
	 * Registers functionality through WordPress hooks.
	 *
	 * @since 1.38.0
	 */
	public function register_persistent() {
		/**
		 * Changes the posts view to have a custom label in place of Draft for Idea Hub Drafts.
		 */
		add_filter(
			'display_post_states',
			function( $post_states, $post ) {
				if ( 'draft' !== $post->post_status ) {
					return $post_states;
				}
				$idea = $this->get_post_idea( $post->ID );
				if ( is_null( $idea ) ) {
					return $post_states;
				}
				/* translators: %s: Idea Hub Idea Title */
				$post_states['draft'] = sprintf( __( 'Idea Hub Draft “%s”', 'google-site-kit' ), $idea['text'] );
				return $post_states;
			},
			10,
			2
		);

		/**
		 * Allows us to trash / modify empty idea posts.
		 */
		add_filter(
			'wp_insert_post_empty_content',
			function( $maybe_empty, $postarr ) {
				if ( isset( $postarr['ID'] ) && $this->is_idea_post( $postarr['ID'] ) ) {
					return false;
				}
				return $maybe_empty;
			},
			10,
			2
		);
	}

	/**
	 * Registers functionality through WordPress hooks.
	 *
	 * @since 1.32.0
	 */
	public function register() {
		$this->register_scopes_hook();

		if ( $this->is_connected() ) {
			/**
			 * Show admin notices on the posts page if we have saved / new ideas.
			 */
			add_filter( 'googlesitekit_admin_notices', $this->get_method_proxy( 'admin_notice_idea_hub_ideas' ) );
		}

		$this->post_name_setting->register();
		$this->post_text_setting->register();
		$this->post_topic_setting->register();
	}

	/**
	 * Shows admin notification for idea hub ideas on post list screen.
	 *
	 * @since 1.38.0
	 *
	 * @param array $notices Array of admin notices.
	 * @return array Array of admin notices.
	 */
	private function admin_notice_idea_hub_ideas( $notices ) {
		global $post_type;
		$current_screen = get_current_screen();
		if ( is_null( $current_screen ) || 'edit-post' !== $current_screen->id || 'post' !== $post_type ) {
			return $notices;
		}
		$transients      = new Transients( $this->context );
		$dismissed_items = new Dismissed_Items( $this->user_options );

		$notices[] = new Notice(
			self::SLUG_SAVED_IDEAS,
			array(
				'content'         => function() {
					return sprintf(
						'<p>%s <a href="%s">%s</a></p>',
						esc_html__( 'Need some inspiration? Revisit your saved ideas in Site Kit', 'google-site-kit' ),
						esc_url( $this->context->admin_url() . '#saved-ideas' ),
						esc_html__( 'See saved ideas', 'google-site-kit' )
					);
				},
				'type'            => Notice::TYPE_INFO,
				'active_callback' => function() use ( $transients, $dismissed_items ) {
					$saved_ideas = $transients->get( self::TRANSIENT_SAVED_IDEAS );
					if ( false === $saved_ideas ) {
						$saved_ideas = $this->get_data( 'saved-ideas' );
						$transients->set( self::TRANSIENT_SAVED_IDEAS, $saved_ideas, DAY_IN_SECONDS );
					}
					$has_saved_ideas = count( $saved_ideas ) > 0;
					if ( ! $has_saved_ideas && $dismissed_items->is_dismissed( self::SLUG_SAVED_IDEAS ) ) {
						// Saved items no longer need to be dismissed as there are none currently.
						$dismissed_items->add( self::SLUG_SAVED_IDEAS, -1 );
					}
					if ( $dismissed_items->is_dismissed( self::SLUG_SAVED_IDEAS ) ) {
						return false;
					}

					return $has_saved_ideas;
				},
				'dismissible'     => true,
			)
		);
		$notices[] = new Notice(
			self::SLUG_NEW_IDEAS,
			array(
				'content'         => function() {
					return sprintf(
						'<p>%s <a href="%s">%s</a></p>',
						esc_html__( 'Need some inspiration? Here are some new ideas from Site Kit’s Idea Hub', 'google-site-kit' ),
						esc_url( $this->context->admin_url() . '#new-ideas' ),
						esc_html__( 'See new ideas', 'google-site-kit' )
					);
				},
				'type'            => Notice::TYPE_INFO,
				'active_callback' => function() use ( $transients, $dismissed_items ) {
					if ( $dismissed_items->is_dismissed( self::SLUG_NEW_IDEAS ) || $dismissed_items->is_dismissed( self::SLUG_SAVED_IDEAS ) ) {
						return false;
					}
					$saved_ideas = $transients->get( self::TRANSIENT_SAVED_IDEAS );
					if ( false === $saved_ideas ) {
						$saved_ideas = $this->get_data( 'saved-ideas' );
						$transients->set( self::TRANSIENT_SAVED_IDEAS, $saved_ideas, DAY_IN_SECONDS );
					}
					$has_saved_ideas = count( $saved_ideas ) > 0;

					if ( $has_saved_ideas ) {
						// Don't show new ideas notice if there are saved ideas,
						// irrespective of whether we show them the saved ideas notice.
						return false;
					}

					$new_ideas = $transients->get( self::TRANSIENT_NEW_IDEAS );
					if ( false === $new_ideas ) {
						$new_ideas = $this->get_data( 'new-ideas' );
						$transients->set( self::TRANSIENT_NEW_IDEAS, $new_ideas, DAY_IN_SECONDS );
					}

					$has_new_ideas = count( $new_ideas ) > 0;

					return $has_new_ideas;
				},
				'dismissible'     => true,
			)
		);
		return $notices;
	}

	/**
	 * Gets required Google OAuth scopes for the module.
	 *
	 * @since 1.32.0
	 *
	 * @return array List of Google OAuth scopes.
	 */
	public function get_scopes() {
		return array(
			'https://www.googleapis.com/auth/ideahub.read',
		);
	}

	/**
	 * Checks whether the module is connected.
	 *
	 * A module being connected means that all steps required as part of its activation are completed.
	 *
	 * @since 1.32.0
	 *
	 * @return bool True if module is connected, false otherwise.
	 */
	public function is_connected() {
		$required_keys = array( 'tosAccepted' );

		$options = $this->get_settings()->get();
		foreach ( $required_keys as $required_key ) {
			if ( empty( $options[ $required_key ] ) ) {
				return false;
			}
		}

		add_action( 'transition_post_status', 'on_idea_hub_post_status_transition', 10, 3 );

		return parent::is_connected();
	}

	/**
	 * Cleans up when the module is deactivated.
	 *
	 * @since 1.32.0
	 */
	public function on_deactivation() {
		$this->get_settings()->delete();
	}

	/**
	 * Gets an array of debug field definitions.
	 *
	 * @since 1.32.0
	 *
	 * @return array
	 */
	public function get_debug_fields() {
		$settings = $this->get_settings()->get();

		return array();
	}

	/**
	 * Gets map of datapoint to definition data for each.
	 *
	 * @since 1.32.0
	 *
	 * @return array Map of datapoints to their definitions.
	 */
	protected function get_datapoint_definitions() {
		return array(
			'POST:create-idea-draft-post' => array( 'service' => '' ),
			'GET:draft-post-ideas'        => array( 'service' => '' ),
			'GET:new-ideas'               => array( 'service' => 'ideahub' ),
			'GET:published-post-ideas'    => array( 'service' => '' ),
			'GET:saved-ideas'             => array( 'service' => 'ideahub' ),
			'POST:update-idea-state'      => array( 'service' => 'ideahub' ),
		);
	}

	/**
	 * Creates a request object for the given datapoint.
	 *
	 * @since 1.32.0
	 *
	 * @param Data_Request $data Data request object.
	 * @return RequestInterface|callable|WP_Error Request object or callable on success, or WP_Error on failure.
	 *
	 * @throws Invalid_Datapoint_Exception Thrown if the datapoint does not exist.
	 */
	protected function create_data_request( Data_Request $data ) {
		switch ( "{$data->method}:{$data->datapoint}" ) {
			case 'POST:create-idea-draft-post':
				$expected_parameters = array(
					'name'   => 'string',
					'text'   => 'string',
					'topics' => 'array',
				);
				if ( ! isset( $data['idea'] ) ) {
					return new WP_Error(
						'missing_required_param',
						/* translators: %s: Missing parameter name */
						sprintf( __( 'Request parameter is empty: %s.', 'google-site-kit' ), 'idea' ),
						array( 'status' => 400 )
					);
				}
				$idea = $data['idea'];
				foreach ( $expected_parameters as $parameter_name => $expected_parameter_type ) {
					if ( ! isset( $idea[ $parameter_name ] ) ) {
						return new WP_Error(
							'missing_required_param',
							/* translators: %s: Missing parameter name */
							sprintf( __( 'Request idea parameter is empty: %s.', 'google-site-kit' ), $parameter_name ),
							array( 'status' => 400 )
						);
					}
					$parameter_type = gettype( $idea[ $parameter_name ] );
					if ( $parameter_type !== $expected_parameter_type ) {
						return new WP_Error(
							'wrong_parameter_type',
							sprintf(
								/* translators: %1$s: parameter name, %2$s expected type, %3$s received type */
								__( 'Wrong parameter type for %1$s, expected %2$s, received %3$s', 'google-site-kit' ),
								$parameter_name,
								$expected_parameter_type,
								$parameter_type
							),
							array( 'status' => 400 )
						);
					}
				}

				return function() use ( $idea ) {
					// Allows us to create a blank post.
					add_filter( 'wp_insert_post_empty_content', '__return_false' );
					$post_id = wp_insert_post( array(), false );
					remove_filter( 'wp_insert_post_empty_content', '__return_false' );

					if ( 0 === $post_id ) {
						return new WP_Error(
							'unable_to_draft_post',
							__( 'Unable to draft post.', 'google-site-kit' ),
							array( 'status' => 400 )
						);
					}

					$this->set_post_idea( $post_id, $idea );

					return $post_id;
				};
			case 'GET:draft-post-ideas':
				return function() {
					return $this->query_idea_posts( 'draft' );
				};
			case 'GET:new-ideas':
				return $this->fetch_ideas( 'new' );
			case 'GET:published-post-ideas':
				return function() {
					$statuses = array( 'publish', 'future', 'private' );
					return $this->query_idea_posts( $statuses );
				};
			case 'GET:saved-ideas':
				return $this->fetch_ideas( 'saved' );
			case 'POST:update-idea-state':
				if ( ! isset( $data['name'] ) ) {
					return new WP_Error(
						'missing_required_param',
						/* translators: %s: Missing parameter name */
						sprintf( __( 'Request parameter is empty: %s.', 'google-site-kit' ), 'name' ),
						array( 'status' => 400 )
					);
				}

				if ( ! isset( $data['saved'] ) && ! isset( $data['dismissed'] ) ) {
					return new WP_Error(
						'missing_required_param',
						__( 'Either "saved" or "dismissed" parameter must be provided.', 'google-site-kit' ),
						array( 'status' => 400 )
					);
				}

				$idea_name       = $data['name'];
				$idea_name_parts = explode( '/', $data['name'] );

				$parent = $this->get_parent_slug();
				$parent = sprintf(
					'%s/ideaStates/%s',
					untrailingslashit( $parent ),
					array_pop( $idea_name_parts )
				);

				$update_mask = array();

				$body = new Google_Service_Ideahub_GoogleSearchIdeahubV1alphaIdeaState();
				$body->setName( $idea_name );

				if ( isset( $data['saved'] ) ) {
					$body->setSaved( filter_var( $data['saved'], FILTER_VALIDATE_BOOLEAN ) );
					$update_mask[] = 'saved';
				}

				if ( isset( $data['dismissed'] ) ) {
					$body->setDismissed( filter_var( $data['dismissed'], FILTER_VALIDATE_BOOLEAN ) );
					$update_mask[] = 'dismissed';
				}

				$params = array(
					'updateMask' => implode( ',', $update_mask ),
				);

				return $this->get_service( 'ideahub' )->platforms_properties_ideaStates->patch( $parent, $body, $params );
		}

		return parent::create_data_request( $data );
	}

	/**
	 * Parses a response for the given datapoint.
	 *
	 * @since 1.34.0
	 *
	 * @param Data_Request $data     Data request object.
	 * @param mixed        $response Request response.
	 *
	 * @return mixed Parsed response data on success, or WP_Error on failure.
	 */
	protected function parse_data_response( Data_Request $data, $response ) {
		$filter_draft_post_response = function( $post_id ) {
			return array_merge(
				array(
					'postID'      => $post_id,
					'postEditURL' => get_edit_post_link( $post_id, null ),
				),
				$this->get_post_idea( $post_id )
			);
		};

		switch ( "{$data->method}:{$data->datapoint}" ) {
			case 'POST:create-idea-draft-post':
				return $filter_draft_post_response( $response );
			case 'GET:draft-post-ideas':
				return array_filter(
					array_map(
						$filter_draft_post_response,
						is_array( $response ) ? $response : array( $response )
					)
				);
			case 'GET:new-ideas':
				$ideas = $this->filter_out_ideas_with_posts( $response->getIdeas() );
				return array_map( array( self::class, 'filter_idea_with_id' ), $ideas );
			case 'GET:published-post-ideas':
				return array_filter(
					array_map(
						function( $post_id ) {
							return array_merge(
								array(
									'postID'      => $post_id,
									'postEditURL' => get_edit_post_link( $post_id ),
									'postURL'     => get_permalink( $post_id ),
								),
								$this->get_post_idea( $post_id )
							);
						},
						is_array( $response ) ? $response : array( $response )
					)
				);
			case 'GET:saved-ideas':
				$ideas = $this->filter_out_ideas_with_posts( $response->getIdeas() );
				return array_map( array( self::class, 'filter_idea_with_id' ), $ideas );
			case 'POST:update-idea-state':
				return self::filter_idea_state_with_id( $response );
		}

		return parent::parse_data_response( $data, $response );
	}

	/**
	 * Sets up information about the module.
	 *
	 * @since 1.32.0
	 *
	 * @return array Associative array of module info.
	 */
	protected function setup_info() {
		return array(
			'slug'        => self::MODULE_SLUG,
			'name'        => _x( 'Idea Hub', 'Service name', 'google-site-kit' ),
			'description' => __( "Idea Hub suggests what you can write about next, based on searches that haven't been answered yet", 'google-site-kit' ),
			'order'       => 7,
		);
	}

	/**
	 * Sets up the module's settings instance.
	 *
	 * @since 1.32.0
	 *
	 * @return Module_Settings
	 */
	protected function setup_settings() {
		return new Settings( $this->options );
	}

	/**
	 * Sets up the module's assets to register.
	 *
	 * @since 1.32.0
	 *
	 * @return Asset[] List of Asset objects.
	 */
	protected function setup_assets() {
		$base_url = $this->context->url( 'dist/assets/' );

		return array(
			new Script(
				'googlesitekit-modules-idea-hub',
				array(
					'src'          => $base_url . 'js/googlesitekit-modules-idea-hub.js',
					'dependencies' => array(
						'googlesitekit-vendor',
						'googlesitekit-api',
						'googlesitekit-data',
						'googlesitekit-modules',
					),
				)
			),
			new Script(
				'googlesitekit-idea-hub-post-list-notice',
				array(
					'src'           => $base_url . 'js/googlesitekit-idea-hub-post-list-notice.js',
					'load_contexts' => array( Asset::CONTEXT_ADMIN_POSTS ),
					'dependencies'  => array(
						'googlesitekit-datastore-user',
					),
				)
			),
			new Script(
				'googlesitekit-idea-hub-notice',
				array(
					'src'           => $base_url . 'js/googlesitekit-idea-hub-notice.js',
					'dependencies'  => array(
						'googlesitekit-i18n',
					),
					'load_contexts' => array( Asset::CONTEXT_ADMIN_POST_EDITOR ),
				)
			),
			new Script_Data(
				'googlesitekit-idea-hub-data',
				array(
					'global'        => '_googlesitekitIdeaHub',
					'data_callback' => function () {
						$transients = new Transients( $this->context );
						$last_idea_post_updated_at = $transients->get( self::IDEA_HUB_LAST_CHANGED );
						return array(
							'lastIdeaPostUpdatedAt' => $last_idea_post_updated_at,
						);
					},
				)
			),
		);
	}

	/**
	 * Sets up the Google services the module should use.
	 *
	 * This method is invoked once by {@see Module::get_service()} to lazily set up the services when one is requested
	 * for the first time.
	 *
	 * @since n.e.x.t
	 *
	 * @param Google_Site_Kit_Client $client Google client instance.
	 * @return array Google services as $identifier => $service_instance pairs.
	 */
	protected function setup_services( Google_Site_Kit_Client $client ) {
		return array(
			'ideahub' => new Google_Service_Ideahub( $client ),
		);
	}

	/**
	 * Saves post idea settings.
	 *
	 * @since 1.33.0
	 *
	 * @param int   $post_id Post ID.
	 * @param array $idea    Idea settings.
	 */
	public function set_post_idea( $post_id, array $idea ) {
		$idea = wp_parse_args(
			$idea,
			array(
				'name'   => '',
				'text'   => '',
				'topics' => array(),
			)
		);

		$this->post_name_setting->set( $post_id, $idea['name'] );
		$this->post_text_setting->set( $post_id, $idea['text'] );
		$this->post_topic_setting->set( $post_id, $idea['topics'] );
	}

	/**
	 * Parses an idea ID, adds it to the model object and returns updated model.
	 *
	 * @since n.e.x.t
	 *
	 * @param Google_Model $idea Idea model.
	 * @return \stdClass Updated model with _id attribute.
	 */
	public static function filter_idea_with_id( $idea ) {
		$obj = $idea->toSimpleObject();

		$matches = array();
		if ( preg_match( '#ideas/([^/]+)#', $idea['name'], $matches ) ) {
			$obj->_id = $matches[1];
		}

		return $obj;
	}

	/**
	 * Parses an idea state ID, adds it to the model object and returns updated model.
	 *
	 * @since n.e.x.t
	 *
	 * @param Google_Model $idea_state Idea state model.
	 * @return \stdClass Updated model with _id attribute.
	 */
	public static function filter_idea_state_with_id( $idea_state ) {
		$obj = $idea_state->toSimpleObject();

		$matches = array();
		if ( preg_match( '#platforms/([^/]+)/properties/([^/]+)/ideaStates/([^/]+)#', $idea_state['name'], $matches ) ) {
			$obj->_id = $matches[3];
		}

		return $obj;
	}

	/**
	 * Gets post idea settings.
	 *
	 * @since 1.33.0
	 *
	 * @param int $post_id Post ID.
	 * @return array|null Post idea settings array. Returns NULL if a post doesn't have an associated idea.
	 */
	public function get_post_idea( $post_id ) {
		$name   = $this->post_name_setting->get( $post_id );
		$text   = $this->post_text_setting->get( $post_id );
		$topics = $this->post_topic_setting->get( $post_id );
		if ( empty( $name ) || empty( $text ) || empty( $topics ) ) {
			return null;
		}

		return array(
			'name'   => $name,
			'text'   => $text,
			'topics' => $topics,
		);
	}

	/**
	 * Checks whether the post is an Idea Hub post.
	 *
	 * @since 1.36.0
	 *
	 * @param int $post_id Post ID.
	 * @return bool True if the post with supplied ID is an Idea Hub post.
	 */
	private function is_idea_post( $post_id ) {
		return is_array( $this->get_post_idea( $post_id ) );
	}

	/**
<<<<<<< HEAD
	 * Hook to check whether an Idea Hub post status has changed.
	 *
	 * @since n.e.x.t
	 *
	 * @param string  $new_status Updated post status.
	 * @param string  $old_status Previous post status.
	 * @param WP_Post $post The post in question.
	 */
	public function on_idea_hub_post_status_transition( $new_status, $old_status, $post ) {
		if ( ! $this->is_idea_post( $post->ID ) ) {
			return;
		}

		if ( $new_status !== $old_status ) {
			$transients = new Transients( $this->context );
			$transients->set( self::IDEA_HUB_LAST_CHANGED, time() );
		}
=======
	 * Gets the parent slug to use for Idea Hub API requests.
	 *
	 * @since n.e.x.t
	 *
	 * @return string Parent slug.
	 */
	private function get_parent_slug() {
		$reference_url = $this->context->get_reference_site_url();
		$reference_url = rawurlencode( $reference_url );

		return "platforms/sitekit/properties/{$reference_url}";
	}

	/**
	 * Pulls posts created for an idea from the database.
	 *
	 * @since n.e.x.t
	 *
	 * @param string|array $post_status Post status or statuses.
	 * @return array An array of post IDs.
	 */
	private function query_idea_posts( $post_status ) {
		$wp_query = new \WP_Query();

		return $wp_query->query(
			array(
				'fields'                 => 'ids',
				'post_status'            => $post_status,
				'posts_per_page'         => 500, // phpcs:ignore WordPress.WP.PostsPerPage.posts_per_page_posts_per_page
				'no_found_rows'          => true,
				'update_post_term_cache' => false,
				'order'                  => 'DESC',
				'orderby'                => 'ID',
				'meta_query'             => array( // phpcs:ignore WordPress.DB.SlowDBQuery.slow_db_query_meta_query
					array(
						'key'     => Post_Idea_Name::META_KEY,
						'compare' => 'EXISTS',
					),
				),
			)
		);
	}

	/**
	 * Fetches ideas from the Idea Hub API.
	 *
	 * @since n.e.x.t
	 *
	 * @param string $type Ideas type. Valid values "saved", "new" or an empty string which means all ideas.
	 * @return mixed List ideas request.
	 */
	private function fetch_ideas( $type ) {
		$parent = $this->get_parent_slug();
		$params = array(
			'pageSize' => 100,
		);

		if ( 'saved' === $type ) {
			$params['filter'] = 'saved(true)';
		} elseif ( 'new' === $type ) {
			$params['filter'] = 'saved(false)';
		}

		return $this->get_service( 'ideahub' )
			->platforms_properties_ideas
			->listPlatformsPropertiesIdeas( $parent, $params );
	}

	/**
	 * Filters out ideas for which we have already created a post.
	 *
	 * @since n.e.x.t
	 *
	 * @param array $ideas Ideas list to filter.
	 * @return array Filtered ideas list.
	 */
	private function filter_out_ideas_with_posts( $ideas ) {
		if ( empty( $ideas ) ) {
			return $ideas;
		}

		$names = wp_list_pluck( $ideas, 'name' );

		$statuses = array( 'publish', 'pending', 'draft', 'future', 'private' );
		$posts    = $this->query_idea_posts( $statuses );
		if ( empty( $posts ) ) {
			return $ideas;
		}

		$ideas_with_posts = array();
		foreach ( $posts as $post_id ) {
			$idea = $this->get_post_idea( $post_id );
			if ( ! empty( $idea['name'] ) ) {
				$ideas_with_posts[] = $idea['name'];
			}
		}

		$ideas = array_filter(
			$ideas,
			function( $idea ) use ( $ideas_with_posts ) {
				return ! in_array( $idea->getName(), $ideas_with_posts, true );
			}
		);

		return array_values( $ideas );
>>>>>>> 507d35ab
	}

}<|MERGE_RESOLUTION|>--- conflicted
+++ resolved
@@ -762,7 +762,6 @@
 	}
 
 	/**
-<<<<<<< HEAD
 	 * Hook to check whether an Idea Hub post status has changed.
 	 *
 	 * @since n.e.x.t
@@ -780,7 +779,9 @@
 			$transients = new Transients( $this->context );
 			$transients->set( self::IDEA_HUB_LAST_CHANGED, time() );
 		}
-=======
+	}
+
+	/**
 	 * Gets the parent slug to use for Idea Hub API requests.
 	 *
 	 * @since n.e.x.t
@@ -886,7 +887,6 @@
 		);
 
 		return array_values( $ideas );
->>>>>>> 507d35ab
 	}
 
 }