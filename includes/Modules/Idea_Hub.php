<?php
/**
 * Class Google\Site_Kit\Modules\Idea_Hub
 *
 * @package   Google\Site_Kit
 * @copyright 2021 Google LLC
 * @license   https://www.apache.org/licenses/LICENSE-2.0 Apache License 2.0
 * @link      https://sitekit.withgoogle.com
 */

namespace Google\Site_Kit\Modules;

use Google\Site_Kit\Core\Admin\Notice;
use Google\Site_Kit\Core\Assets\Asset;
use Google\Site_Kit\Core\Modules\Module;
use Google\Site_Kit\Core\Modules\Module_Settings;
use Google\Site_Kit\Core\Modules\Module_With_Deactivation;
use Google\Site_Kit\Core\Modules\Module_With_Debug_Fields;
use Google\Site_Kit\Core\Modules\Module_With_Assets;
use Google\Site_Kit\Core\Modules\Module_With_Assets_Trait;
use Google\Site_Kit\Core\Modules\Module_With_Scopes;
use Google\Site_Kit\Core\Modules\Module_With_Scopes_Trait;
use Google\Site_Kit\Core\Modules\Module_With_Settings;
use Google\Site_Kit\Core\Modules\Module_With_Settings_Trait;
use Google\Site_Kit\Core\Assets\Script;
use Google\Site_Kit\Core\REST_API\Exception\Invalid_Datapoint_Exception;
use Google\Site_Kit\Core\REST_API\Data_Request;
use Google\Site_Kit\Core\Storage\Post_Meta;
use Google\Site_Kit\Modules\Idea_Hub\Post_Idea_Name;
use Google\Site_Kit\Modules\Idea_Hub\Post_Idea_Text;
use Google\Site_Kit\Modules\Idea_Hub\Post_Idea_Topics;
use Google\Site_Kit\Modules\Idea_Hub\Settings;
use Google\Site_Kit_Dependencies\Psr\Http\Message\RequestInterface;
use Google\Site_Kit\Core\Util\Method_Proxy_Trait;
use WP_Error;

/**
 * Class representing the Idea Hub module.
 *
 * @since 1.32.0
 * @access private
 * @ignore
 */
final class Idea_Hub extends Module
	implements Module_With_Scopes, Module_With_Settings, Module_With_Debug_Fields, Module_With_Assets, Module_With_Deactivation {
	use Module_With_Assets_Trait;
	use Module_With_Scopes_Trait;
	use Module_With_Settings_Trait;
	use Method_Proxy_Trait;

	/**
	 * Module slug name.
	 */
	const MODULE_SLUG = 'idea-hub';

	/**
	 * Post_Idea_Name instance.
	 *
	 * @var Post_Idea_Name
	 */
	private $post_name_setting;

	/**
	 * Post_Idea_Text instance.
	 *
	 * @var Post_Idea_Text
	 */
	private $post_text_setting;

	/**
	 * Post_Idea_Topics instance.
	 *
	 * @var Post_Idea_Topics
	 */
	private $post_topic_setting;

	/**
	 * Registers functionality through WordPress hooks.
	 *
	 * @since 1.32.0
	 */
	public function register() {
		$post_meta = new Post_Meta();

		$this->register_scopes_hook();
		if ( $this->is_connected() ) {
			/**
			 * Changes the posts view to have a custom label in place of Draft for Idea Hub Drafts.
			 */
			add_filter(
				'display_post_states',
				function( $post_states, $post ) {
					if ( 'draft' !== $post->post_status ) {
						return $post_states;
					}
					$idea = $this->get_post_idea( $post->ID );
					if ( is_null( $idea ) ) {
						return $post_states;
					}
					/* translators: %s: Idea Hub Idea Title */
					$post_states['draft'] = sprintf( __( 'Idea Hub Draft “%s”', 'google-site-kit' ), $idea['text'] );
					return $post_states;
				},
				10,
				2
			);

			/**
			 * Allows us to trash / modify empty idea posts.
			 */
			add_filter(
				'wp_insert_post_empty_content',
				function( $maybe_empty, $postarr ) {
					if ( isset( $postarr['ID'] ) && $this->is_idea_post( $postarr['ID'] ) ) {
						return false;
					}
					return $maybe_empty;
				},
				10,
				2
			);

			/**
			 * Show admin notices on the posts page if we have saved / new ideas.
			 */
			add_filter( 'googlesitekit_admin_notices', $this->get_method_proxy( 'googlesitekit_admin_notices' ) );
		}

		$this->post_name_setting = new Post_Idea_Name( $post_meta );
		$this->post_name_setting->register();

		$this->post_text_setting = new Post_Idea_Text( $post_meta );
		$this->post_text_setting->register();

		$this->post_topic_setting = new Post_Idea_Topics( $post_meta );
		$this->post_topic_setting->register();
	}

	/**
	 * Shows admin notification for idea hub ideas on post list screen.
	 *
	 * @since n.e.x.t
	 *
	 * @param array $notices Array of admin notices.
	 *
	 * @return array Array of admin notices.
	 */
	private function googlesitekit_admin_notices( $notices ) {
		if ( 'edit-post' !== get_current_screen()->id ) {
			return $notices;
		}
		$notice_settings = array(
			'saved' => array(
				'text' => esc_html__( 'Need some inspiration? Revisit your saved ideas in Site Kit', 'google-site-kit' ),
				'cta'  => esc_html__( 'See saved ideas', 'google-site-kit' ),
				'link' => admin_url( 'admin.php?page=googlesitekit-dashboard#new-ideas' ),
			),
			'new'   => array(
				'text' => esc_html__( 'Need some inspiration? Here are some new ideas from Site Kit’s Idea Hub', 'google-site-kit' ),
				'cta'  => esc_html__( 'See new ideas', 'google-site-kit' ),
				'link' => admin_url( 'admin.php?page=googlesitekit-dashboard#saved-ideas' ),
			),
		);

		$dismissed_items = array(); // @TODO update following https://github.com/google/site-kit-wp/pull/3640/files
		$saved_ideas     = $this->get_data( 'saved-ideas' );
		$new_ideas       = $this->get_data( 'saved-ideas' );

		$has_saved_ideas = false; // @TODO fix this logic once above is in place
		$has_new_ideas   = true; // @TODO fix this logic once above is in place

		if ( $has_saved_ideas ) {
			$type = 'saved';
		} elseif ( $has_new_ideas ) {
			$type = 'new';
		} else {
			return $notices;
		}
		$active_notice = $notice_settings[ $type ];

		$notices[] = new Notice(
			$type,
			array(
				'content'         => function() use ( $active_notice ) {
					ob_start();
					?>
					<p>
						<?php echo esc_html( $active_notice['text'] ); ?>
						<a href="<?php echo esc_url( $active_notice['link'] ); ?>"
						><?php echo esc_html( $active_notice['cta'] ); ?></a>
					</p>
					<?php
					return ob_get_clean();
				},
				'type'            => Notice::TYPE_INFO,
				'active_callback' => function() {
					return true;
				},
				'dismissible'     => true,
			)
		);
		return $notices;
	}

	/**
	 * Gets required Google OAuth scopes for the module.
	 *
	 * @since 1.32.0
	 *
	 * @return array List of Google OAuth scopes.
	 */
	public function get_scopes() {
		return array(
			'https://www.googleapis.com/auth/ideahub.read',
		);
	}

	/**
	 * Checks whether the module is connected.
	 *
	 * A module being connected means that all steps required as part of its activation are completed.
	 *
	 * @since 1.32.0
	 *
	 * @return bool True if module is connected, false otherwise.
	 */
	public function is_connected() {
		$required_keys = array( 'tosAccepted' );

		$options = $this->get_settings()->get();
		foreach ( $required_keys as $required_key ) {
			if ( empty( $options[ $required_key ] ) ) {
				return false;
			}
		}

		return parent::is_connected();
	}

	/**
	 * Cleans up when the module is deactivated.
	 *
	 * @since 1.32.0
	 */
	public function on_deactivation() {
		$this->get_settings()->delete();
	}

	/**
	 * Gets an array of debug field definitions.
	 *
	 * @since 1.32.0
	 *
	 * @return array
	 */
	public function get_debug_fields() {
		$settings = $this->get_settings()->get();

		return array();
	}

	/**
	 * Gets map of datapoint to definition data for each.
	 *
	 * @since 1.32.0
	 *
	 * @return array Map of datapoints to their definitions.
	 */
	protected function get_datapoint_definitions() {
		return array(
			'POST:create-idea-draft-post' => array( 'service' => '' ),
			'GET:draft-post-ideas'        => array( 'service' => '' ),
			'GET:new-ideas'               => array( 'service' => '' ),
			'GET:published-post-ideas'    => array( 'service' => '' ),
			'GET:saved-ideas'             => array( 'service' => '' ),
			'POST:update-idea-state'      => array( 'service' => '' ),
		);
	}

	/**
	 * Creates a request object for the given datapoint.
	 *
	 * @since 1.32.0
	 *
	 * @param Data_Request $data Data request object.
	 * @return RequestInterface|callable|WP_Error Request object or callable on success, or WP_Error on failure.
	 *
	 * @throws Invalid_Datapoint_Exception Thrown if the datapoint does not exist.
	 */
	protected function create_data_request( Data_Request $data ) {
		switch ( "{$data->method}:{$data->datapoint}" ) {
			case 'POST:create-idea-draft-post':
				$expected_parameters = array(
					'name'   => 'string',
					'text'   => 'string',
					'topics' => 'array',
				);
				if ( ! isset( $data['idea'] ) ) {
					return new WP_Error(
						'missing_required_param',
						/* translators: %s: Missing parameter name */
						sprintf( __( 'Request parameter is empty: %s.', 'google-site-kit' ), 'idea' ),
						array( 'status' => 400 )
					);
				}
				$idea = $data['idea'];
				foreach ( $expected_parameters as $parameter_name => $expected_parameter_type ) {
					if ( ! isset( $idea[ $parameter_name ] ) ) {
						return new WP_Error(
							'missing_required_param',
							/* translators: %s: Missing parameter name */
							sprintf( __( 'Request idea parameter is empty: %s.', 'google-site-kit' ), $parameter_name ),
							array( 'status' => 400 )
						);
					}
					$parameter_type = gettype( $idea[ $parameter_name ] );
					if ( $parameter_type !== $expected_parameter_type ) {
						return new WP_Error(
							'wrong_parameter_type',
							sprintf(
								/* translators: %1$s: parameter name, %2$s expected type, %3$s received type */
								__( 'Wrong parameter type for %1$s, expected %2$s, received %3$s', 'google-site-kit' ),
								$parameter_name,
								$expected_parameter_type,
								$parameter_type
							),
							array( 'status' => 400 )
						);
					}
				}

				return function() use ( $idea ) {
					// Allows us to create a blank post.
					add_filter( 'wp_insert_post_empty_content', '__return_false' );
					$post_id = wp_insert_post( array(), false );
					remove_filter( 'wp_insert_post_empty_content', '__return_false' );

					if ( 0 === $post_id ) {
						return new WP_Error(
							'unable_to_draft_post',
							__( 'Unable to draft post.', 'google-site-kit' ),
							array( 'status' => 400 )
						);
					}

					$this->set_post_idea( $post_id, $idea );

					return $post_id;
				};
			case 'GET:draft-post-ideas':
				return function() {
					$wp_query = new \WP_Query();

					return $wp_query->query(
						array(
							'fields'         => 'ids',
							'no_found_rows'  => true,
							'post_status'    => 'draft',
							'posts_per_page' => -1,
							'meta_query'     => array( // phpcs:ignore WordPress.DB.SlowDBQuery.slow_db_query_meta_query
								'relation' => 'AND',
								array(
									'key' => Post_Idea_Name::META_KEY,
								),
								array(
									'key' => Post_Idea_Text::META_KEY,
								),
								array(
									'key' => Post_Idea_Topics::META_KEY,
								),
							),
						)
					);
				};
			case 'GET:new-ideas':
				// @TODO: Implement this with the real API endpoint.
				return function() {
					return array(
						array(
							'name'   => 'ideas/17450692223393508734',
							'text'   => 'Why Penguins are guanotelic?',
							'topics' =>
								array(
									array(
										'mid'          => '/m/05z6w',
										'display_name' => 'Penguins',
									),
								),
						),
						array(
							'name'   => 'ideas/14025103994557865535',
							'text'   => 'When was sushi Kalam introduced?',
							'topics' =>
								array(
									array(
										'mid'          => '/m/07030',
										'display_name' => 'Sushi',
									),
								),
						),
						array(
							'name'   => 'ideas/7612031899179595408',
							'text'   => 'How to speed up your WordPress site',
							'topics' =>
								array(
									array(
										'mid'          => '/m/09kqc',
										'display_name' => 'Websites',
									),
								),
						),
						array(
							'name'   => 'ideas/2285812891948871921',
							'text'   => 'Using Site Kit to analyze your success',
							'topics' =>
								array(
									array(
										'mid'          => '/m/080ag',
										'display_name' => 'Analytics',
									),
								),
						),
						array(
							'name'   => 'ideas/68182298994557866271',
							'text'   => 'How to make carne asada',
							'topics' =>
								array(
									array(
										'mid'          => '/m/07fhc',
										'display_name' => 'Cooking',
									),
								),
						),
					);
				};
			case 'GET:published-post-ideas':
				return function() {
					$wp_query = new \WP_Query();

					return $wp_query->query(
						array(
							'fields'         => 'ids',
							'no_found_rows'  => true,
							'posts_per_page' => -1,
							'meta_query'     => array( // phpcs:ignore WordPress.DB.SlowDBQuery.slow_db_query_meta_query
								'relation' => 'AND',
								array(
									'key' => Post_Idea_Name::META_KEY,
								),
								array(
									'key' => Post_Idea_Text::META_KEY,
								),
								array(
									'key' => Post_Idea_Topics::META_KEY,
								),
							),
						)
					);
				};
			case 'GET:saved-ideas':
				// @TODO: Implement this with the real API endpoint.
				return function() {
					return array();
				};
			case 'POST:update-idea-state':
				// @TODO implementation
				return function() {
					return null;
				};
		}

		return parent::create_data_request( $data );
	}

	/**
	 * Parses a response for the given datapoint.
	 *
	 * @since 1.34.0
	 *
	 * @param Data_Request $data     Data request object.
	 * @param mixed        $response Request response.
	 *
	 * @return mixed Parsed response data on success, or WP_Error on failure.
	 */
	protected function parse_data_response( Data_Request $data, $response ) {
		$filter_draft_post_response = function( $post_id ) {
			return array_merge(
				array(
					'postID'      => $post_id,
					'postEditURL' => get_edit_post_link( $post_id ),
				),
				$this->get_post_idea( $post_id )
			);
		};

		switch ( "{$data->method}:{$data->datapoint}" ) {
			case 'POST:create-idea-draft-post':
				return $filter_draft_post_response( $response );
			case 'GET:draft-post-ideas':
				return array_filter(
					array_map(
						$filter_draft_post_response,
						is_array( $response ) ? $response : array( $response )
					)
				);
			case 'GET:published-post-ideas':
				return array_filter(
					array_map(
						function( $post_id ) {
							return array_merge(
								array(
									'postID'      => $post_id,
									'postEditURL' => get_edit_post_link( $post_id ),
									'postURL'     => get_permalink( $post_id ),
								),
								$this->get_post_idea( $post_id )
							);
						},
						is_array( $response ) ? $response : array( $response )
					)
				);
		}

		return parent::parse_data_response( $data, $response );
	}

	/**
	 * Sets up information about the module.
	 *
	 * @since 1.32.0
	 *
	 * @return array Associative array of module info.
	 */
	protected function setup_info() {
		return array(
			'slug'        => self::MODULE_SLUG,
			'name'        => _x( 'Idea Hub', 'Service name', 'google-site-kit' ),
			'description' => __( "Idea Hub suggests what you can write about next, based on searches that haven't been answered yet", 'google-site-kit' ),
			'order'       => 7,
		);
	}

	/**
	 * Sets up the module's settings instance.
	 *
	 * @since 1.32.0
	 *
	 * @return Module_Settings
	 */
	protected function setup_settings() {
		return new Settings( $this->options );
	}

	/**
	 * Sets up the module's assets to register.
	 *
	 * @since 1.32.0
	 *
	 * @return Asset[] List of Asset objects.
	 */
	protected function setup_assets() {
		$base_url = $this->context->url( 'dist/assets/' );

		return array(
			new Script(
				'googlesitekit-modules-idea-hub',
				array(
					'src'          => $base_url . 'js/googlesitekit-modules-idea-hub.js',
					'dependencies' => array(
						'googlesitekit-vendor',
						'googlesitekit-api',
						'googlesitekit-data',
						'googlesitekit-modules',
					),
				)
			),
			new Script(
<<<<<<< HEAD
				'googlesitekit-idea-hub-post-list-notice',
				array(
					'src'          => $base_url . 'js/googlesitekit-idea-hub-post-list-notice.js',
					// 'context'	   => CONTEXT_ADMIN_POSTS, // @TODO 3272
					'dependencies' => array(
						'googlesitekit-datastore-user',
						'googlesitekit-api', // @TODO do we need these?
						'googlesitekit-data', // @TODO do we need these?
						'googlesitekit-wp-dashboard', // @TODO do we need these? how else to window.googlesitekit.data.stores
					),
=======
				'googlesitekit-idea-hub-notice',
				array(
					'src'           => $base_url . 'js/googlesitekit-idea-hub-notice.js',
					'dependencies'  => array(
						'googlesitekit-i18n',
					),
					'load_contexts' => array( Asset::CONTEXT_ADMIN_POST_EDITOR ),
>>>>>>> 7963bbf9
				)
			),
		);
	}

	/**
	 * Saves post idea settings.
	 *
	 * @since 1.33.0
	 *
	 * @param int   $post_id Post ID.
	 * @param array $idea    Idea settings.
	 */
	public function set_post_idea( $post_id, array $idea ) {
		$idea = wp_parse_args(
			$idea,
			array(
				'name'   => '',
				'text'   => '',
				'topics' => array(),
			)
		);

		$this->post_name_setting->set( $post_id, $idea['name'] );
		$this->post_text_setting->set( $post_id, $idea['text'] );
		$this->post_topic_setting->set( $post_id, $idea['topics'] );
	}

	/**
	 * Gets post idea settings.
	 *
	 * @since 1.33.0
	 *
	 * @param int $post_id Post ID.
	 * @return array|null Post idea settings array. Returns NULL if a post doesn't have an associated idea.
	 */
	public function get_post_idea( $post_id ) {
		$name   = $this->post_name_setting->get( $post_id );
		$text   = $this->post_text_setting->get( $post_id );
		$topics = $this->post_topic_setting->get( $post_id );
		if ( empty( $name ) || empty( $text ) || empty( $topics ) ) {
			return null;
		}

		return array(
			'name'   => $name,
			'text'   => $text,
			'topics' => $topics,
		);
	}

	/**
	 * Checks whether the post is an Idea Hub post.
	 *
	 * @since 1.36.0
	 *
	 * @param int $post_id Post ID.
	 * @return bool True if the post with supplied ID is an Idea Hub post.
	 */
	private function is_idea_post( $post_id ) {
		return is_array( $this->get_post_idea( $post_id ) );
	}

}<|MERGE_RESOLUTION|>--- conflicted
+++ resolved
@@ -575,7 +575,6 @@
 				)
 			),
 			new Script(
-<<<<<<< HEAD
 				'googlesitekit-idea-hub-post-list-notice',
 				array(
 					'src'          => $base_url . 'js/googlesitekit-idea-hub-post-list-notice.js',
@@ -586,7 +585,9 @@
 						'googlesitekit-data', // @TODO do we need these?
 						'googlesitekit-wp-dashboard', // @TODO do we need these? how else to window.googlesitekit.data.stores
 					),
-=======
+				)
+			),
+			new Script(
 				'googlesitekit-idea-hub-notice',
 				array(
 					'src'           => $base_url . 'js/googlesitekit-idea-hub-notice.js',
@@ -594,7 +595,6 @@
 						'googlesitekit-i18n',
 					),
 					'load_contexts' => array( Asset::CONTEXT_ADMIN_POST_EDITOR ),
->>>>>>> 7963bbf9
 				)
 			),
 		);
