--- conflicted
+++ resolved
@@ -402,7 +402,6 @@
 	 */
 	protected function parse_data_response( Data_Request $data, $response ) {
 		switch ( "{$data->method}:{$data->datapoint}" ) {
-<<<<<<< HEAD
 			case 'GET:draft-post-ideas':
 				return array_map(
 					function( $post_id ) {
@@ -429,7 +428,7 @@
 						);
 					},
 					$response
-=======
+				);
 			case 'POST:create-idea-draft-post':
 				$idea = $data['idea'];
 				return array(
@@ -440,7 +439,6 @@
 						'postID'      => $response,
 						'postEditURL' => get_edit_post_link( $response, '' ),
 					),
->>>>>>> 1181d49b
 				);
 		}
 
