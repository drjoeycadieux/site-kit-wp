--- conflicted
+++ resolved
@@ -121,11 +121,7 @@
 							$this->queue->enqueue( $response );
 						}
 
-<<<<<<< HEAD
 						return new WP_REST_Response( array( 'success' => true ) );
-=======
-						return rest_ensure_response( $response );
->>>>>>> b958f1f8
 					},
 					'permission_callback' => $can_authenticate,
 					'args'                => array(
@@ -165,19 +161,11 @@
 							}
 
 							if ( isset( $data['event']['survey_shown'] ) ) {
-<<<<<<< HEAD
-								$this->timeouts->add( '__global', 12 * HOUR_IN_SECONDS );
-							}
-						}
-
-						return new WP_REST_Response( $response );
-=======
 								$this->timeouts->set_global_timeout();
 							}
 						}
 
-						return rest_ensure_response( $response );
->>>>>>> b958f1f8
+						return new WP_REST_Response( $response );
 					},
 					'permission_callback' => $can_authenticate,
 					'args'                => array(
