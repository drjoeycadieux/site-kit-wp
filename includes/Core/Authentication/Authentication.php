<?php
/**
 * Class Google\Site_Kit\Core\Authentication\Authentication
 *
 * @package   Google\Site_Kit
 * @copyright 2021 Google LLC
 * @license   https://www.apache.org/licenses/LICENSE-2.0 Apache License 2.0
 * @link      https://sitekit.withgoogle.com
 */

namespace Google\Site_Kit\Core\Authentication;

use Google\Site_Kit\Context;
use Google\Site_Kit\Core\Authentication\Clients\OAuth_Client;
use Google\Site_Kit\Core\Permissions\Permissions;
use Google\Site_Kit\Core\REST_API\REST_Route;
use Google\Site_Kit\Core\REST_API\REST_Routes;
use Google\Site_Kit\Core\Storage\Encrypted_Options;
use Google\Site_Kit\Core\Storage\Options;
use Google\Site_Kit\Core\Storage\User_Options;
use Google\Site_Kit\Core\Storage\Transients;
use Google\Site_Kit\Core\Admin\Notice;
use Google\Site_Kit\Core\Util\Feature_Flags;
use Google\Site_Kit\Core\Util\Method_Proxy_Trait;
use Google\Site_Kit\Core\Util\User_Input_Settings;
use Google\Site_Kit\Plugin;
use WP_Error;
use WP_REST_Server;
use WP_REST_Request;
use WP_REST_Response;
use Google\Site_Kit\Core\Modules\Modules;
use Google\Site_Kit\Core\Util\BC_Functions;
use Google\Site_Kit\Modules\Idea_Hub;
use Google\Site_Kit\Modules\Subscribe_With_Google;

/**
 * Authentication Class.
 *
 * @since 1.0.0
 * @access private
 * @ignore
 */
final class Authentication {

	use Method_Proxy_Trait;

	const ACTION_CONNECT    = 'googlesitekit_connect';
	const ACTION_DISCONNECT = 'googlesitekit_disconnect';

	/**
	 * Plugin context.
	 *
	 * @since 1.0.0
	 * @var Context
	 */
	private $context;

	/**
	 * Options object.
	 *
	 * @since 1.0.0
	 *
	 * @var Options
	 */
	private $options = null;

	/**
	 * User_Options object.
	 *
	 * @since 1.0.0
	 *
	 * @var User_Options
	 */
	private $user_options = null;

	/**
	 * User_Input_State object.
	 *
	 * @since 1.20.0
	 *
	 * @var User_Input_State
	 */
	private $user_input_state = null;

	/**
	 * User_Input_Settings
	 *
	 * @since 1.20.0
	 *
	 * @var User_Input_Settings
	 */
	private $user_input_settings = null;

	/**
	 * Transients object.
	 *
	 * @since 1.0.0
	 *
	 * @var Transients
	 */
	private $transients = null;

	/**
	 * Modules object.
	 *
	 * @since 1.70.0
	 *
	 * @var Modules
	 */
	private $modules = null;

	/**
	 * OAuth client object.
	 *
	 * @since 1.0.0
	 *
	 * @var Clients\OAuth_Client
	 */
	private $auth_client = null;

	/**
	 * OAuth credentials instance.
	 *
	 * @since 1.0.0
	 * @var Credentials
	 */
	protected $credentials;

	/**
	 * Verification instance.
	 *
	 * @since 1.0.0
	 * @var Verification
	 */
	protected $verification;

	/**
	 * Verification meta instance.
	 *
	 * @since 1.1.0
	 * @var Verification_Meta
	 */
	protected $verification_meta;

	/**
	 * Verification file instance.
	 *
	 * @since 1.1.0
	 * @var Verification_File
	 */
	protected $verification_file;

	/**
	 * Profile instance.
	 *
	 * @since 1.0.0
	 * @var Profile
	 */
	protected $profile;

	/**
	 * Token instance.
	 *
	 * @since 1.39.0
	 * @var Token
	 */
	protected $token;

	/**
	 * Owner_ID instance.
	 *
	 * @since 1.16.0
	 * @var Owner_ID
	 */
	protected $owner_id;

	/**
	 * Has_Connected_Admins instance.
	 *
	 * @since 1.14.0
	 * @var Has_Connected_Admins
	 */
	protected $has_connected_admins;

	/**
	 * Has_Multiple_Admins instance.
	 *
	 * @since 1.29.0
	 * @var Has_Multiple_Admins
	 */
	protected $has_multiple_admins;

	/**
	 * Connected_Proxy_URL instance.
	 *
	 * @since 1.17.0
	 * @var Connected_Proxy_URL
	 */
	protected $connected_proxy_url;

	/**
	 * Disconnected_Reason instance.
	 *
	 * @since 1.17.0
	 * @var Disconnected_Reason
	 */
	protected $disconnected_reason;

	/**
	 * Google_Proxy instance.
	 *
	 * @since 1.1.2
	 * @var Google_Proxy
	 */
	protected $google_proxy;

	/**
	 * Initial_Version instance.
	 *
	 * @since 1.25.0
	 * @var Initial_Version
	 */
	protected $initial_version;

	/**
	 * Flag set when site fields are synchronized during the current request.
	 *
	 * @var bool
	 */
	private $did_sync_fields;

	/**
	 * Constructor.
	 *
	 * @since 1.0.0
	 *
	 * @param Context      $context      Plugin context.
	 * @param Options      $options      Optional. Option API instance. Default is a new instance.
	 * @param User_Options $user_options Optional. User Option API instance. Default is a new instance.
	 * @param Transients   $transients   Optional. Transient API instance. Default is a new instance.
	 */
	public function __construct(
		Context $context,
		Options $options = null,
		User_Options $user_options = null,
		Transients $transients = null
	) {
		$this->context              = $context;
		$this->options              = $options ?: new Options( $this->context );
		$this->user_options         = $user_options ?: new User_Options( $this->context );
		$this->transients           = $transients ?: new Transients( $this->context );
		$this->modules              = new Modules( $this->context, $this->options, $this->user_options, $this );
		$this->user_input_state     = new User_Input_State( $this->user_options );
		$this->user_input_settings  = new User_Input_Settings( $context, $this, $transients );
		$this->google_proxy         = new Google_Proxy( $this->context );
		$this->credentials          = new Credentials( new Encrypted_Options( $this->options ) );
		$this->verification         = new Verification( $this->user_options );
		$this->verification_meta    = new Verification_Meta( $this->user_options );
		$this->verification_file    = new Verification_File( $this->user_options );
		$this->profile              = new Profile( $this->user_options );
		$this->token                = new Token( $this->user_options );
		$this->owner_id             = new Owner_ID( $this->options );
		$this->has_connected_admins = new Has_Connected_Admins( $this->options, $this->user_options );
		$this->has_multiple_admins  = new Has_Multiple_Admins( $this->transients );
		$this->connected_proxy_url  = new Connected_Proxy_URL( $this->options );
		$this->disconnected_reason  = new Disconnected_Reason( $this->user_options );
		$this->initial_version      = new Initial_Version( $this->user_options );
	}

	/**
	 * Registers functionality through WordPress hooks.
	 *
	 * @since 1.0.0
	 */
	public function register() {
		$this->credentials()->register();
		$this->verification()->register();
		$this->verification_file()->register();
		$this->verification_meta()->register();
		$this->has_connected_admins->register();
		$this->owner_id->register();
		$this->connected_proxy_url->register();
		$this->disconnected_reason->register();
		$this->user_input_state->register();
		$this->initial_version->register();

		add_filter( 'allowed_redirect_hosts', $this->get_method_proxy( 'allowed_redirect_hosts' ) );
		add_filter( 'googlesitekit_admin_data', $this->get_method_proxy( 'inline_js_admin_data' ) );
		add_filter( 'googlesitekit_admin_notices', $this->get_method_proxy( 'authentication_admin_notices' ) );
		add_filter( 'googlesitekit_inline_base_data', $this->get_method_proxy( 'inline_js_base_data' ) );
		add_filter( 'googlesitekit_setup_data', $this->get_method_proxy( 'inline_js_setup_data' ) );
		add_filter( 'googlesitekit_is_feature_enabled', $this->get_method_proxy( 'filter_features_via_proxy' ), 10, 2 );

		add_action( 'googlesitekit_cron_update_remote_features', $this->get_method_proxy( 'cron_update_remote_features' ) );
		if ( ! wp_next_scheduled( 'googlesitekit_cron_update_remote_features' ) && ! wp_installing() ) {
			wp_schedule_event( time(), 'twicedaily', 'googlesitekit_cron_update_remote_features' );
		}

		add_action( 'admin_init', $this->get_method_proxy( 'handle_oauth' ) );
		add_action( 'admin_init', $this->get_method_proxy( 'check_connected_proxy_url' ) );
		add_action( 'admin_init', $this->get_method_proxy( 'verify_user_input_settings' ) );
		add_action(
			'admin_init',
			function() {
				if (
					'googlesitekit-dashboard' === $this->context->input()->filter( INPUT_GET, 'page', FILTER_SANITIZE_STRING )
					&& User_Input_State::VALUE_REQUIRED === $this->user_input_state->get()
				) {
					wp_safe_redirect( $this->context->admin_url( 'user-input' ) );
					exit;
				}
			}
		);
		add_action( 'admin_action_' . self::ACTION_CONNECT, $this->get_method_proxy( 'handle_connect' ) );
		add_action( 'admin_action_' . self::ACTION_DISCONNECT, $this->get_method_proxy( 'handle_disconnect' ) );

		add_action(
			'admin_action_' . Google_Proxy::ACTION_PERMISSIONS,
			function () {
				$this->handle_proxy_permissions();
			}
		);

		add_action(
			'googlesitekit_authorize_user',
			function ( $token_response, $scopes, $previous_scopes ) {
				if ( ! $this->credentials->using_proxy() ) {
					return;
				}

				$this->set_connected_proxy_url();

				if ( empty( $previous_scopes ) ) {
					$this->require_user_input();
				}
			},
			10,
			3
		);

		add_filter(
			'googlesitekit_rest_routes',
			function( $routes ) {
				return array_merge( $routes, $this->get_rest_routes() );
			}
		);

		add_filter(
			'googlesitekit_apifetch_preload_paths',
			function( $routes ) {
				$authentication_routes = array(
					'/' . REST_Routes::REST_ROOT . '/core/site/data/connection',
					'/' . REST_Routes::REST_ROOT . '/core/user/data/authentication',
				);
				return array_merge( $routes, $authentication_routes );
			}
		);

		add_filter(
			'googlesitekit_user_data',
			function( $user ) {
				if ( $this->profile->has() ) {
					$profile_data            = $this->profile->get();
					$user['user']['email']   = $profile_data['email'];
					$user['user']['picture'] = $profile_data['photo'];
				}

				$user['connectURL']     = esc_url_raw( $this->get_connect_url() );
				$user['initialVersion'] = $this->initial_version->get();
				$user['userInputState'] = $this->user_input_state->get();
				$user['verified']       = $this->verification->has();

				return $user;
			}
		);

		// Synchronize site fields on shutdown when select options change.
		$option_updated = function () {
			$sync_site_fields = function () {
				if ( $this->did_sync_fields ) {
					return;
				}
				// This method should run no more than once per request.
				$this->did_sync_fields = true;

				if ( $this->credentials->using_proxy() ) {
					$this->google_proxy->sync_site_fields( $this->credentials() );
				}
			};
			add_action( 'shutdown', $sync_site_fields );
		};

		add_action( 'update_option_blogname', $option_updated );
		add_action( 'update_option_googlesitekit_db_version', $option_updated );

		add_action(
			OAuth_Client::CRON_REFRESH_PROFILE_DATA,
			function ( $user_id ) {
				$this->cron_refresh_profile_data( $user_id );
			}
		);

		// If no initial version set for the current user, set it when getting a new access token.
		if ( ! $this->initial_version->get() ) {
			$set_initial_version = function() {
				$this->initial_version->set( GOOGLESITEKIT_VERSION );
			};
			add_action( 'googlesitekit_authorize_user', $set_initial_version );
			add_action( 'googlesitekit_reauthorize_user', $set_initial_version );
		}

		add_action(
			'current_screen',
			function( $current_screen ) {
				$this->maybe_refresh_token_for_screen( $current_screen->id );
			}
		);

		add_action(
			'heartbeat_tick',
			function() {
				$this->maybe_refresh_token_for_screen( $this->context->input()->filter( INPUT_POST, 'screen_id' ) );
			}
		);
	}

	/**
	 * Gets the OAuth credentials object.
	 *
	 * @since 1.0.0
	 *
	 * @return Credentials Credentials instance.
	 */
	public function credentials() {
		return $this->credentials;
	}

	/**
	 * Gets the verification instance.
	 *
	 * @since 1.0.0
	 *
	 * @return Verification Verification instance.
	 */
	public function verification() {
		return $this->verification;
	}

	/**
	 * Gets the verification tag instance.
	 *
	 * @since 1.0.0
	 * @deprecated 1.1.0
	 *
	 * @return Verification_Meta Verification tag instance.
	 */
	public function verification_tag() {
		_deprecated_function( __METHOD__, '1.1.0', __CLASS__ . '::verification_meta()' );
		return $this->verification_meta;
	}

	/**
	 * Gets the verification meta instance.
	 *
	 * @since 1.1.0
	 *
	 * @return Verification_Meta Verification tag instance.
	 */
	public function verification_meta() {
		return $this->verification_meta;
	}

	/**
	 * Gets the verification file instance.
	 *
	 * @since 1.1.0
	 *
	 * @return Verification_File Verification file instance.
	 */
	public function verification_file() {
		return $this->verification_file;
	}

	/**
	 * Gets the Profile instance.
	 *
	 * @since 1.0.0
	 *
	 * @return Profile Profile instance.
	 */
	public function profile() {
		return $this->profile;
	}

	/**
	 * Gets the Token instance.
	 *
	 * @since 1.39.0
	 *
	 * @return Token Token instance.
	 */
	public function token() {
		return $this->token;
	}

	/**
	 * Gets the OAuth client instance.
	 *
	 * @since 1.0.0
	 *
	 * @return Clients\OAuth_Client OAuth client instance.
	 */
	public function get_oauth_client() {
		if ( ! $this->auth_client instanceof OAuth_Client ) {
			$this->auth_client = new OAuth_Client(
				$this->context,
				$this->options,
				$this->user_options,
				$this->credentials,
				$this->google_proxy,
				$this->profile,
				$this->token
			);
		}
		return $this->auth_client;
	}

	/**
	 * Gets the Google Proxy instance.
	 *
	 * @since 1.19.0
	 *
	 * @return Google_Proxy An instance of Google Proxy.
	 */
	public function get_google_proxy() {
		return $this->google_proxy;
	}

	/**
	 * Gets the User Input State instance.
	 *
	 * @since 1.21.0
	 *
	 * @return User_Input_State An instance of the User_Input_State class.
	 */
	public function get_user_input_state() {
		return $this->user_input_state;
	}

	/**
	 * Revokes authentication along with user options settings.
	 *
	 * @since 1.0.0
	 */
	public function disconnect() {
		global $wpdb;

		// Revoke token via API call.
		$this->get_oauth_client()->revoke_token();

		// Delete all user data.
		$user_id = $this->user_options->get_user_id();
		$prefix  = $this->user_options->get_meta_key( 'googlesitekit\_%' );

		// Reset Has_Connected_Admins setting.
		$this->has_connected_admins->delete();

		// phpcs:ignore WordPress.DB.DirectDatabaseQuery
		$wpdb->query(
			$wpdb->prepare( "DELETE FROM $wpdb->usermeta WHERE user_id = %d AND meta_key LIKE %s", $user_id, $prefix )
		);
		wp_cache_delete( $user_id, 'user_meta' );
	}

	/**
	 * Gets the URL for connecting to Site Kit.
	 *
	 * @since 1.0.0
	 * @since 1.32.0 Updated to use dedicated action URL.
	 *
	 * @return string Connect URL.
	 */
	public function get_connect_url() {
		return add_query_arg(
			array(
				'action' => self::ACTION_CONNECT,
				'nonce'  => wp_create_nonce( self::ACTION_CONNECT ),
			),
			admin_url( 'index.php' )
		);
	}

	/**
	 * Gets the URL for disconnecting from Site Kit.
	 *
	 * @since 1.0.0
	 * @since 1.32.0 Updated to use dedicated action URL.
	 *
	 * @return string Disconnect URL.
	 */
	public function get_disconnect_url() {
		return add_query_arg(
			array(
				'action' => self::ACTION_DISCONNECT,
				'nonce'  => wp_create_nonce( self::ACTION_DISCONNECT ),
			),
			admin_url( 'index.php' )
		);
	}

	/**
	 * Check if the current user is authenticated.
	 *
	 * @since 1.0.0
	 *
	 * @return boolean True if the user is authenticated, false otherwise.
	 */
	public function is_authenticated() {
		return $this->token->has();
	}
	/**
	 * Checks whether the Site Kit setup is considered complete.
	 *
	 * If this is not the case, most permissions will be force-prevented to ensure that only permissions required for
	 * initial setup are granted.
	 *
	 * @since 1.0.0
	 * @since 1.7.0 Moved from `Permissions` class.
	 *
	 * @return bool True if setup is completed, false otherwise.
	 */
	public function is_setup_completed() {
		if ( ! $this->credentials->has() ) {
			return false;
		}

		/**
		 * Filters whether the Site Kit plugin should consider its setup to be completed.
		 *
		 * This can be used by essential auto-activated modules to amend the result of this check.
		 *
		 * @since 1.0.0
		 *
		 * @param bool $complete Whether the setup is completed.
		 */
		return (bool) apply_filters( 'googlesitekit_setup_complete', true );
	}

	/**
	 * Refreshes user profile data in the background.
	 *
	 * @since 1.13.0
	 *
	 * @param int $user_id User ID to refresh profile data for.
	 */
	private function cron_refresh_profile_data( $user_id ) {
		$original_user_id = $this->user_options->get_user_id();
		$this->user_options->switch_user( $user_id );

		if ( $this->is_authenticated() ) {
			$this->get_oauth_client()->refresh_profile_data( 30 * MINUTE_IN_SECONDS );
		}

		$this->user_options->switch_user( $original_user_id );
	}

	/**
	 * Proactively refreshes the current user's OAuth token when on the
	 * Site Kit Plugin Dashboard screen.
	 *
	 * Also refreshes the module owner's OAuth token for all shareable modules
	 * the current user can read shared data for.
	 *
	 * @since 1.42.0
	 * @since 1.70.0 Moved the closure within regiser() to this method.
	 *
	 * @param string $screen_id The unique ID of the current WP_Screen.
	 *
	 * @return void
	 */
	private function maybe_refresh_token_for_screen( $screen_id ) {
		if ( 'dashboard' !== $screen_id && 'toplevel_page_googlesitekit-dashboard' !== $screen_id ) {
			return;
		}

		if ( Feature_Flags::enabled( 'dashboardSharing' ) ) {
			$this->refresh_shared_module_owner_tokens();
		}

		if ( ! current_user_can( Permissions::AUTHENTICATE ) || ! $this->credentials()->has() ) {
			return;
		}

		$this->refresh_user_token();
	}

	/**
	 * Proactively refreshes the module owner's OAuth token for all shareable
	 * modules the current user can read shared data for.
	 *
	 * @since 1.70.0
	 *
	 * @return void
	 */
	private function refresh_shared_module_owner_tokens() {
		$shareable_modules = $this->modules->get_shareable_modules();
		foreach ( $shareable_modules as $module_slug => $module ) {
			if ( ! current_user_can( Permissions::READ_SHARED_MODULE_DATA, $module_slug ) ) {
				continue;
			}
			$owner_id = $module->get_owner_id();
			if ( ! $owner_id ) {
				continue;
			}
			$restore_user = $this->user_options->switch_user( $owner_id );
			$this->refresh_user_token();
			$restore_user();
		}
	}

	/**
	 * Proactively refreshes the current user's OAuth token.
	 *
	 * @since 1.70.0
	 *
	 * @return void
	 */
	private function refresh_user_token() {
		$token = $this->token->get();

		// Do nothing if the token is not set.
		if ( empty( $token['created'] ) || empty( $token['expires_in'] ) ) {
			return;
		}

		// Do nothing if the token expires in more than 5 minutes.
		if ( $token['created'] + $token['expires_in'] > time() + 5 * MINUTE_IN_SECONDS ) {
			return;
		}

		$this->get_oauth_client()->refresh_token();
	}

	/**
	 * Handles receiving a temporary OAuth code.
	 *
	 * @since 1.0.0
	 * @since 1.32.0 Moved connect and disconnect actions to dedicated handlers.
	 */
	private function handle_oauth() {
		if ( defined( 'WP_CLI' ) && WP_CLI ) {
			return;
		}

		// Handles Direct OAuth client request.
		if ( $this->context->input()->filter( INPUT_GET, 'oauth2callback' ) ) {
			if ( ! current_user_can( Permissions::AUTHENTICATE ) ) {
				wp_die( esc_html__( 'You don\'t have permissions to authenticate with Site Kit.', 'google-site-kit' ), 403 );
			}

			$this->get_oauth_client()->authorize_user();
		}
	}

	/**
	 * Handles request to connect via oAuth.
	 *
	 * @since 1.32.0
	 */
	private function handle_connect() {
		$input = $this->context->input();
		$nonce = $input->filter( INPUT_GET, 'nonce' );
		if ( ! wp_verify_nonce( $nonce, self::ACTION_CONNECT ) ) {
			self::invalid_nonce_error( self::ACTION_CONNECT );
		}

		if ( ! current_user_can( Permissions::AUTHENTICATE ) ) {
			wp_die( esc_html__( 'You don\'t have permissions to authenticate with Site Kit.', 'google-site-kit' ), 403 );
		}

		$redirect_url = $input->filter( INPUT_GET, 'redirect', FILTER_VALIDATE_URL );
		if ( $redirect_url ) {
			$redirect_url = esc_url_raw( wp_unslash( $redirect_url ) );
		}

		// User is trying to authenticate, but access token hasn't been set.
		$additional_scopes = $input->filter( INPUT_GET, 'additional_scopes', FILTER_DEFAULT, FILTER_REQUIRE_ARRAY );

		wp_safe_redirect(
			$this->get_oauth_client()->get_authentication_url( $redirect_url, $additional_scopes )
		);
		exit();
	}

	/**
	 * Handles request to disconnect via oAuth.
	 *
	 * @since 1.32.0
	 */
	private function handle_disconnect() {
		$nonce = $this->context->input()->filter( INPUT_GET, 'nonce' );
		if ( ! wp_verify_nonce( $nonce, self::ACTION_DISCONNECT ) ) {
			self::invalid_nonce_error( self::ACTION_DISCONNECT );
		}

		if ( ! current_user_can( Permissions::AUTHENTICATE ) ) {
			wp_die( esc_html__( 'You don\'t have permissions to authenticate with Site Kit.', 'google-site-kit' ), 403 );
		}

		$this->disconnect();

		$redirect_url = $this->context->admin_url(
			'dashboard',
			array(
				'googlesitekit_reset_session' => 1,
			)
		);

		wp_safe_redirect( $redirect_url );
		exit();
	}

	/**
	 * Modifies the base data to pass to JS.
	 *
	 * @since 1.2.0
	 *
	 * @param array $data Inline JS data.
	 * @return array Filtered $data.
	 */
	private function inline_js_base_data( $data ) {
		$data['isOwner']             = $this->owner_id->get() === get_current_user_id();
		$data['splashURL']           = esc_url_raw( $this->context->admin_url( 'dashboard' ) );
		$data['proxySetupURL']       = '';
		$data['proxyPermissionsURL'] = '';
		$data['usingProxy']          = false;
		$data['isAuthenticated']     = $this->is_authenticated();
		$data['setupErrorMessage']   = null;
		$data['setupErrorRedoURL']   = null;

		if ( $this->credentials->using_proxy() ) {
			$auth_client                 = $this->get_oauth_client();
			$data['proxySetupURL']       = esc_url_raw( $this->get_proxy_setup_url() );
			$data['proxyPermissionsURL'] = esc_url_raw( $this->get_proxy_permissions_url() );
			$data['usingProxy']          = true;

			// Check for an error in the proxy setup.
			$error_code = $this->user_options->get( OAuth_Client::OPTION_ERROR_CODE );

			// If an error is found, add it to the data we send to the client.
			//
			// We'll also remove the existing access code in the user options,
			// because it isn't valid (given there was a setup error).
			if ( ! empty( $error_code ) ) {
				$data['setupErrorMessage'] = $auth_client->get_error_message( $error_code );

				// Get credentials needed to authenticate with the proxy
				// so we can build a new setup URL.
				$credentials = $this->credentials->get();

				$access_code = $this->user_options->get( OAuth_Client::OPTION_PROXY_ACCESS_CODE );

				// Both the access code and site ID are needed to generate
				// a setup URL.
				if ( $access_code && ! empty( $credentials['oauth2_client_id'] ) ) {
					$setup_url = $this->google_proxy->setup_url(
						array(
							'code'    => $access_code,
							'site_id' => $credentials['oauth2_client_id'],
						)
					);

					$this->user_options->delete( OAuth_Client::OPTION_PROXY_ACCESS_CODE );
				} elseif ( $this->is_authenticated() ) {
					$setup_url = $this->get_connect_url();
				} else {
					$setup_url = $data['proxySetupURL'];
				}

				// Add the setup URL to the data sent to the client.
				$data['setupErrorRedoURL'] = $setup_url;

				// Remove the error code from the user options so it doesn't
				// appear again.
				$this->user_options->delete( OAuth_Client::OPTION_ERROR_CODE );
			}
		}

		$version = get_bloginfo( 'version' );

		// The trailing '.0' is added to the $version to ensure there are always at least 2 segments in the version.
		// This is necessary in case the minor version is stripped from the version string by a plugin.
		// See https://github.com/google/site-kit-wp/issues/4963 for more details.
		list( $major, $minor ) = explode( '.', $version . '.0' );

		$data['wpVersion'] = array(
			'version' => $version,
			'major'   => (int) $major,
			'minor'   => (int) $minor,
		);

		$current_user      = wp_get_current_user();
		$data['userRoles'] = $current_user->roles;

		return $data;
	}

	/**
	 * Modifies the admin data to pass to JS.
	 *
	 * @since 1.0.0
	 *
	 * @param array $data Inline JS data.
	 * @return array Filtered $data.
	 */
	private function inline_js_admin_data( $data ) {
		$data['connectURL']    = esc_url_raw( $this->get_connect_url() );
		$data['disconnectURL'] = esc_url_raw( $this->get_disconnect_url() );

		return $data;
	}

	/**
	 * Modifies the setup data to pass to JS.
	 *
	 * @since 1.0.0
	 *
	 * @param array $data Inline JS data.
	 * @return array Filtered $data.
	 */
	private function inline_js_setup_data( $data ) {
		$auth_client      = $this->get_oauth_client();
		$is_authenticated = $this->is_authenticated();

		$data['isSiteKitConnected'] = $this->credentials->has();
		$data['isResettable']       = $this->options->has( Credentials::OPTION );
		$data['isAuthenticated']    = $is_authenticated;
		$data['requiredScopes']     = $auth_client->get_required_scopes();
		$data['grantedScopes']      = $is_authenticated ? $auth_client->get_granted_scopes() : array();
		$data['unsatisfiedScopes']  = $is_authenticated ? $auth_client->get_unsatisfied_scopes() : array();
		$data['needReauthenticate'] = $auth_client->needs_reauthentication();

		// All admins need to go through site verification process.
		if ( current_user_can( Permissions::MANAGE_OPTIONS ) ) {
			$data['isVerified'] = $this->verification->has();
		} else {
			$data['isVerified'] = false;
		}

		// The actual data for this is passed in from the Search Console module.
		if ( ! isset( $data['hasSearchConsoleProperty'] ) ) {
			$data['hasSearchConsoleProperty'] = false;
		}

		return $data;
	}

	/**
	 * Add allowed redirect host to safe wp_safe_redirect
	 *
	 * @since 1.0.0
	 *
	 * @param array $hosts Array of safe hosts to redirect to.
	 *
	 * @return array
	 */
	private function allowed_redirect_hosts( $hosts ) {
		$hosts[] = 'accounts.google.com';
		$hosts[] = wp_parse_url( $this->google_proxy->url(), PHP_URL_HOST );

		return $hosts;
	}

	/**
	 * Gets related REST routes.
	 *
	 * @since 1.3.0
	 *
	 * @return array List of REST_Route objects.
	 */
	private function get_rest_routes() {
		$can_setup = function() {
			return current_user_can( Permissions::SETUP );
		};

		$can_access_authentication = function() {
			return current_user_can( Permissions::AUTHENTICATE ) || current_user_can( Permissions::VIEW_SHARED_DASHBOARD );
		};

		$can_disconnect = function() {
			return current_user_can( Permissions::AUTHENTICATE );
		};

		return array(
			new REST_Route(
				'core/site/data/connection',
				array(
					array(
						'methods'             => WP_REST_Server::READABLE,
						'callback'            => function( WP_REST_Request $request ) {
							$data = array(
								'connected'          => $this->credentials->has(),
								'resettable'         => $this->options->has( Credentials::OPTION ),
								'setupCompleted'     => $this->is_setup_completed(),
								'hasConnectedAdmins' => $this->has_connected_admins->get(),
								'hasMultipleAdmins'  => $this->has_multiple_admins->get(),
								'ownerID'            => $this->owner_id->get(),
							);

							return new WP_REST_Response( $data );
						},
						'permission_callback' => $can_setup,
					),
				)
			),
			new REST_Route(
				'core/user/data/authentication',
				array(
					array(
						'methods'             => WP_REST_Server::READABLE,
						'callback'            => function( WP_REST_Request $request ) {
							$oauth_client     = $this->get_oauth_client();
							$is_authenticated = $this->is_authenticated();

							$data = array(
								'authenticated'         => $is_authenticated,
								'requiredScopes'        => $oauth_client->get_required_scopes(),
								'grantedScopes'         => $is_authenticated ? $oauth_client->get_granted_scopes() : array(),
								'unsatisfiedScopes'     => $is_authenticated ? $oauth_client->get_unsatisfied_scopes() : array(),
								'needsReauthentication' => $oauth_client->needs_reauthentication(),
								'disconnectedReason'    => $this->disconnected_reason->get(),
								'connectedProxyURL'     => $this->connected_proxy_url->get(),
							);

							return new WP_REST_Response( $data );
						},
						'permission_callback' => $can_access_authentication,
					),
				)
			),
			new REST_Route(
				'core/user/data/disconnect',
				array(
					array(
						'methods'             => WP_REST_Server::EDITABLE,
						'callback'            => function( WP_REST_Request $request ) {
							$this->disconnect();
							return new WP_REST_Response( true );
						},
						'permission_callback' => $can_disconnect,
					),
				)
			),
		);
	}

	/**
	 * Shows admin notification for authentication related issues.
	 *
	 * @since 1.0.0
	 *
	 * @param array $notices Array of admin notices.
	 *
	 * @return array Array of admin notices.
	 */
	private function authentication_admin_notices( $notices ) {

		// Only include notices if in the correct admin panel.
		if ( $this->context->is_network_mode() !== is_network_admin() ) {
			return $notices;
		}

		$notices[] = $this->get_reauthentication_needed_notice();
		$notices[] = $this->get_reconnect_after_url_mismatch_notice();

		return $notices;
	}

	/**
	 * Gets reconnect notice.
	 *
	 * @since 1.17.0
	 *
	 * @return Notice Notice object.
	 */
	private function get_reconnect_after_url_mismatch_notice() {
		return new Notice(
			'reconnect_after_url_mismatch',
			array(
				'content'         => function() {
					$connected_url = $this->connected_proxy_url->get();
					$current_url   = $this->context->get_canonical_home_url();
					$content       = '<p>' . sprintf(
						/* translators: 1: Plugin name. 2: Message. 3: Proxy setup URL. 4: Reconnect string. */
						__( '%1$s: %2$s <a href="%3$s">%4$s</a>', 'google-site-kit' ),
						esc_html__( 'Site Kit by Google', 'google-site-kit' ),
						esc_html__( 'Looks like the URL of your site has changed. In order to continue using Site Kit, you’ll need to reconnect, so that your plugin settings are updated with the new URL.', 'google-site-kit' ),
						esc_url( $this->get_proxy_setup_url() ),
						esc_html__( 'Reconnect', 'google-site-kit' )
					) . '</p>';

					// Only show the comparison if URLs don't match as it is possible
					// they could already match again at this point, although they most likely won't.
					if ( ! $this->connected_proxy_url->matches_url( $current_url ) ) {
						$content .= sprintf(
							'<ul><li>%s</li><li>%s</li></ul>',
							sprintf(
								/* translators: %s: Previous URL */
								esc_html__( 'Old URL: %s', 'google-site-kit' ),
								$connected_url
							),
							sprintf(
								/* translators: %s: Current URL */
								esc_html__( 'New URL: %s', 'google-site-kit' ),
								$current_url
							)
						);
					}

					return $content;
				},
				'type'            => Notice::TYPE_INFO,
				'active_callback' => function() {
					return $this->disconnected_reason->get() === Disconnected_Reason::REASON_CONNECTED_URL_MISMATCH
						&& $this->credentials->has();
				},
			)
		);
	}

	/**
	 * Gets re-authentication notice.
	 *
	 * @since 1.0.0
	 *
	 * @return Notice Notice object.
	 */
	private function get_reauthentication_needed_notice() {
		return new Notice(
			'needs_reauthentication',
			array(
				'content'         => function() {
					ob_start();
					?>
					<p>
						<?php
							echo esc_html(
								sprintf(
									/* translators: 1: Plugin name. 2: Message. */
									__( '%1$s: %2$s', 'google-site-kit' ),
									__( 'Site Kit by Google', 'google-site-kit' ),
									__( 'You need to reauthenticate your Google account.', 'google-site-kit' )
								)
							);
						?>
						<a
							href="#"
							onclick="clearSiteKitAppStorage()"
						><?php esc_html_e( 'Click here', 'google-site-kit' ); ?></a>
					</p>
					<?php
					BC_Functions::wp_print_inline_script_tag(
						sprintf(
							"
							function clearSiteKitAppStorage() {
								if ( localStorage ) {
									localStorage.clear();
								}
								if ( sessionStorage ) {
									sessionStorage.clear();
								}
								document.location = '%s';
							}
							",
							esc_url_raw( $this->get_connect_url() )
						)
					);
					return ob_get_clean();
				},
				'type'            => Notice::TYPE_SUCCESS,
				'active_callback' => function() {
					if ( ! empty( $this->user_options->get( OAuth_Client::OPTION_ERROR_CODE ) ) ) {
						return false;
					}
					return $this->get_oauth_client()->needs_reauthentication();
				},
			)
		);
	}

	/**
<<<<<<< HEAD
	 * Gets OAuth error notice.
	 *
	 * @since 1.0.0
	 * @since 1.49.0 Uses the new `Google_Proxy::setup_url_v2` method when the `serviceSetupV2` feature flag is enabled.
	 * @since 1.71.0 Remove the `serviceSetupV2` feature flag; now always uses the new service setup approach.
	 *
	 * @return Notice Notice object.
	 */
	private function get_authentication_oauth_error_notice() {
		return new Notice(
			'oauth_error',
			array(
				'type'            => Notice::TYPE_ERROR,
				'content'         => function() {
					$auth_client = $this->get_oauth_client();
					$error_code  = $this->context->input()->filter( INPUT_GET, 'error', FILTER_SANITIZE_STRING );

					if ( ! $error_code ) {
						$error_code = $this->user_options->get( OAuth_Client::OPTION_ERROR_CODE );
					}

					if ( $error_code ) {
						// Delete error code from database to prevent future notice.
						$this->user_options->delete( OAuth_Client::OPTION_ERROR_CODE );
					} else {
						return '';
					}

					$message = sprintf(
						/* translators: 1: Plugin name. 2: Message. */
						__( '%1$s: %2$s', 'google-site-kit' ),
						__( 'Site Kit by Google', 'google-site-kit' ),
						$auth_client->get_error_message( $error_code )
					);

					$access_code = $this->user_options->get( OAuth_Client::OPTION_PROXY_ACCESS_CODE );

					$is_using_proxy = $this->credentials->using_proxy();
					$is_using_proxy = $is_using_proxy && ! empty( $access_code );

					if ( $is_using_proxy ) {
						$credentials = $this->credentials->get();
						$params = array(
							'code'    => $access_code,
							'site_id' => ! empty( $credentials['oauth2_client_id'] ) ? $credentials['oauth2_client_id'] : '',
						);
						$setup_url = $this->google_proxy->setup_url( $params );
						$this->user_options->delete( OAuth_Client::OPTION_PROXY_ACCESS_CODE );
					} elseif ( $this->is_authenticated() ) {
						$setup_url = $this->get_connect_url();
					} else {
						$setup_url = $this->context->admin_url( 'dashboard' );
					}

					if ( 'access_denied' === $error_code ) {
						$message .= ' ' . sprintf(
							/* translators: %s: setup screen URL */
							__( 'To use Site Kit, you’ll need to <a href="%s">redo the plugin setup</a> – make sure to approve all permissions at the authentication stage.', 'google-site-kit' ),
							esc_url( $setup_url )
						);
					} else {
						$message .= ' ' . sprintf(
							/* translators: %s: setup screen URL */
							__( 'To fix this, <a href="%s">redo the plugin setup</a>.', 'google-site-kit' ),
							esc_url( $setup_url )
						);
					}

					$message = wp_kses(
						$message,
						array(
							'a'      => array(
								'href' => array(),
							),
							'strong' => array(),
							'em'     => array(),
						)
					);

					return '<p>' . $message . '</p>';
				},
				'active_callback' => function() {
					$notification = $this->context->input()->filter( INPUT_GET, 'notification', FILTER_SANITIZE_STRING );
					$error_code   = $this->context->input()->filter( INPUT_GET, 'error', FILTER_SANITIZE_STRING );

					if ( 'authentication_success' === $notification && $error_code ) {
						return true;
					}

					return (bool) $this->user_options->get( OAuth_Client::OPTION_ERROR_CODE );
				},
			)
		);
	}

	/**
=======
>>>>>>> cba5bcb8
	 * Requires user input if it is not already completed.
	 *
	 * @since 1.22.0
	 */
	private function require_user_input() {
		if ( ! Feature_Flags::enabled( 'userInput' ) ) {
			return;
		}

		// Refresh user input settings from the proxy.
		// This will ensure the user input state is updated as well.
		$this->user_input_settings->set_settings( null );

		if ( User_Input_State::VALUE_COMPLETED !== $this->user_input_state->get() ) {
			$this->user_input_state->set( User_Input_State::VALUE_REQUIRED );
		}
	}

	/**
	 * Sets the current connected proxy URL.
	 *
	 * @since 1.17.0
	 */
	private function set_connected_proxy_url() {
		$this->connected_proxy_url->set( $this->context->get_canonical_home_url() );
	}

	/**
	 * Checks whether the current site URL has changed or not. If the URL has been changed,
	 * it disconnects the Site Kit and sets the disconnected reason to "connected_url_mismatch".
	 *
	 * @since 1.17.0
	 */
	private function check_connected_proxy_url() {
		if ( $this->connected_proxy_url->matches_url( $this->context->get_canonical_home_url() ) ) {
			return;
		}

		if ( ! current_user_can( Permissions::SETUP ) ) {
			return;
		}

		if ( ! $this->credentials->has() ) {
			return;
		}

		if ( ! $this->credentials->using_proxy() ) {
			return;
		}

		if ( ! $this->is_authenticated() ) {
			return;
		}

		if ( ! $this->connected_proxy_url->has() ) {
			$this->set_connected_proxy_url();
			return;
		}

		$this->disconnect();
		$this->disconnected_reason->set( Disconnected_Reason::REASON_CONNECTED_URL_MISMATCH );
	}

	/**
	 * Gets the publicly visible URL to set up the plugin with the authentication proxy.
	 *
	 * @since 1.17.0
	 *
	 * @return string An URL for googlesitekit_proxy_connect_user action protected with a nonce.
	 */
	private function get_proxy_setup_url() {
		return add_query_arg(
			array(
				'action' => Google_Proxy::ACTION_SETUP_START,
				'nonce'  => wp_create_nonce( Google_Proxy::ACTION_SETUP_START ),
			),
			admin_url( 'index.php' )
		);
	}

	/**
	 * Handles proxy permissions.
	 *
	 * @since 1.18.0
	 */
	private function handle_proxy_permissions() {
		$nonce = $this->context->input()->filter( INPUT_GET, 'nonce' );
		if ( ! wp_verify_nonce( $nonce, Google_Proxy::ACTION_PERMISSIONS ) ) {
			self::invalid_nonce_error( Google_Proxy::ACTION_PERMISSIONS );
		}

		if ( ! current_user_can( Permissions::AUTHENTICATE ) ) {
			wp_die( esc_html__( 'You have insufficient permissions to manage Site Kit permissions.', 'google-site-kit' ) );
		}

		if ( ! $this->credentials->using_proxy() ) {
			wp_die( esc_html__( 'Site Kit is not configured to use the authentication proxy.', 'google-site-kit' ) );
		}

		wp_safe_redirect( $this->get_oauth_client()->get_proxy_permissions_url() );
		exit;

	}

	/**
	 * Gets the proxy permission URL.
	 *
	 * @since 1.18.0
	 *
	 * @return string Proxy permission URL.
	 */
	private function get_proxy_permissions_url() {
		return add_query_arg(
			array(
				'action' => Google_Proxy::ACTION_PERMISSIONS,
				'nonce'  => wp_create_nonce( Google_Proxy::ACTION_PERMISSIONS ),
			),
			admin_url( 'index.php' )
		);
	}

	/**
	 * Verifies the user input settings
	 *
	 * @since 1.20.0
	 */
	private function verify_user_input_settings() {
		if (
			empty( $this->user_input_state->get() )
			&& $this->is_authenticated()
			&& $this->credentials()->has()
			&& $this->credentials->using_proxy()
		) {
			$is_empty = $this->user_input_settings->are_settings_empty();
			if ( ! is_null( $is_empty ) ) {
				$this->user_input_state->set( $is_empty ? User_Input_State::VALUE_MISSING : User_Input_State::VALUE_COMPLETED );
			}
		}
	}

	/**
	 * Filters feature flags using features received from the proxy server.
	 *
	 * @since 1.27.0
	 *
	 * @param boolean $feature_enabled Original value of the feature.
	 * @param string  $feature_name    Feature name.
	 * @return boolean State flag from the proxy server if it is available, otherwise the original value.
	 */
	private function filter_features_via_proxy( $feature_enabled, $feature_name ) {
		$remote_features_option = 'googlesitekitpersistent_remote_features';
		$features               = $this->options->get( $remote_features_option );

		if ( false === $features ) {
			// The experimental features (ideaHubModule and swgModule) are checked within Modules::construct() which
			// runs before Modules::register() where the `googlesitekit_features_request_data` filter is registered.
			// Without this filter, some necessary context data is not sent when a request to Google_Proxy::get_features() is
			// made. So we avoid making this request and solely check the active modules in the database to see if these
			// features are enabled.
			if ( in_array( $feature_name, array( 'ideaHubModule', 'swgModule' ), true ) ) {
				$active_modules = $this->options->get( Modules::OPTION_ACTIVE_MODULES );

				if ( ! is_array( $active_modules ) ) {
					return false;
				}

				if ( 'ideaHubModule' === $feature_name ) {
					return in_array( Idea_Hub::MODULE_SLUG, $active_modules, true );
				}

				if ( 'swgModule' === $feature_name ) {
					return in_array( Subscribe_With_Google::MODULE_SLUG, $active_modules, true );
				}
			}

			// Don't attempt to fetch features if the site is not connected yet.
			if ( ! $this->credentials->has() ) {
				return $feature_enabled;
			}

			$features = $this->fetch_remote_features();
		}

		if ( ! is_wp_error( $features ) && isset( $features[ $feature_name ]['enabled'] ) ) {
			return filter_var( $features[ $feature_name ]['enabled'], FILTER_VALIDATE_BOOLEAN );
		}

		return $feature_enabled;
	}

	/**
	 * Fetches remotely-controlled features from the Google Proxy server and
	 * saves them in a persistent option.
	 *
	 * If the fetch errors or fails, the persistent option is not updated.
	 *
	 * @since 1.71.0
	 *
	 * @return array|WP_Error Array of features or a WP_Error object if the fetch errored.
	 */
	private function fetch_remote_features() {
		$remote_features_option = 'googlesitekitpersistent_remote_features';
		$features               = $this->google_proxy->get_features( $this->credentials );
		if ( ! is_wp_error( $features ) && is_array( $features ) ) {
			$this->options->set( $remote_features_option, $features );
		}

		return $features;
	}

	/**
	 * Action that is run by a cron twice daily to fetch and cache remotely-enabled features
	 * from the Google Proxy server, if Site Kit has been setup.
	 *
	 * @since 1.71.0
	 *
	 * @return void
	 */
	private function cron_update_remote_features() {
		if ( ! $this->credentials->has() ) {
			return;
		}
		$this->fetch_remote_features();
	}

	/**
	 * Invalid nonce error handler.
	 *
	 * @since 1.42.0
	 *
	 * @param string $action Action name.
	 */
	public static function invalid_nonce_error( $action ) {
		if ( strpos( $action, 'googlesitekit_proxy_' ) !== 0 ) {
			wp_nonce_ays( $action );
			return;
		}
		// Copied from wp_nonce_ays() with tweak to the url.
		$html  = __( 'The link you followed has expired.', 'google-site-kit' );
		$html .= '</p><p>';
		$html .= sprintf(
			'<a href="%s">%s</a>',
			esc_url( Plugin::instance()->context()->admin_url( 'dashboard' ) ),
			__( 'Please try again.', 'google-site-kit' )
		);
		wp_die( $html, __( 'Something went wrong.', 'google-site-kit' ), 403 ); // phpcs:ignore WordPress.Security.EscapeOutput.OutputNotEscaped
	}
}<|MERGE_RESOLUTION|>--- conflicted
+++ resolved
@@ -1189,105 +1189,6 @@
 	}
 
 	/**
-<<<<<<< HEAD
-	 * Gets OAuth error notice.
-	 *
-	 * @since 1.0.0
-	 * @since 1.49.0 Uses the new `Google_Proxy::setup_url_v2` method when the `serviceSetupV2` feature flag is enabled.
-	 * @since 1.71.0 Remove the `serviceSetupV2` feature flag; now always uses the new service setup approach.
-	 *
-	 * @return Notice Notice object.
-	 */
-	private function get_authentication_oauth_error_notice() {
-		return new Notice(
-			'oauth_error',
-			array(
-				'type'            => Notice::TYPE_ERROR,
-				'content'         => function() {
-					$auth_client = $this->get_oauth_client();
-					$error_code  = $this->context->input()->filter( INPUT_GET, 'error', FILTER_SANITIZE_STRING );
-
-					if ( ! $error_code ) {
-						$error_code = $this->user_options->get( OAuth_Client::OPTION_ERROR_CODE );
-					}
-
-					if ( $error_code ) {
-						// Delete error code from database to prevent future notice.
-						$this->user_options->delete( OAuth_Client::OPTION_ERROR_CODE );
-					} else {
-						return '';
-					}
-
-					$message = sprintf(
-						/* translators: 1: Plugin name. 2: Message. */
-						__( '%1$s: %2$s', 'google-site-kit' ),
-						__( 'Site Kit by Google', 'google-site-kit' ),
-						$auth_client->get_error_message( $error_code )
-					);
-
-					$access_code = $this->user_options->get( OAuth_Client::OPTION_PROXY_ACCESS_CODE );
-
-					$is_using_proxy = $this->credentials->using_proxy();
-					$is_using_proxy = $is_using_proxy && ! empty( $access_code );
-
-					if ( $is_using_proxy ) {
-						$credentials = $this->credentials->get();
-						$params = array(
-							'code'    => $access_code,
-							'site_id' => ! empty( $credentials['oauth2_client_id'] ) ? $credentials['oauth2_client_id'] : '',
-						);
-						$setup_url = $this->google_proxy->setup_url( $params );
-						$this->user_options->delete( OAuth_Client::OPTION_PROXY_ACCESS_CODE );
-					} elseif ( $this->is_authenticated() ) {
-						$setup_url = $this->get_connect_url();
-					} else {
-						$setup_url = $this->context->admin_url( 'dashboard' );
-					}
-
-					if ( 'access_denied' === $error_code ) {
-						$message .= ' ' . sprintf(
-							/* translators: %s: setup screen URL */
-							__( 'To use Site Kit, you’ll need to <a href="%s">redo the plugin setup</a> – make sure to approve all permissions at the authentication stage.', 'google-site-kit' ),
-							esc_url( $setup_url )
-						);
-					} else {
-						$message .= ' ' . sprintf(
-							/* translators: %s: setup screen URL */
-							__( 'To fix this, <a href="%s">redo the plugin setup</a>.', 'google-site-kit' ),
-							esc_url( $setup_url )
-						);
-					}
-
-					$message = wp_kses(
-						$message,
-						array(
-							'a'      => array(
-								'href' => array(),
-							),
-							'strong' => array(),
-							'em'     => array(),
-						)
-					);
-
-					return '<p>' . $message . '</p>';
-				},
-				'active_callback' => function() {
-					$notification = $this->context->input()->filter( INPUT_GET, 'notification', FILTER_SANITIZE_STRING );
-					$error_code   = $this->context->input()->filter( INPUT_GET, 'error', FILTER_SANITIZE_STRING );
-
-					if ( 'authentication_success' === $notification && $error_code ) {
-						return true;
-					}
-
-					return (bool) $this->user_options->get( OAuth_Client::OPTION_ERROR_CODE );
-				},
-			)
-		);
-	}
-
-	/**
-=======
->>>>>>> cba5bcb8
 	 * Requires user input if it is not already completed.
 	 *
 	 * @since 1.22.0
