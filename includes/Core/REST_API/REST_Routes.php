--- conflicted
+++ resolved
@@ -192,103 +192,6 @@
 							return new WP_REST_Response( true );
 						},
 						'permission_callback' => $can_setup,
-					),
-				)
-			),
-			// This route is forward-compatible with a potential 'core/(?P<slug>[a-z\-]+)/data/(?P<datapoint>[a-z\-]+)'.
-			new REST_Route(
-<<<<<<< HEAD
-				'core/site/data/apikey',
-=======
-				'core/site/data/gcpproject',
->>>>>>> 6b447063
-				array(
-					array(
-						'methods'             => WP_REST_Server::READABLE,
-						'callback'            => function() {
-<<<<<<< HEAD
-							return new WP_REST_Response( $this->authentication->api_key()->get() ?: '' );
-=======
-							return new WP_REST_Response( $this->authentication->gcp_project()->get() );
->>>>>>> 6b447063
-						},
-						'permission_callback' => $can_setup,
-					),
-					array(
-						'methods'             => WP_REST_Server::EDITABLE,
-						'callback'            => function( WP_REST_Request $request ) {
-							$data = isset( $request['data'] ) ? $request['data'] : array();
-<<<<<<< HEAD
-							if ( ! isset( $data['apikey'] ) ) {
-								/* translators: %s: Missing parameter name */
-								return new WP_Error( 'missing_required_param', sprintf( __( 'Request parameter is empty: %s.', 'google-site-kit' ), 'apikey' ), array( 'status' => 400 ) );
-							}
-							return new WP_REST_Response( $this->authentication->api_key()->set( $data['apikey'] ) );
-=======
-							if ( ! isset( $data['projectID'] ) ) {
-								/* translators: %s: Missing parameter name */
-								return new WP_Error( 'missing_required_param', sprintf( __( 'Request parameter is empty: %s.', 'google-site-kit' ), 'projectID' ), array( 'status' => 400 ) );
-							}
-							$data = array(
-								'id'          => sanitize_text_field( $data['projectID'] ),
-								'wp_owner_id' => get_current_user_id(),
-							);
-							return new WP_REST_Response( $this->authentication->gcp_project()->set( $data ) );
->>>>>>> 6b447063
-						},
-						'permission_callback' => $can_setup,
-						'args'                => array(
-							'data' => array(
-								'type'              => 'object',
-								'description'       => __( 'Data to set.', 'google-site-kit' ),
-								'validate_callback' => function( $value ) {
-									return is_array( $value );
-								},
-							),
-						),
-					),
-				)
-			),
-			// This route is forward-compatible with a potential 'core/(?P<slug>[a-z\-]+)/data/(?P<datapoint>[a-z\-]+)'.
-			new REST_Route(
-				'core/site/data/credentials',
-				array(
-					array(
-						'methods'             => WP_REST_Server::READABLE,
-						'callback'            => function() {
-							return new WP_REST_Response( $this->authentication->credentials()->get() );
-						},
-						'permission_callback' => $can_setup,
-					),
-					array(
-						'methods'             => WP_REST_Server::EDITABLE,
-						'callback'            => function( WP_REST_Request $request ) {
-							$data = isset( $request['data'] ) ? $request['data'] : array();
-							if ( ! isset( $data['clientID'] ) ) {
-								/* translators: %s: Missing parameter name */
-								return new WP_Error( 'missing_required_param', sprintf( __( 'Request parameter is empty: %s.', 'google-site-kit' ), 'clientID' ), array( 'status' => 400 ) );
-							}
-							if ( ! isset( $data['clientSecret'] ) ) {
-								/* translators: %s: Missing parameter name */
-								return new WP_Error( 'missing_required_param', sprintf( __( 'Request parameter is empty: %s.', 'google-site-kit' ), 'clientSecret' ), array( 'status' => 400 ) );
-							}
-							$data = array(
-								'oauth2_client_id'     => sanitize_text_field( $data['clientID'] ),
-								'oauth2_client_secret' => sanitize_text_field( $data['clientSecret'] ),
-							);
-							$credentials = $this->authentication->credentials();
-							return new WP_REST_Response( $credentials->set( $data ) );
-						},
-						'permission_callback' => $can_setup,
-						'args'                => array(
-							'data' => array(
-								'type'              => 'object',
-								'description'       => __( 'Data to set.', 'google-site-kit' ),
-								'validate_callback' => function( $value ) {
-									return is_array( $value );
-								},
-							),
-						),
 					),
 				)
 			),
