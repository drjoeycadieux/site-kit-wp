--- conflicted
+++ resolved
@@ -83,17 +83,6 @@
 	private $registry;
 
 	/**
-<<<<<<< HEAD
-=======
-	 * Assets API instance.
-	 *
-	 * @since 1.40.0
-	 * @var Assets
-	 */
-	private $assets;
-
-	/**
->>>>>>> 207619e5
 	 * Core module class names.
 	 *
 	 * @since 1.21.0
