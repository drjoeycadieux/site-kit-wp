<?php
/**
 * Class Google\Site_Kit\Core\Admin\Screens
 *
 * @package   Google\Site_Kit
 * @copyright 2021 Google LLC
 * @license   https://www.apache.org/licenses/LICENSE-2.0 Apache License 2.0
 * @link      https://sitekit.withgoogle.com
 */

namespace Google\Site_Kit\Core\Admin;

use Google\Site_Kit\Context;
use Google\Site_Kit\Core\Assets\Assets;
use Google\Site_Kit\Core\Authentication\Authentication;
use Google\Site_Kit\Core\Modules\Modules;
use Google\Site_Kit\Core\Permissions\Permissions;
use Google\Site_Kit\Core\Util\Feature_Flags;

/**
 * Class managing admin screens.
 *
 * @since 1.0.0
 * @access private
 * @ignore
 */
final class Screens {

	const PREFIX = 'googlesitekit-';

	/**
	 * Plugin context.
	 *
	 * @since 1.0.0
	 * @var Context
	 */
	private $context;

	/**
	 * Assets API instance.
	 *
	 * @since 1.0.0
	 * @var Assets
	 */
	private $assets;

	/**
	 * Modules instance.
	 *
	 * @since 1.7.0
	 * @var Modules
	 */
	private $modules;

	/**
	 * Authentication instance.
	 *
	 * @since 1.72.0
	 * @var Authentication
	 */
	private $authentication;

	/**
	 * Associative array of $hook_suffix => $screen pairs.
	 *
	 * @since 1.0.0
	 * @var array
	 */
	private $screens = array();

	/**
	 * Constructor.
	 *
	 * @since 1.0.0
	 *
	 * @param Context        $context Plugin context.
	 * @param Assets         $assets  Optional. Assets API instance. Default is a new instance.
	 * @param Modules        $modules Optional. Modules instance. Default is a new instance.
	 * @param Authentication $authentication  Optional. Authentication instance. Default is a new instance.
	 */
	public function __construct(
		Context $context,
		Assets $assets = null,
		Modules $modules = null,
		Authentication $authentication = null
	) {
		$this->context        = $context;
		$this->assets         = $assets ?: new Assets( $this->context );
		$this->modules        = $modules ?: new Modules( $this->context );
		$this->authentication = $authentication ?: new Authentication( $this->context );
	}

	/**
	 * Registers functionality through WordPress hooks.
	 *
	 * @since 1.0.0
	 */
	public function register() {
		if ( $this->context->is_network_mode() ) {
			add_action(
				'network_admin_menu',
				function() {
					$this->add_screens();
				}
			);
		}

		add_action(
			'admin_menu',
			function() {
				$this->add_screens();
			}
		);

		add_action(
			'admin_enqueue_scripts',
			function( $hook_suffix ) {
				$this->enqueue_screen_assets( $hook_suffix );
			}
		);

		add_action(
			'admin_page_access_denied',
			function() {
				// Redirect dashboard to splash if no dashboard access (yet).
				$this->no_access_redirect_dashboard_to_splash();

				// Redirect module pages to dashboard.
				$this->no_access_redirect_module_to_dashboard();
			}
		);

		// Ensure the menu icon always is rendered correctly, without enqueueing a global CSS file.
		add_action(
			'admin_head',
			function() {
				?>
				<style type="text/css">
					#adminmenu .toplevel_page_googlesitekit-dashboard img {
						width: 16px;
					}
					#adminmenu .toplevel_page_googlesitekit-dashboard.current img,
					#adminmenu .toplevel_page_googlesitekit-dashboard.wp-has-current-submenu img {
						opacity: 1;
					}
				</style>
				<?php
			}
		);

		$remove_notices_callback = function() {
			global $hook_suffix;

			if ( empty( $hook_suffix ) ) {
				return;
			}

			if ( isset( $this->screens[ $hook_suffix ] ) ) {
				remove_all_actions( current_action() );
			}
		};
		add_action( 'admin_notices', $remove_notices_callback, -9999 );
		add_action( 'network_admin_notices', $remove_notices_callback, -9999 );
		add_action( 'all_admin_notices', $remove_notices_callback, -9999 );

		add_filter( 'custom_menu_order', '__return_true' );
		add_filter(
			'menu_order',
			function( array $menu_order ) {
				// Move the Site Kit dashboard menu item to be one after the index.php item if it exists.
				$dashboard_index = array_search( 'index.php', $menu_order, true );

				$sitekit_index = false;
				foreach ( $menu_order as $key => $value ) {
					if ( strpos( $value, self::PREFIX ) === 0 ) {
						$sitekit_index = $key;
						$sitekit_value = $value;
						break;
					}
				}

				if ( false === $dashboard_index || false === $sitekit_index ) {
					return $menu_order;
				}
				unset( $menu_order[ $sitekit_index ] );
				array_splice( $menu_order, $dashboard_index + 1, 0, $sitekit_value );
				return $menu_order;
			}
		);
	}

	/**
	 * Gets the Screen instance for a given hook suffix.
	 *
	 * @since 1.11.0
	 *
	 * @param string $hook_suffix The hook suffix associated with the screen to retrieve.
	 * @return Screen|null Screen instance if available, otherwise null;
	 */
	public function get_screen( $hook_suffix ) {
		return isset( $this->screens[ $hook_suffix ] ) ? $this->screens[ $hook_suffix ] : null;
	}

	/**
	 * Adds all screens to the admin.
	 *
	 * @since 1.0.0
	 */
	private function add_screens() {
		$screens = $this->get_screens();

		array_walk( $screens, array( $this, 'add_screen' ) );
	}

	/**
	 * Adds the given screen to the admin.
	 *
	 * @since 1.0.0
	 *
	 * @param Screen $screen Screen to add.
	 */
	private function add_screen( Screen $screen ) {
		$hook_suffix = $screen->add( $this->context );
		if ( empty( $hook_suffix ) ) {
			return;
		}

		add_action(
			"load-{$hook_suffix}",
			function() use ( $screen ) {
				$screen->initialize( $this->context );
			}
		);

		$this->screens[ $hook_suffix ] = $screen;
	}

	/**
	 * Enqueues assets if a plugin screen matches the given hook suffix.
	 *
	 * @since 1.0.0
	 *
	 * @param string $hook_suffix Hook suffix for the current admin screen.
	 */
	private function enqueue_screen_assets( $hook_suffix ) {
		if ( ! isset( $this->screens[ $hook_suffix ] ) ) {
			return;
		}

		$this->screens[ $hook_suffix ]->enqueue_assets( $this->assets );
		$this->modules->enqueue_assets();
	}

	/**
	 * Redirects from the dashboard to the splash screen if permissions to access the dashboard are currently not met.
	 *
	 * Dashboard permission access is conditional based on whether the user has successfully authenticated. When
	 * e.g. accessing the dashboard manually or having it open in a separate tab while disconnecting in the other tab,
	 * it is a better user experience to redirect to the splash screen so that the user can re-authenticate.
	 *
	 * The only time the dashboard should fail with the regular WordPress permissions error is when the current user is
	 * not eligible for accessing Site Kit entirely, i.e. if they are not allowed to authenticate.
	 *
	 * @since 1.12.0
	 */
	private function no_access_redirect_dashboard_to_splash() {
		global $plugin_page;

		// At this point, our preferred `$hook_suffix` is not set, and the dashboard page will not even be registered,
		// so we need to rely on the `$plugin_page` global here.
		if ( ! isset( $plugin_page ) || self::PREFIX . 'dashboard' !== $plugin_page ) {
			return;
		}

		if ( current_user_can( Permissions::VIEW_SPLASH ) ) {
			wp_safe_redirect(
				$this->context->admin_url( 'splash' )
			);
			exit;
		}
	}

	/**
	 * Redirects module pages to the dashboard or splash based on user capability.
	 *
	 * @since 1.69.0
	 */
	private function no_access_redirect_module_to_dashboard() {
		global $plugin_page;

		$legacy_module_pages = array(
			self::PREFIX . 'module-adsense',
			self::PREFIX . 'module-analytics',
			self::PREFIX . 'module-search-console',
		);

		if ( ! in_array( $plugin_page, $legacy_module_pages, true ) ) {
			return;
		}

		// Note: the use of add_query_arg is intentional below because it preserves
		// the current query parameters in the URL.
		if ( current_user_can( Permissions::VIEW_DASHBOARD ) ) {
			wp_safe_redirect(
				add_query_arg( 'page', self::PREFIX . 'dashboard' )
			);
			exit;
		}

		if ( current_user_can( Permissions::VIEW_SPLASH ) ) {
			wp_safe_redirect(
				add_query_arg( 'page', self::PREFIX . 'splash' )
			);
			exit;
		}
	}

	/**
	 * Gets available admin screens.
	 *
	 * @since 1.0.0
	 *
	 * @return array List of Screen instances.
	 */
	private function get_screens() {
		$screens = array(
			new Screen(
				self::PREFIX . 'dashboard',
				array(
					'title'            => __( 'Dashboard', 'google-site-kit' ),
					'capability'       => Permissions::VIEW_DASHBOARD,
					'enqueue_callback' => function( Assets $assets ) {
						if ( $this->context->input()->filter( INPUT_GET, 'permaLink' ) ) {
							$assets->enqueue_asset( 'googlesitekit-dashboard-details' );
						} else {
							$assets->enqueue_asset( 'googlesitekit-dashboard' );
						}
					},
					'render_callback'  => function( Context $context ) {
						$is_view_only = ! $this->authentication->is_authenticated();

						$setup_slug = $context->input()->filter( INPUT_GET, 'slug', FILTER_SANITIZE_STRING );
						$reauth = $context->input()->filter( INPUT_GET, 'reAuth', FILTER_VALIDATE_BOOLEAN );
						if ( $context->input()->filter( INPUT_GET, 'permaLink' ) ) {
							?>
							<div id="js-googlesitekit-dashboard-details" data-view-only="<?php echo esc_attr( $is_view_only ); ?>" class="googlesitekit-page"></div>
							<?php
						} else {
							$setup_module_slug = $setup_slug && $reauth ? $setup_slug : '';

							if ( $setup_module_slug ) {
								$active_modules = $this->modules->get_active_modules();

								if ( ! array_key_exists( $setup_module_slug, $active_modules ) ) {
									try {
										$module_details = $this->modules->get_module( $setup_module_slug );
										/* translators: %s: The module name */
										$message        = sprintf( __( 'The %s module cannot be set up as it has not been activated yet.', 'google-site-kit' ), $module_details->name );
									} catch ( \Exception $e ) {
										$message = $e->getMessage();
									}

									wp_die( sprintf( '<span class="googlesitekit-notice">%s</span>', esc_html( $message ) ), 403 );
								}
							}
							?>
							<div id="js-googlesitekit-dashboard" data-view-only="<?php echo esc_attr( $is_view_only ); ?>" data-setup-module-slug="<?php echo esc_attr( $setup_module_slug ); ?>" class="googlesitekit-page"></div>
							<?php
						}
					},
				)
			),
		);

<<<<<<< HEAD
		$screens[] = new Screen(
			self::PREFIX . 'settings',
			array(
				'title'            => __( 'Settings', 'google-site-kit' ),
				'capability'       => Permissions::MANAGE_OPTIONS,
				'enqueue_callback' => function( Assets $assets ) {
					$assets->enqueue_asset( 'googlesitekit-settings' );
				},
				'render_callback'  => function( Context $context ) {
					?>

					<div id="googlesitekit-settings-wrapper" class="googlesitekit-page"></div>

					<?php
				},
			)
		);

=======
>>>>>>> 118cedb5
		$show_splash_in_menu = current_user_can( Permissions::VIEW_SPLASH ) && ! current_user_can( Permissions::VIEW_DASHBOARD );

		$screens[] = new Screen(
			self::PREFIX . 'splash',
			array(
				'title'               => __( 'Dashboard', 'google-site-kit' ),
				'capability'          => Permissions::VIEW_SPLASH,
				'parent_slug'         => $show_splash_in_menu ? Screen::MENU_SLUG : null,

				// This callback will redirect to the dashboard on successful authentication.
				'initialize_callback' => function( Context $context ) {
					$splash_context = $context->input()->filter( INPUT_GET, 'googlesitekit_context' );
					$reset_session  = $context->input()->filter( INPUT_GET, 'googlesitekit_reset_session', FILTER_VALIDATE_BOOLEAN );

					// If the user is authenticated, redirect them to the disconnect URL and then send them back here.
					if ( ! $reset_session && 'revoked' === $splash_context && $this->authentication->is_authenticated() ) {
						$this->authentication->disconnect();

						wp_safe_redirect( add_query_arg( array( 'googlesitekit_reset_session' => 1 ) ) );
						exit;
					}

					// Don't consider redirect if the current user cannot access the dashboard (yet).
					if ( ! current_user_can( Permissions::VIEW_DASHBOARD ) ) {
						return;
					}

					// Redirect to dashboard if user is authenticated.
					if ( $this->authentication->is_authenticated() ) {
						wp_safe_redirect(
							$context->admin_url(
								'dashboard',
								array(
									// Pass through the notification parameter, or removes it if none.
									'notification' => $context->input()->filter( INPUT_GET, 'notification' ),
								)
							)
						);
						exit;
					}
				},
				'enqueue_callback'    => function( Assets $assets ) {
					$assets->enqueue_asset( 'googlesitekit-dashboard-splash' );
				},
				'render_callback'     => function( Context $context ) {
					?>

					<div id="js-googlesitekit-dashboard-splash" class="googlesitekit-page"></div>

					<?php
				},
			)
		);

		$screens[] = new Screen(
			self::PREFIX . 'settings',
			array(
				'title'            => __( 'Settings', 'google-site-kit' ),
				'capability'       => Permissions::MANAGE_OPTIONS,
				'enqueue_callback' => function( Assets $assets ) {
					$assets->enqueue_asset( 'googlesitekit-settings' );
				},
				'render_callback'  => function( Context $context ) {
					?>

					<div id="googlesitekit-settings-wrapper" class="googlesitekit-page"></div>

					<?php
				},
			)
		);

		$screens[] = new Screen(
			self::PREFIX . 'user-input',
			array(
				'title'            => __( 'User Input', 'google-site-kit' ),
				'capability'       => Permissions::MANAGE_OPTIONS,
				'parent_slug'      => null,
				'enqueue_callback' => function( Assets $assets ) {
					$assets->enqueue_asset( 'googlesitekit-user-input' );
				},
				'render_callback'  => function( Context $context ) {
					?>

					<div id="js-googlesitekit-user-input" class="googlesitekit-page"></div>

					<?php
				},

			)
		);

		// Wrap this simply to save some unnecessary filter firing and screen instantiation.
		if ( current_user_can( Permissions::VIEW_MODULE_DETAILS ) ) {
			/**
			 * Filters the admin screens for modules.
			 *
			 * By default this is an empty array, but can be expanded.
			 *
			 * @since 1.0.0
			 *
			 * @param array $module_screens List of Screen instances.
			 */
			$module_screens = apply_filters( 'googlesitekit_module_screens', array() );

			$screens = array_merge( $screens, $module_screens );
		}

		return $screens;
	}
}<|MERGE_RESOLUTION|>--- conflicted
+++ resolved
@@ -372,27 +372,6 @@
 			),
 		);
 
-<<<<<<< HEAD
-		$screens[] = new Screen(
-			self::PREFIX . 'settings',
-			array(
-				'title'            => __( 'Settings', 'google-site-kit' ),
-				'capability'       => Permissions::MANAGE_OPTIONS,
-				'enqueue_callback' => function( Assets $assets ) {
-					$assets->enqueue_asset( 'googlesitekit-settings' );
-				},
-				'render_callback'  => function( Context $context ) {
-					?>
-
-					<div id="googlesitekit-settings-wrapper" class="googlesitekit-page"></div>
-
-					<?php
-				},
-			)
-		);
-
-=======
->>>>>>> 118cedb5
 		$show_splash_in_menu = current_user_can( Permissions::VIEW_SPLASH ) && ! current_user_can( Permissions::VIEW_DASHBOARD );
 
 		$screens[] = new Screen(
@@ -485,22 +464,6 @@
 			)
 		);
 
-		// Wrap this simply to save some unnecessary filter firing and screen instantiation.
-		if ( current_user_can( Permissions::VIEW_MODULE_DETAILS ) ) {
-			/**
-			 * Filters the admin screens for modules.
-			 *
-			 * By default this is an empty array, but can be expanded.
-			 *
-			 * @since 1.0.0
-			 *
-			 * @param array $module_screens List of Screen instances.
-			 */
-			$module_screens = apply_filters( 'googlesitekit_module_screens', array() );
-
-			$screens = array_merge( $screens, $module_screens );
-		}
-
 		return $screens;
 	}
 }